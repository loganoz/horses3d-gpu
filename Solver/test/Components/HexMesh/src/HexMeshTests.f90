!
!////////////////////////////////////////////////////////////////////////
!
!      HexMeshTests.f90
!      Created: May 27, 2015 at 2:44 PM 
!      By: David Kopriva  
!
!////////////////////////////////////////////////////////////////////////
! 
      SUBROUTINE testTwoBoxesMeshConstruction 
         USE FTAssertions
         USE SMConstants
         USE HexMeshClass 
         USE DGSEMPlotterClass
         USE SharedBCModule
<<<<<<< HEAD
=======
         use ReadMeshFile
>>>>>>> 82e64a7b
         IMPLICIT NONE
         
         TYPE(HexMesh)                   :: mesh
         TYPE(NodalStorage),ALLOCATABLE  :: spA(:)
         TYPE(TransfiniteHexMap)         :: hexTransform
         TYPE(Face)                      :: testFace
         REAL(KIND=RP)                   :: nodes(3,12)
         REAL(KIND=RP)                   :: corners(3,8)
         REAL(KIND=RP)                   :: erMax
         REAL(KIND=RP)                   :: x(3), p(3)
         REAL(KIND=RP)                   :: u(3)
         INTEGER                         :: nodeIDs(8,2)
         INTEGER                         :: nonne(6)
         INTEGER                         :: i,j,k, N(3), l, id
         INTEGER                 :: nElements, nNodes, nFaces, iFaceID
         INTEGER                 :: numberOfBoundaryFaces, NumberofInteriorFaces
         CHARACTER(LEN=1)        :: space = " "
         CHARACTER(LEN=16)       :: meshfileName = "TwoElements.mesh"
         CHARACTER(LEN=128)      :: msg = "Node id xxx"
         LOGICAL                 :: success
         
         CHARACTER(len=8)                   :: boundaryNames(6)
         INTEGER, ALLOCATABLE               :: Nvector(:)
         INTEGER                            :: nelem
         INTEGER                            :: fUnit
         
         N           = 6
!
!        --------------------------------------
!        Create a simple mesh with two elements
!        --------------------------------------
!
         nodes(:,1)  = [0.0_RP, 0.0_RP, 0.0_RP]
         nodes(:,2)  = [1.0_RP, 0.0_RP, 0.0_RP]
         nodes(:,3)  = [1.0_RP, 2.0_RP, 0.0_RP]
         nodes(:,4)  = [0.0_RP, 2.0_RP, 0.0_RP]
         nodes(:,5)  = [0.0_RP, 0.0_RP, 3.0_RP]
         nodes(:,6)  = [1.0_RP, 0.0_RP, 3.0_RP]
         nodes(:,7)  = [1.0_RP, 2.0_RP, 3.0_RP]
         nodes(:,8)  = [0.0_RP, 2.0_RP, 3.0_RP]
         nodes(:,9)  = [2.0_RP, 0.0_RP, 0.0_RP]
         nodes(:,10) = [2.0_RP, 2.0_RP, 0.0_RP]
         nodes(:,11) = [2.0_RP, 0.0_RP, 3.0_RP]
         nodes(:,12) = [2.0_RP, 2.0_RP, 3.0_RP]
         
         nodeIDs(:,1) = [1,2,3,4,5,6,7,8]
         nodeIDs(:,2) = [2,9,10,3,6,11,12,7]
         nonne        = 0
         
         OPEN(UNIT = 11, FILE = meshfileName)
!
!        -------------------------
!        Write out the mesh header
!        -------------------------
!
         WRITE(11,*) 12, 2, N(1)
!
!        -------------------
!        Write out the nodes
!        -------------------
!
         DO i = 1, 12
            WRITE(11,*) nodes(:,i) 
         END DO  
!
!        ----------------------
!        Write out the elements
!
!        Elements have the format:
!        node1ID node2ID node3ID node4ID ... node8ID
!        b1 b2 b3 b4 ... b8
!           (=0 for straight side, 1 for curved)
!        If curved boundaries, then for each:
!           for j = 0 to bFaceOrder
!              x_j  y_j z_j
!           next j
!        bname1 bname2 bname3 bname4 ... bname8
!        -----------------------------------------
!
         WRITE(11,*) nodeIDs(:,1)
         WRITE(11,*) nonne
         WRITE(11,*) "front", space,  "back", space, "bottom", space, "---", space, "top", space, "left"
         
         WRITE(11,*) nodeIDs(:,2)
         WRITE(11,*) nonne
         WRITE(11,*) "front", space, "back", space, "bottom", space, "right", space, "top", space, "---"
         CLOSE(11)
!
!        -----------------
!        Generate the mesh
!        -----------------
!
         ! First, we have to generate the bcTypeDictionary as it would be read from the control file
         call constructSharedBCModule()
         boundaryNames = ['front   ','back    ','bottom  ','top     ','left    ','right   ']
         do id = 1, 6
            CALL bcTypeDictionary % addValueForKey('freeslipboundary', boundaryNames(id))
         end do
         
<<<<<<< HEAD
         ALLOCATE(spA(0:N(1),0:N(2),0:N(3)))
=======
         ALLOCATE( spA( 0:max(N(1),N(2),N(3)) ) )
>>>>>>> 82e64a7b
         OPEN(newunit = fUnit, FILE = meshFileName )  
            READ(fUnit,*) l, nelem, l                    ! Here l is used as default reader since this variables are not important now
         CLOSE(fUnit)
         
         ALLOCATE (Nvector(nelem))
         Nvector = N(1)
         
         call spA(N(1)) % Construct(GAUSS, N(1))
         call spA(N(2)) % Construct(GAUSS, N(2))
         call spA(N(3)) % Construct(GAUSS, N(3))
         CALL constructMeshFromFile(mesh, meshfileName,GAUSS,spA,Nvector,Nvector,Nvector, .TRUE.,  success)
         
         CALL FTAssert(test = success,msg = "Mesh file properly constructed")
         IF(.NOT. success) return
         
         DO id = 1, SIZE(mesh % elements)
            CALL allocateElementStorage(self = mesh % elements(id),&
                                        Nx = N(1),Ny = N(2),Nz = N(3), nEqn = 5,nGradEqn = 0,flowIsNavierStokes = .FALSE.) 
         END DO  
!
!        ---------------------------
!        Check integrity of the mesh
!        ---------------------------
!
         nNodes = SIZE( mesh % nodes )
         CALL FTAssertEqual(expectedValue = 12 ,actualValue = nNodes, msg = "Number of nodes in mesh")
         nElements = SIZE( mesh % elements)
         CALL FTAssertEqual(expectedValue = 2 ,actualValue = nElements, msg = "Number of elements in mesh")
         
         CALL FTAssertEqual(expectedValue = spA(N(1)) % N, &
                                                  actualValue = mesh % elements(1) % Nxyz(1), msg = "Polynomial order of element 1")
         CALL FTAssertEqual(expectedValue = spA(N(1)) % N, &
                                                  actualValue = mesh % elements(2) % Nxyz(1), msg = "Polynomial order of element 2")
         
         DO k = 1, 2
            DO i = 1, 8
               WRITE(msg,*) "Node id ",i, ", element", k
               CALL FTAssertEqual(expectedValue = nodeIDs(i,k),actualValue = mesh % elements(k) % nodeIDs(i), msg = TRIM(msg)) 
            END DO  
         END DO
         
         nFaces = SIZE(mesh % faces)
         CALL FTAssertEqual(expectedValue = 11 ,actualValue = nFaces, msg = "Number of faces in mesh")
!
!        ----------------------------
!        Check the element geometries
!        ----------------------------
!
         erMax = 0.0_RP
         DO id = 1, 2
            N = mesh % elements(id) % Nxyz
            DO l = 1, 8
               corners(:,l) = nodes(:,nodeIDs(l,id))
            END DO   
            CALL hexTransform % constructWithCorners(corners)
            
            DO k = 0, mesh % elements(id) % Nxyz(3)
               u(3) = spA(N(3)) % x(k)
               DO j = 0, mesh % elements(id) % Nxyz(2)
                  u(2) = spA(N(2)) % x(j)
                  DO i = 0, mesh % elements(id) % Nxyz(1)
                     u(1) = spA(N(1)) % x(i)
                     p = hexTransform % transfiniteMapAt(u)
                     x = mesh % elements(id) % geom % x(:,i,j,k)
                     erMax = MAX(erMax,MAXVAL(ABS(x-p)))
                  END DO
               END DO
            END DO  
            
            WRITE(msg,*) "element collocation locations in element ",id
            CALL FTAssertEqual(expectedValue = 0.0_RP, actualValue = erMax, tol = 1.d-10, msg = msg)
            CALL hexTransform % destruct()
            
         END DO
!
!        -----------
!        Check faces
!        -----------
!
         CALL FTAssertEqual(expectedValue = 11 ,actualValue = mesh % numberOfFaces, msg = "Number of faces in mesh")
         
         NumberofInteriorFaces = 0
         numberOfBoundaryFaces = 0
         DO j = 1, SIZE(mesh % faces)
            IF( mesh % faces(j) % elementIDs(2) == HMESH_NONE)     THEN
               numberOfBoundaryFaces = numberOfBoundaryFaces + 1
            ELSE
               NumberofInteriorFaces = NumberofInteriorFaces + 1
               iFaceID = j
            END IF  
         END DO  
         CALL FTAssertEqual(expectedValue = 10 ,actualValue = numberOfBoundaryFaces, msg = "Number of boundary faces in mesh")
         CALL FTAssertEqual(expectedValue = 1  ,actualValue = NumberofInteriorFaces, msg = "Number of interior faces in mesh")
         
          
         testFace = mesh % faces(iFaceID)
        
         CALL FTAssertEqual(expectedValue = 0, actualValue = testFace % rotation,msg = "rotation of slave to master face")
         CALL FTAssertEqual(expectedValue = 1, actualValue = testFace % elementIDs(1),msg = "Face element master")
         CALL FTAssertEqual(expectedValue = 2, actualValue = testFace % elementIDs(2),msg = "Face element slave")
         CALL FTAssertEqual(expectedValue = 4, actualValue = testFace % elementSide(1),msg = "Face element master side")
         CALL FTAssertEqual(expectedValue = 6, actualValue = testFace % elementSide(2),msg = "Face element slave side")
!
!        ---------
!        Finish up
!        ---------
!
         OPEN(UNIT=11, FILE = meshfileName)
         CLOSE(11, STATUS = "DELETE")
         
      END SUBROUTINE testTwoBoxesMeshConstruction
!
!//////////////////////////////////////////////////////////////////////// 
! 
      SUBROUTINE testTwoElementCylindersMesh  
         USE FTAssertions
         USE SMConstants
         USE HexMeshClass 
         USE DGSEMPlotterClass
         use ReadMeshFile
         IMPLICIT NONE
         
         EXTERNAL                :: cylindricalGeometry
         TYPE(HexMesh)           :: mesh
         TYPE(NodalStorage), ALLOCATABLE      :: spA(:)
         TYPE(Face)              :: testFace
         INTEGER                 :: j, N(3), id
         INTEGER                 :: iFaceID
         INTEGER                 :: numberOfBoundaryFaces, NumberofInteriorFaces
         CHARACTER(LEN=27)       :: meshfileName = "TwoClyindricalElements.mesh"
         LOGICAL                 :: success
         
         INTEGER, ALLOCATABLE               :: Nvector(:)
         INTEGER                            :: nelem
         INTEGER                            :: fUnit, l
!         
         N = 6
!
!        ------------------
!        Create a mesh file
!        ------------------
!
         CALL generateClyindricalMeshFile(meshfileName)
!
!        -------------------------------
!        Generate the mesh from the file
!        -------------------------------
!
         ALLOCATE( spA( 0:max(N(1),N(2),N(3)) ) )
         OPEN(newunit = fUnit, FILE = meshFileName )  
            READ(fUnit,*) l, nelem, l                    ! Here l is used as default reader since this variables are not important now
         CLOSE(fUnit)
         
         ALLOCATE (Nvector(nelem))
         Nvector = N(1)
         
         call spA(N(1)) % Construct(GAUSS, N(1))
         call spA(N(2)) % Construct(GAUSS, N(2))
         call spA(N(3)) % Construct(GAUSS, N(3))
         CALL constructMeshFromFile(mesh,meshfileName,GAUSS,spA,Nvector,Nvector,Nvector, .TRUE., success)
         
         CALL FTAssert(test = success,msg = "Mesh file read properly")
         IF(.NOT. success) RETURN 
         
         DO id = 1, SIZE(mesh % elements)
            CALL allocateElementStorage(self = mesh % elements(id),&
                                        Nx = N(1), Ny = N(2), Nz = N(3), nEqn = 5,nGradEqn = 0, flowIsNavierStokes = .FALSE.) 
         END DO  
         
         CALL FTAssertEqual(expectedValue = 2     ,actualValue = SIZE(mesh % elements),msg = "Number of elements in mesh.")
         CALL FTAssertEqual(expectedValue = N(1)+1,actualValue = SIZE(mesh % elements(1) % storage % Q,2) ,msg = "Number of solution points")
!
!        -----------
!        Check faces
!        -----------
!
         CALL FTAssertEqual(expectedValue = 11 ,actualValue = mesh % numberOfFaces, msg = "Number of faces in mesh")
         
         NumberofInteriorFaces = 0
         numberOfBoundaryFaces = 0
         DO j = 1, SIZE(mesh % faces)
            IF( mesh % faces(j) % elementIDs(2) == HMESH_NONE)     THEN
               numberOfBoundaryFaces = numberOfBoundaryFaces + 1
            ELSE
               NumberofInteriorFaces = NumberofInteriorFaces + 1
               iFaceID = j
            END IF  
         END DO  
         CALL FTAssertEqual(expectedValue = 10 ,actualValue = numberOfBoundaryFaces, msg = "Number of boundary faces in mesh")
         CALL FTAssertEqual(expectedValue = 1  ,actualValue = NumberofInteriorFaces, msg = "Number of interior faces in mesh")
         
          
         testFace = mesh % faces(iFaceID)
        
         CALL FTAssertEqual(expectedValue = 0, actualValue = testFace % rotation     ,msg  = "rotation of slave to master face")
         CALL FTAssertEqual(expectedValue = 1, actualValue = testFace % elementIDs(1),msg  = "Face element master")
         CALL FTAssertEqual(expectedValue = 2, actualValue = testFace % elementIDs(2),msg  = "Face element slave")
         CALL FTAssertEqual(expectedValue = 5, actualValue = testFace % elementSide(1),msg = "Face element master side")
         CALL FTAssertEqual(expectedValue = 3, actualValue = testFace % elementSide(2),msg = "Face element slave side")
         
      END SUBROUTINE testTwoElementCylindersMesh
!
!//////////////////////////////////////////////////////////////////////// 
! 
      SUBROUTINE generateClyindricalMeshFile(meshfileName)
         USE SMConstants
         USE FacePatchClass
         IMPLICIT NONE
         
         CHARACTER(LEN=*)        :: meshfileName
         EXTERNAL                :: cylindricalGeometry
         REAL(KIND=RP)           :: nodes(3,12)
         INTEGER                 :: nodeIDs(8,2), curvedFaces(6)
         INTEGER                 :: i,j,k, N(3)
         CHARACTER(LEN=1)        :: space = " "
!
!        -----
!        Faces
!        -----
!
         INTEGER         , PARAMETER        :: LEFT_FACE = 6, RIGHT_FACE = 4, TOP_FACE = 5, BOTTOM_FACE = 3
         INTEGER                            :: nUknots, nVKnots
         REAL(KIND=RP)   , ALLOCATABLE      :: uKnots(:)
         REAL(KIND=RP)   , ALLOCATABLE      :: vKnots(:)
         REAL(KIND=RP)   , ALLOCATABLE      :: points(:,:,:)
         TYPE(FacePatch) , DIMENSION(6)     :: faceData
!         
         N       = 6
         nUknots = N(1) + 1
         nVKnots = N(2) + 1
         ALLOCATE(uKnots(nUKnots))
         ALLOCATE(vKnots(nVKnots))
         ALLOCATE(points(3,nUKnots,nVKnots))
         
         DO i = 1, nUKnots
            uKnots(i) = -COS((i-1)*PI/(nUKnots-1)) 
         END DO  
         
         DO j = 1, nVKnots
            vKnots(j) = -COS((j-1)*PI/(nVKnots-1)) 
         END DO  
!
!        -------------------------------------
!        Create four cylindrically curved faces
!        -------------------------------------
!
         DO j = 1, nVKnots
            DO i = 1, nUKnots
               CALL cylindricalGeometry([-1.0_RP, uKnots(i), vKnots(j)], points(:,i,j))
            END DO   
         END DO
         CALL ConstructFacePatch( faceData(LEFT_FACE), uKnots, vKnots, points )
         
         DO j = 1, nVKnots
            DO i = 1, nUKnots
               CALL cylindricalGeometry([1.0_RP, uKnots(i), vKnots(j)], points(:,i,j))
            END DO   
         END DO
         CALL ConstructFacePatch( faceData(RIGHT_FACE), uKnots, vKnots, points )
         
         DO j = 1, nVKnots
            DO i = 1, nUKnots
               CALL cylindricalGeometry([uKnots(i), vKnots(j), -1.0_RP], points(:,i,j))
            END DO   
         END DO
         CALL ConstructFacePatch( faceData(BOTTOM_FACE), uKnots, vKnots, points )
         
         DO j = 1, nVKnots
            DO i = 1, nUKnots
               CALL cylindricalGeometry([uKnots(i), vKnots(j), 1.0_RP ], points(:,i,j))
            END DO   
         END DO
         CALL ConstructFacePatch( faceData(TOP_FACE), uKnots, vKnots, points )
!
!        ----------------------
!        Write out the elements
!
!        Elements have the format:
!        node1ID node2ID node3ID node4ID ... node8ID
!        b1 b2 b3 b4 ... b8
!           (=0 for straight side, 1 for curved)
!        If curved boundaries, then for each:
!           for j = 1 to nFacePoints
!               for i = 1, nFacePoints
!                    x_(i,j)  y_(i,j) z_(i,jj)
!               next i
!           next j
!        bname1 bname2 bname3 bname4 ... bname8
!        -----------------------------------------
!
         nodes(:,1)  = faceData(LEFT_FACE)  % points(:,1,1)
         nodes(:,2)  = faceData(RIGHT_FACE) % points(:,1,1)
         nodes(:,3)  = faceData(RIGHT_FACE) % points(:,nUknots,1)
         nodes(:,4)  = faceData(LEFT_FACE)  % points(:,nUknots,1)
         nodes(:,5)  = faceData(LEFT_FACE)  % points(:,1,nUknots)
         nodes(:,6)  = faceData(RIGHT_FACE) % points(:,1,nUknots)
         nodes(:,7)  = faceData(RIGHT_FACE) % points(:,nUknots,nUknots)
         nodes(:,8)  = faceData(LEFT_FACE)  % points(:,nUknots,nUknots)
         nodes(:,9)  = nodes(:,5)
         nodes(:,10) = nodes(:,6)
         nodes(:,11) = nodes(:,7)
         nodes(:,12) = nodes(:,8)
         nodes(3,9:12) = nodes(3,9:12) + 3.0_RP
         
         nodeIDs(:,1) = [1,2,3,4,5,6,7,8]
         nodeIDs(:,2) = [5,6,7,8,9,10,11,12]
         curvedFaces  = [0,0,1,1,1,1]
         
         OPEN(UNIT = 11, FILE = meshfileName)
!
!        ------------------
!        Write out the mesh
!        ------------------
!
         WRITE(11,*) 12, 2, N(1)
!
!        -------------------
!        Write out the nodes
!        -------------------
!
         DO i = 1, 12
            WRITE(11,*) nodes(:,i) 
         END DO  
         
         WRITE(11,*) nodeIDs(:,1)
         WRITE(11,*) curvedFaces
         DO k = 1, 6
            IF ( curvedFaces(k) == 1 )     THEN
               DO j = 1, nVKnots
                  DO i = 1, nVKnots
                     WRITE(11,*) faceData(k) % points(:,i,j) 
                  END DO   
               END DO  
            END IF
         END DO  
         WRITE(11,*) "front", space,  "back", space, "bottom", space, "right", space, "---", space, "left"
         
         WRITE(11,*) nodeIDs(:,2)
         WRITE(11,*) curvedFaces
         
         DO k = 1, 6
            IF ( curvedFaces(k) == 1 )     THEN
               faceData(k) % points(3,:,:) = faceData(k) % points(3,:,:) + 3.0_RP !shift defined in CylindricalGeometry
            END IF  
         END DO  
         DO k = 1, 6
            IF ( curvedFaces(k) == 1 )     THEN
               DO j = 1, nVKnots
                  DO i = 1, nVKnots
                     WRITE(11,*) faceData(k) % points(:,i,j) 
                  END DO   
               END DO  
            END IF
         END DO  
         
         WRITE(11,*) "front", space, "back", space, "---", space, "right", space, "top", space, "left"
         CLOSE(11)
         
      END SUBROUTINE generateClyindricalMeshFile
!
!//////////////////////////////////////////////////////////////////////// 
! 
      SUBROUTINE cylindricalGeometry(u,x)
         USE SMConstants
         IMPLICIT NONE  
         REAL(KIND=RP) :: u(3) ! IN [-1,1]^3
         REAL(KIND=RP) :: x(3) ! physical space locations
         REAL(KIND=RP) :: r0 = 1.0_RP, rMax = 2.0_RP, theta0 = 0.0_RP, &
                          thetaMax = PI/2, z0 = 0.0_RP, zMax = 3.0_RP
         REAL(KIND=RP) :: r, theta, z
         
         r     = r0 + 0.5_RP*(u(1)+1.0_RP)*(rMax - r0)
         theta = theta0 + 0.5_RP*(u(2)+1.0_RP)*(thetaMax - theta0)
         z     = z0 + 0.5_RP*(u(3)+1.0_RP)*(zMax - z0)
         
         x(1) = r*COS(theta)
         x(2) = r*SIN(theta)
         x(3) = z
         
      END SUBROUTINE cylindricalGeometry<|MERGE_RESOLUTION|>--- conflicted
+++ resolved
@@ -13,10 +13,7 @@
          USE HexMeshClass 
          USE DGSEMPlotterClass
          USE SharedBCModule
-<<<<<<< HEAD
-=======
          use ReadMeshFile
->>>>>>> 82e64a7b
          IMPLICIT NONE
          
          TYPE(HexMesh)                   :: mesh
@@ -116,11 +113,7 @@
             CALL bcTypeDictionary % addValueForKey('freeslipboundary', boundaryNames(id))
          end do
          
-<<<<<<< HEAD
-         ALLOCATE(spA(0:N(1),0:N(2),0:N(3)))
-=======
          ALLOCATE( spA( 0:max(N(1),N(2),N(3)) ) )
->>>>>>> 82e64a7b
          OPEN(newunit = fUnit, FILE = meshFileName )  
             READ(fUnit,*) l, nelem, l                    ! Here l is used as default reader since this variables are not important now
          CLOSE(fUnit)
