#####################################################################
## HORSES - a High-Order Spectral Element Solver
##
##	Main code Makefile
##
##
#####################################################################

########################################
# 1.- User defined parameters
########################################
PLATFORM?=LINUX
COMPILER?=gfortran
MODE?=RELEASE
COMM?=PARALLEL
MAKE=make
AR=ar
RANLIB=ranlib
PROG=./bin/Gradients

########################################
# 2.- User defined paths
########################################
HOME_DIR?=@HORSES_HOME_DIR
INSTALL_DIR=$(PWD)
LIBS_HOME=$(HOME_DIR)
INCLUDE=-I./include -I$(HOME_DIR)/include -I$(HOME_DIR)/src/libs/foundation
LIBS = 
MACROS = -DNAVIERSTOKES
-include $(HOME_DIR)/make.inc

########################################
# 3.- User defined compilation flags 
########################################
GNU_RELEASE_FLAGS= -cpp -ffree-line-length-0 -O3 -ftree-vectorize  -ftree-vectorizer-verbose=0 \
		   -fbackslash -D_has_Quad
GNU_DEBUG_FLAGS=  -fPIC -ffree-line-length-0 -cpp -O0 -g -fcheck=all -Wno-unused-variable \
		  -fbacktrace -fbounds-check -finit-real=snan -Wall \
		  -ffpe-trap=invalid,zero,overflow -fcheck-array-temporaries \
		  -fbackslash -fcheck=pointer -D_has_Quad
INTEL_RELEASE_FLAGS= -cpp -O3 -assume bscc -D_has_Quad
INTEL_DEBUG_FLAGS= -cpp -O0 -g -warn all -fpscomp logicals -traceback -check all \
		   -check bounds -check uninit -ftrapuv -debug all -warn interfaces \
		   -ftrace=full -assume ieee_fpe_flags -ftz -fp-model precise \
		   -fp-speculation=off -assume bscc -D_has_Quad
ARFLAGS=crv

# ------------------------------------------------
#OBJS_CASE= Setup VariableConversion Physics GradientSetup GradientTests InitialFlowState TestGradientsMain
OBJS_CASE= Setup navierstokes/VariableConversion_NS navierstokes/PhysicsStorage_NS navierstokes/Physics_NS navierstokes/RiemannSolvers_NS common/PhysicsStorage GradientSetup GradientTests InitialFlowState TestGradientsMain 

	   
<<<<<<< HEAD
OBJS_HORSES=  SMConstants \
		StorageClass \
		Stopwatch \
		IntegerDataLinkedList\
		process_info \
		partitioned_mesh \
		MPI_Face \
		MeshPartitioning \
		SolutionFile \
		FileReading \
		Utilities \
		RealDataLinkedList \
		ParamfileRegions \
		LegendreAlgorithms \
		InterpolationAndDerivatives \
		navierstokes/FluidData \
		navierstokes/BoundaryConditions \
		SharedBCModule \
		FacePatchClass \
		MappedGeometry \
		WallDistance\
		navierstokes/LESModels\
		TransfiniteMaps3D \
		FaceClass \
		HexElementClass \
		ZoneClass \
		HexElementConnectivityDefinitions \
		HexMesh \
		MeshTypes \
		NodeClass \
		Particle \
		Particles \
		autosave \
		MonitorDefinitions \
		ResidualsMonitor \
		SurfaceIntegrals \
		VolumeIntegrals \
		SurfaceMonitor \
		VolumeMonitor \
		StatisticsMonitor \
		Probe\
		Monitors \
		HyperbolicDiscretizationClass \
		HyperbolicStandard \
		HyperbolicSplitForm \
		HyperbolicDiscretizations \
		SVV \
		EllipticDiscretizationClass \
		DGIntegrals \
		EllipticBR1 \
		EllipticBR2 \
		EllipticIP \
		EllipticDiscretizations \
		DGSEMClass \
		TimeIntegratorDefinitions \
		NodalStorageClass \
		Headers \
		ReadInputFile \
		TimeIntegrator \
		ConnectivityClass \
		GenericMatrixClass \
		CSRMatrixClass \
		PETScMatrixClass \
		DenseBlockDiagonalMatrixClass \
		MatrixClass \
		Jacobian \
		NumericalJacobian \
		pAdaptationClass \
		navierstokes/ManufacturedSolutions \
		DenseMatUtilities \
		NavierStokesSolver/SpatialDiscretization\
		MatrixFreeGMRESClass \
		BDFTimeIntegrator \
		RosenbrockTimeIntegrator \
		ColorsClass \
		PetscSolverClass \
		GenericLinSolverClass \
		MKLPardisoSolverClass \
		LinearSolverClass \
		IterativeSolverClass \
		MultigridSolverClass \
		MatrixFreeSmootherClass \
		ExplicitMethods \
		FASMultigridClass \
		AnisFASMultigridClass \
		MultigridTypes \
		ProblemFile \
		ReadMeshFile \
		Read_HDF5Mesh_HOPR \
		Read_SpecMesh \
		AnalyticalJacobian \
		InterpolationMatrices \
		TruncationErrorClass
=======
OBJS_HORSES = \
AnalyticalJacobian \
AnisFASMultigridClass \
Assert \
autosave \
BDFTimeIntegrator \
navierstokes/BoundaryConditions_NS \
common/BoundaryConditions \
ColorsClass \
Comparisons \
ConnectivityClass \
CSRMatrixClass \
DenseBlockDiagonalMatrixClass \
DenseMatUtilities \
DGSEMClass \
EllipticBR1 \
EllipticBR2 \
EllipticDiscretizationClass \
EllipticDiscretizations \
EllipticIP \
ExplicitMethods \
IMEXMethods \
FaceClass \
FacePatchClass \
FASMultigridClass \
FileReading \
navierstokes/FluidData_NS \
common/FluidData \
FTDataClass \
FTDictionaryClass \
FTExceptionClass \
FTLinkedListClass \
FTMultiIndexTable \
FTObjectArrayClass \
FTObjectClass \
FTObjectLibrary \
FTOLConstants \
FTSparseMatrixClass \
FTStackClass \
FTValueClass \
FTValueDictionaryClass \
GenericLinSolverClass \
GenericMatrixClass \
GradientsStabilization \
Hash \
Headers \
HexElementClass \
HexElementConnectivityDefinitions \
HexMesh \
HyperbolicDiscretizationClass \
HyperbolicDiscretizations \
HyperbolicSplitForm \
HyperbolicStandard \
IntegerDataLinkedList \
InterpolationAndDerivatives \
InterpolationMatrices \
IterativeSolverClass \
Jacobian \
LegendreAlgorithms \
navierstokes/LESModels \
LinearSolverClass \
navierstokes/ManufacturedSolutions \
MappedGeometry \
MatrixClass \
MatrixFreeGMRESClass \
MatrixFreeSmootherClass \
MeshPartitioning \
MeshTypes \
METISPartitioning \
MKLPardisoSolverClass \
MonitorDefinitions \
Monitors \
MPI_Face \
MultigridSolverClass \
MultigridTypes \
NodalStorageClass \
NodeClass \
NumericalJacobian \
pAdaptationClass \
ParamfileRegions \
Particle \
Particles \
partitioned_mesh \
PETScMatrixClass \
PetscSolverClass \
navierstokes/Physics_NS \
common/Physics \
navierstokes/PhysicsStorage_NS \
common/PhysicsStorage \
Probe \
ProblemFile \
process_info \
Read_HDF5Mesh_HOPR \
Read_SpecMesh \
ReadInputFile \
ReadMeshFile \
RealDataLinkedList \
ResidualsMonitor \
navierstokes/RiemannSolvers_NS \
RosenbrockTimeIntegrator \
Setup \
SharedBCModule \
SMConstants \
SolutionFile \
StatisticsMonitor \
Stopwatch \
StorageClass \
SurfaceIntegrals \
SurfaceMonitor \
SVV \
TestSuiteManagerClass \
TimeIntegrator \
TimeIntegratorDefinitions \
TransfiniteMaps3D \
TruncationErrorClass \
Utilities \
navierstokes/VariableConversion_NS \
common/VariableConversion \
VolumeIntegrals \
VolumeMonitor \
WallDistance \
WeakIntegrals \
ZoneClass \
NavierStokesSolver/SpatialDiscretization

>>>>>>> 6746edee

OBJS_HORSES_EXEC=$(foreach obj,$(OBJS_HORSES),./build/$(obj).o)
OBJS_CASE_EXEC=$(foreach obj,$(OBJS_CASE),./build/$(obj).o)


##########################################
##	Include dependencies 		##
##########################################
-include ./make.deps

##########################################
## Select platform
##########################################
ifeq ($(PLATFORM),MACOSX)
   DYNLIB_FLAG=-fPIC -shared -install_name @rpath/libproblemfile.dylib -o ./lib/libproblemfile.dylib
   PROBLEM_LIB=./lib/libproblemfile.dylib -Wl,-rpath,./SETUP -Wl,-rpath,$(HOME_DIR)/lib
else ifeq ($(PLATFORM),LINUX)
   DYNLIB_FLAG=-fPIC -shared -o ./lib/libproblemfile.so
   PROBLEM_LIB=-L./lib -lproblemfile -Wl,-rpath=./SETUP -Wl,-rpath=$(HOME_DIR)/lib
endif

##########################################
## Select compiler 
##########################################
ifeq ($(COMPILER),gfortran)
  FC:=gfortran
  MOD_FLAG:=-J
else ifeq ($(COMPILER),gnu)
  FC:=gfortran
  MOD_FLAG:=-J
else ifeq ($(COMPILER),GNU)
  FC:=gfortran
  MOD_FLAG:=-J
endif

ifeq ($(COMPILER),ifort)
  FC:=ifort
  MOD_FLAG:=-module 
else ifeq ($(COMPILER),intel)
  FC:=ifort
  MOD_FLAG:=-module 
else ifeq ($(COMPILER),INTEL)
  FC:=ifort
  MOD_FLAG:=-module 
endif

##########################################
## Select mode
##########################################
ifeq ($(MODE),RELEASE)
     ifeq ($(FC),gfortran)
         FFLAGS=$(GNU_RELEASE_FLAGS)
     else ifeq ($(FC),ifort)
         FFLAGS=$(INTEL_RELEASE_FLAGS)
     endif
else ifeq ($(MODE),DEBUG)
     ifeq ($(FC),gfortran)
         FFLAGS=$(GNU_DEBUG_FLAGS)
     else ifeq ($(FC),ifort)
         FFLAGS=$(INTEL_DEBUG_FLAGS)
     endif
endif

ifeq ($(MODE),RELEASE)
   ifeq ($(COMM),PARALLEL)
      FFLAGS+=-fopenmp
   endif
endif


##########################
## 	Link PETSc 	##
##########################
ifeq '$(WITH_PETSC)''y'
  MACROS+= -DHAS_PETSC
  LIBS += $(PETSC_LIB)
  INCLUDE+= $(PETSC_INC)
endif

##########################
## 	Link MKL 	##
##########################
ifeq '$(WITH_MKL)''y'
	ifeq '$(FC)''gfortran'
		MACROS+= -DHAS_MKL -DHAS_LAPACK
  	LIBS += $(LIB_BLAS) $(LIB_LAPACK)
  else #ifort
  	MACROS+= -DHAS_MKL
  	FCFLAGS+= -mkl
  endif
endif

##########################################
##  	Select HORSES libraries 	##
##########################################
HORSES_LIBS=ftobject
HORSES_LIBS_EXEC=$(foreach obj,$(HORSES_LIBS),./lib/lib$(obj).a)
LIBFLAGS=  FC='$(FC)' \
	   FFLAGS='$(FFLAGS)' \
           INSTALL_DIR='$(INSTALL_DIR)' \
	   AR='$(AR)' \
	   ARFLAGS='$(ARFLAGS)' \
	   RANLIB='$(RANLIB)' \
	   MOD_FLAG='$(MOD_FLAG)'


##########################################################
##		COMPILATION RULES 			##
##########################################################

.DEFAULT_GOAL := all

all: header mkdirs mkdirsComponents horseslibs $(PROG)


$(PROG): $(OBJS_HORSES) $(OBJS_CASE) ProblemFile
	@echo
	@echo
	@echo "---------------------------------"
	@echo "| Linking " $@ "|"
	@echo "---------------------------------"
	$(FC) $(FFLAGS) -o $(PROG) $(OBJS_HORSES_EXEC) $(OBJS_CASE_EXEC) $(HORSES_LIBS_EXEC) $(LIBS)

horseslibs:
	@for subdir in $(HORSES_LIBS); do \
	    (cd $(HOME_DIR)/src/libs/$$subdir && $(MAKE) $(LIBFLAGS) install) || exit 1; \
	done

##########################################
##	Source file compilation		##
##########################################
$(OBJS_HORSES): %: $(or $(wildcard $(HOME_DIR)/src/**/%.f90), $(wildcard $(HOME_DIR)/src/%.f90) , $(wildcard $(HOME_DIR)/src/**/%.F90) )
	@echo
	@echo $@.f90
	$(FC) $(FFLAGS) $(MACROS) $(INCLUDE) $(MOD_FLAG)./include -c $(FILE_HORSES) -o ./build/$@.o

FILE_HORSES = $(or $(wildcard $(HOME_DIR)/src/**/$@.f90),$(wildcard $(HOME_DIR)/src/$@.f90),$(wildcard $(HOME_DIR)/src/***/**/$@.f90),$(wildcard $(HOME_DIR)/src/**/**/**/$@.f90))


$(OBJS_CASE): %: ./src/%.f90
	$(FC) $(FFLAGS) $(MACROS) $(INCLUDE) $(MOD_FLAG)./include -c $< -o ./build/$@.o


##########################################
##	Extra auxiliar rules 		##
##########################################
clean: FORCE horseslibclean
	$(info Removing object *.o files from $(NSLITE3D_PATH)/build)
	$(info Removing module *.mod files from $(NSLITE3D_PATH)/include)
	@rm -f $(HOME_DIR)/build/*.o* $(HOME_DIR)/include/*.mod* $(HOME_DIR)/lib/*.a
	@rm -f ./build/*.o ./lib/*.a ./include/*.mod
	@rm -rf ./build/navierstokes/*.o ./build/common/*.o ./build/*
	@rm -f $(HOME_DIR)/build/libproblemfile.so

allclean: FORCE clean
	@rm -f $(HOME_DIR)/$(PROG)

horseslibclean: FORCE
	@for subdir in $(HORSES_LIBS); do \
	 echo "clean $$subdir"; \
	 (cd $(HOME_DIR)/src/libs/$$subdir && $(MAKE) $(LIBFLAGS) clean ) || exit 1; \
	 done

mkdirs: FORCE
	@mkdir -p $(HOME_DIR)/build
	@mkdir -p $(HOME_DIR)/include
	@mkdir -p $(HOME_DIR)/bin
	@mkdir -p $(HOME_DIR)/lib

mkdirsComponents: FORCE
	@mkdir -p ./build ./include ./lib ./bin
	@mkdir -p ./build/navierstokes ./build/common ./build/NavierStokesSolver
	@mkdir -p ./build/NavierStokesSolver/NonlinearMultigrid

header: FORCE
	@echo
	@echo "================================"
	@echo ">>   Building HORSES3D   "
	@echo "================================"
	@echo
	@echo

## Dummy target to make sure a rule is executed
FORCE:<|MERGE_RESOLUTION|>--- conflicted
+++ resolved
@@ -50,101 +50,6 @@
 OBJS_CASE= Setup navierstokes/VariableConversion_NS navierstokes/PhysicsStorage_NS navierstokes/Physics_NS navierstokes/RiemannSolvers_NS common/PhysicsStorage GradientSetup GradientTests InitialFlowState TestGradientsMain 
 
 	   
-<<<<<<< HEAD
-OBJS_HORSES=  SMConstants \
-		StorageClass \
-		Stopwatch \
-		IntegerDataLinkedList\
-		process_info \
-		partitioned_mesh \
-		MPI_Face \
-		MeshPartitioning \
-		SolutionFile \
-		FileReading \
-		Utilities \
-		RealDataLinkedList \
-		ParamfileRegions \
-		LegendreAlgorithms \
-		InterpolationAndDerivatives \
-		navierstokes/FluidData \
-		navierstokes/BoundaryConditions \
-		SharedBCModule \
-		FacePatchClass \
-		MappedGeometry \
-		WallDistance\
-		navierstokes/LESModels\
-		TransfiniteMaps3D \
-		FaceClass \
-		HexElementClass \
-		ZoneClass \
-		HexElementConnectivityDefinitions \
-		HexMesh \
-		MeshTypes \
-		NodeClass \
-		Particle \
-		Particles \
-		autosave \
-		MonitorDefinitions \
-		ResidualsMonitor \
-		SurfaceIntegrals \
-		VolumeIntegrals \
-		SurfaceMonitor \
-		VolumeMonitor \
-		StatisticsMonitor \
-		Probe\
-		Monitors \
-		HyperbolicDiscretizationClass \
-		HyperbolicStandard \
-		HyperbolicSplitForm \
-		HyperbolicDiscretizations \
-		SVV \
-		EllipticDiscretizationClass \
-		DGIntegrals \
-		EllipticBR1 \
-		EllipticBR2 \
-		EllipticIP \
-		EllipticDiscretizations \
-		DGSEMClass \
-		TimeIntegratorDefinitions \
-		NodalStorageClass \
-		Headers \
-		ReadInputFile \
-		TimeIntegrator \
-		ConnectivityClass \
-		GenericMatrixClass \
-		CSRMatrixClass \
-		PETScMatrixClass \
-		DenseBlockDiagonalMatrixClass \
-		MatrixClass \
-		Jacobian \
-		NumericalJacobian \
-		pAdaptationClass \
-		navierstokes/ManufacturedSolutions \
-		DenseMatUtilities \
-		NavierStokesSolver/SpatialDiscretization\
-		MatrixFreeGMRESClass \
-		BDFTimeIntegrator \
-		RosenbrockTimeIntegrator \
-		ColorsClass \
-		PetscSolverClass \
-		GenericLinSolverClass \
-		MKLPardisoSolverClass \
-		LinearSolverClass \
-		IterativeSolverClass \
-		MultigridSolverClass \
-		MatrixFreeSmootherClass \
-		ExplicitMethods \
-		FASMultigridClass \
-		AnisFASMultigridClass \
-		MultigridTypes \
-		ProblemFile \
-		ReadMeshFile \
-		Read_HDF5Mesh_HOPR \
-		Read_SpecMesh \
-		AnalyticalJacobian \
-		InterpolationMatrices \
-		TruncationErrorClass
-=======
 OBJS_HORSES = \
 AnalyticalJacobian \
 AnisFASMultigridClass \
@@ -266,11 +171,10 @@
 VolumeIntegrals \
 VolumeMonitor \
 WallDistance \
-WeakIntegrals \
+DGIntegrals \
 ZoneClass \
 NavierStokesSolver/SpatialDiscretization
 
->>>>>>> 6746edee
 
 OBJS_HORSES_EXEC=$(foreach obj,$(OBJS_HORSES),./build/$(obj).o)
 OBJS_CASE_EXEC=$(foreach obj,$(OBJS_CASE),./build/$(obj).o)
