--- conflicted
+++ resolved
@@ -228,18 +228,9 @@
 !           ---------------
 !
             integer  :: i, j, k, eID
-<<<<<<< HEAD
             
             S = 0._RP
             
-=======
-!
-!           Usage example
-!           -------------
-!           S(:) = x(1) + x(2) + x(3) + time
-            S    = 0.0_RP
-   
->>>>>>> 611e285a
          end subroutine UserDefinedSourceTermNS
 #endif
 #if defined(CAHNHILLIARD)
