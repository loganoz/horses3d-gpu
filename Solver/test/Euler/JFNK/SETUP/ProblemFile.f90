!
!////////////////////////////////////////////////////////////////////////
!
!      ProblemFile.f90
!      Created: June 26, 2015 at 8:47 AM 
!      By: David Kopriva  
!
!      The Problem File contains user defined procedures
!      that are used to "personalize" i.e. define a specific
!      problem to be solved. These procedures include initial conditions,
!      exact solutions (e.g. for tests), etc. and allow modifications 
!      without having to modify the main code.
!
!      The procedures, *even if empty* that must be defined are
!
!      UserDefinedSetUp
!      UserDefinedInitialCondition(sem)
!      UserDefinedPeriodicOperation(sem)
!      UserDefinedFinalize(sem)
!      UserDefinedTermination
!
!//////////////////////////////////////////////////////////////////////// 
! 
         SUBROUTINE UserDefinedStartup
!
!        --------------------------------
!        Called before any other routines
!        --------------------------------
!
            IMPLICIT NONE  
         END SUBROUTINE UserDefinedStartup
!
!//////////////////////////////////////////////////////////////////////// 
! 
         SUBROUTINE UserDefinedFinalSetup(mesh , thermodynamics_, &
                                                 dimensionless_, &
                                                     refValues_ )
!
!           ----------------------------------------------------------------------
!           Called after the mesh is read in to allow mesh related initializations
!           or memory allocations.
!           ----------------------------------------------------------------------
!
            use SMConstants
            use HexMeshClass
            use PhysicsStorage
            IMPLICIT NONE
            CLASS(HexMesh)             :: mesh
            type(Thermodynamics_t), intent(in)  :: thermodynamics_
            type(Dimensionless_t),  intent(in)  :: dimensionless_
            type(RefValues_t),      intent(in)  :: refValues_
         END SUBROUTINE UserDefinedFinalSetup
!
!//////////////////////////////////////////////////////////////////////// 
! 
         SUBROUTINE UserDefinedInitialCondition(mesh, thermodynamics_, &
                                                      dimensionless_, &
                                                          refValues_  )
!
!           ------------------------------------------------
!           Called to set the initial condition for the flow
!              - By default it sets an uniform initial
!                 condition.
!           ------------------------------------------------
!
            USE SMConstants
            use PhysicsStorage
            use HexMeshClass
            implicit none
            class(HexMesh)                      :: mesh
            type(Thermodynamics_t), intent(in)  :: thermodynamics_
            type(Dimensionless_t),  intent(in)  :: dimensionless_
            type(RefValues_t),      intent(in)  :: refValues_
!
!           ---------------
!           Local variables
!           ---------------
!
            integer        :: eID, i, j, k
            real(kind=RP)  :: qq, u, v, w, p
            real(kind=RP)  :: Q(N_EQN), phi, theta

            associate ( gammaM2 => dimensionless_ % gammaM2, &
                        gamma => thermodynamics_ % gamma )
            theta = refValues_ % AOATheta*(PI/180.0_RP)
            phi   = refValues_ % AOAPhi*(PI/180.0_RP)
      
            do eID = 1, mesh % no_of_elements
               associate( Nx => mesh % elements(eID) % Nxyz(1), &
                          Ny => mesh % elements(eID) % Nxyz(2), &
                          Nz => mesh % elements(eID) % Nxyz(3) )
               do k = 0, Nz;  do j = 0, Ny;  do i = 0, Nx 
                  qq = 1.0_RP
                  u  = qq*cos(theta)*COS(phi)
                  v  = qq*sin(theta)*COS(phi)
                  w  = qq*SIN(phi)
      
                  Q(1) = 1.0_RP
                  p    = 1.0_RP/(gammaM2)
                  Q(2) = Q(1)*u
                  Q(3) = Q(1)*v
                  Q(4) = Q(1)*w
                  Q(5) = p/(gamma - 1._RP) + 0.5_RP*Q(1)*(u**2 + v**2 + w**2)

                  mesh % elements(eID) % storage % Q(:,i,j,k) = Q 
               end do;        end do;        end do
               end associate
!
!              -------------------------------------------------
!              Perturb mean flow in the expectation that it will
!              relax back to the mean flow
!              -------------------------------------------------
!
               mesh % elements(eID) % storage % Q(1,3,3,3) = 1.05_RP*mesh % elements(eID) % storage % Q(1,3,3,3)

            end do

            end associate
            
         END SUBROUTINE UserDefinedInitialCondition

         subroutine UserDefinedState1(x, t, nHat, Q, thermodynamics_, dimensionless_, refValues_)
!
!           -------------------------------------------------
!           Used to define an user defined boundary condition
!           -------------------------------------------------
!
            use SMConstants
            use PhysicsStorage
            implicit none
            real(kind=RP), intent(in)     :: x(NDIM)
            real(kind=RP), intent(in)     :: t
            real(kind=RP), intent(in)     :: nHat(NDIM)
            real(kind=RP), intent(inout)  :: Q(N_EQN)
            type(Thermodynamics_t),    intent(in)  :: thermodynamics_
            type(Dimensionless_t),     intent(in)  :: dimensionless_
            type(RefValues_t),         intent(in)  :: refValues_
         end subroutine UserDefinedState1

         subroutine UserDefinedNeumann(x, t, nHat, U_x, U_y, U_z)
!
!           --------------------------------------------------------
!           Used to define a Neumann user defined boundary condition
!           --------------------------------------------------------
!
            use SMConstants
            use PhysicsStorage
            implicit none
            real(kind=RP), intent(in)     :: x(NDIM)
            real(kind=RP), intent(in)     :: t
            real(kind=RP), intent(in)     :: nHat(NDIM)
            real(kind=RP), intent(inout)  :: U_x(N_GRAD_EQN)
            real(kind=RP), intent(inout)  :: U_y(N_GRAD_EQN)
            real(kind=RP), intent(inout)  :: U_z(N_GRAD_EQN)
         end subroutine UserDefinedNeumann

!
!//////////////////////////////////////////////////////////////////////// 
! 
         subroutine UserDefinedSourceTerm(mesh, time, thermodynamics_, dimensionless_, refValues_)
!
!           --------------------------------------------
!           Called to apply source terms to the equation
!           --------------------------------------------
!
            use SMConstants
            USE HexMeshClass
            use PhysicsStorage
            IMPLICIT NONE
            CLASS(HexMesh)                        :: mesh
            REAL(KIND=RP)                         :: time
            type(Thermodynamics_t),    intent(in) :: thermodynamics_
            type(Dimensionless_t),     intent(in) :: dimensionless_
            type(RefValues_t),         intent(in) :: refValues_
!
!           ---------------
!           Local variables
!           ---------------
!
            integer  :: i, j, k, eID
!
!           Usage example
!           -------------
!           do eID = 1, mesh % no_of_elements
!              associate ( e => mesh % elements(eID) )
!              do k = 0, e % Nxyz(3)   ; do j = 0, e % Nxyz(2) ; do i = 0, e % Nxyz(1)
!                 associate(x => e % geom % x(1,i,j,k), &
!                           y => e % geom % x(2,i,j,k), &
!                           z => e % geom % x(3,i,j,k)  )
!                 e % storage % S(:,i,j,k) = x + y + z + time
!                 end associate
!              end do                  ; end do                ; end do
!              end associate
!           end do
   
         end subroutine UserDefinedSourceTerm
!
!//////////////////////////////////////////////////////////////////////// 
! 

         SUBROUTINE UserDefinedPeriodicOperation(mesh, time, monitors)
!
!           ----------------------------------------------------------
!           Called at the output interval to allow periodic operations
!           to be performed
!           ----------------------------------------------------------
!
<<<<<<< HEAD
            USE HexMeshClass
=======
            use SMConstants
            USE DGSEMClass
>>>>>>> 1a330569
            use MonitorsClass
            IMPLICIT NONE
            CLASS(HexMesh)  :: mesh
            REAL(KIND=RP)   :: time
            type(Monitor_t),  intent(in)  :: monitors
            
         END SUBROUTINE UserDefinedPeriodicOperation
!
!//////////////////////////////////////////////////////////////////////// 
! 
         SUBROUTINE UserDefinedFinalize(mesh, time, iter, maxResidual, thermodynamics_, &
                                                    dimensionless_, &
                                                        refValues_, &
                                                            monitors, &
                                                         elapsedTime, &
                                                            CPUTime   )
!
!           --------------------------------------------------------
!           Called after the solution computed to allow, for example
!           error tests to be performed
!           --------------------------------------------------------
!
<<<<<<< HEAD
            USE FTAssertions
=======
            use SMConstants
            USE DGSEMClass
>>>>>>> 1a330569
            use PhysicsStorage
            use HexMeshClass
            use MonitorsClass
            IMPLICIT NONE
            class(HexMesh)                        :: mesh
            REAL(KIND=RP)                         :: time
            integer, intent(in)                   :: iter
            real(kind=RP), intent(in)             :: maxResidual
            type(Thermodynamics_t),    intent(in) :: thermodynamics_
            type(Dimensionless_t),     intent(in) :: dimensionless_
            type(RefValues_t),         intent(in) :: refValues_
            type(Monitor_t),           intent(in) :: monitors
            real(kind=RP),          intent(in) :: elapsedTime
            real(kind=RP),          intent(in) :: CPUTime
!
!           ---------------
!           Local variables
!           ---------------
!
            INTEGER                            :: numberOfFailures
            CHARACTER(LEN=29)                  :: testName           = "27 element uniform flow tests"
            REAL(KIND=RP)                      :: maxError
            REAL(KIND=RP), ALLOCATABLE         :: QExpected(:,:,:,:)
            INTEGER                            :: eID
            INTEGER                            :: i, j, k, N
            real(kind=RP)                      :: qq, u, v, w, p, Q(N_EQN), theta, phi
            TYPE(FTAssertionsManager), POINTER :: sharedManager
!
!           -----------------------------------------------------------------------
!           Expected Values. Note they will change if the run parameters change and
!           when the eigenvalue computation for the time step is fixed. These 
!           results are for the Mach 0.5 and rusanov solvers.
!           -----------------------------------------------------------------------
!
#if defined(NAVIERSTOKES)
            INTEGER                            :: expectedIterations = 45
            REAL(KIND=RP)                      :: expectedResidual   = 8.0503558326281992E-011
            
            CALL initializeSharedAssertionsManager
            sharedManager => sharedAssertionsManager()
            
            N = mesh % elements(1) % Nxyz(1) ! This works here because all the elements have the same order
            CALL FTAssertEqual(expectedValue= expectedIterations, &
                               actualValue   =  iter, &
                               msg           = "Number of time steps to tolerance")
            CALL FTAssertEqual(expectedValue = expectedResidual, &
                               actualValue   = maxResidual, &
                               tol           = 1.d-3, &
                               msg           = "Final maximum residual")
            
            ALLOCATE(QExpected(N_EQN,0:N,0:N,0:N))
            
            maxError = 0.0_RP
            associate ( gammaM2 => dimensionless_ % gammaM2, &
                        gamma => thermodynamics_ % gamma )
            theta = refValues_ % AOATheta*(PI/180.0_RP)
            phi   = refValues_ % AOAPhi*(PI/180.0_RP)
      
            do eID = 1, mesh % no_of_elements
               associate( Nx => mesh % elements(eID) % Nxyz(1), &
                          Ny => mesh % elements(eID) % Nxyz(2), &
                          Nz => mesh % elements(eID) % Nxyz(3) )
               do k = 0, Nz;  do j = 0, Ny;  do i = 0, Nx 
                  qq = 1.0_RP
                  u  = qq*cos(theta)*COS(phi)
                  v  = qq*sin(theta)*COS(phi)
                  w  = qq*SIN(phi)
      
                  Q(1) = 1.0_RP
                  p    = 1.0_RP/(gammaM2)
                  Q(2) = Q(1)*u
                  Q(3) = Q(1)*v
                  Q(4) = Q(1)*w
                  Q(5) = p/(gamma - 1._RP) + 0.5_RP*Q(1)*(u**2 + v**2 + w**2)

                  QExpected(:,i,j,k) = Q 
               end do;        end do;        end do
               end associate
               maxError = MAXVAL(ABS(QExpected - mesh % elements(eID) % storage % Q))
            end do
            end associate

            CALL FTAssertEqual(expectedValue = 0.0_RP, &
                               actualValue   = maxError, &
                               tol           = 1.d-10, &
                               msg           = "Maximum error")
            
            
            CALL sharedManager % summarizeAssertions(title = testName,iUnit = 6)
   
            IF ( sharedManager % numberOfAssertionFailures() == 0 )     THEN
               WRITE(6,*) testName, " ... Passed"
            ELSE
               WRITE(6,*) testName, " ... Failed"
               WRITE(6,*) "NOTE: Failure is expected when the max eigenvalue procedure is fixed."
               WRITE(6,*) "      When that is done, re-compute the expected values and modify this procedure"
               STOP 99
            END IF 
            WRITE(6,*)
            
            CALL finalizeSharedAssertionsManager
            CALL detachSharedAssertionsManager
#endif
         END SUBROUTINE UserDefinedFinalize
!
!//////////////////////////////////////////////////////////////////////// 
! 
      SUBROUTINE UserDefinedTermination
!
!        -----------------------------------------------
!        Called at the the end of the main driver after 
!        everything else is done.
!        -----------------------------------------------
!
         IMPLICIT NONE  
      END SUBROUTINE UserDefinedTermination
      <|MERGE_RESOLUTION|>--- conflicted
+++ resolved
@@ -205,12 +205,8 @@
 !           to be performed
 !           ----------------------------------------------------------
 !
-<<<<<<< HEAD
             USE HexMeshClass
-=======
-            use SMConstants
-            USE DGSEMClass
->>>>>>> 1a330569
+            use SMConstants
             use MonitorsClass
             IMPLICIT NONE
             CLASS(HexMesh)  :: mesh
@@ -233,12 +229,8 @@
 !           error tests to be performed
 !           --------------------------------------------------------
 !
-<<<<<<< HEAD
+            use SMConstants
             USE FTAssertions
-=======
-            use SMConstants
-            USE DGSEMClass
->>>>>>> 1a330569
             use PhysicsStorage
             use HexMeshClass
             use MonitorsClass
