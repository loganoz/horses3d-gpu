--- conflicted
+++ resolved
@@ -58,7 +58,6 @@
             ./NavierStokes/DualTimeStepping \
             ./NavierStokes/EntropyConservingTest \
             ./NavierStokes/EnergyConservingTest \
-<<<<<<< HEAD
             ./NavierStokes/FlatPlate \
             ./NavierStokes/TaylorGreen \
             ./NavierStokes/TaylorGreenKEPEC_IP \
@@ -69,22 +68,11 @@
             ./NavierStokes/ForwardFacingStep/SVV \
             ./NavierStokes/ForwardFacingStep/SSFV \
             ./NavierStokes/TaylorGreenSVVLES \
+            ./NavierStokes/DoubleMachReflectionSSFV \
+            ./NavierStokes/BackwardFacingStepSSFV \
             ./NavierStokes/ManufacturedSolutionsSA \
             ./NavierStokes/FlatPlateSA \
-            ./NavierStokes/DoubleMachReflectionSSFV \
-            ./NavierStokes/BackwardFacingStepSSFV \
-=======
-	    ./NavierStokes/FlatPlate \
-	    ./NavierStokes/TaylorGreen \
-	    ./NavierStokes/TaylorGreenKEPEC_IP \
-	    ./NavierStokes/TaylorGreenKEP_BR2 \
-	    ./NavierStokes/ManufacturedSolutions \
-	    ./NavierStokes/NACA0012 \
-	    ./NavierStokes/TaylorGreenSVVLES \
-	    ./NavierStokes/ManufacturedSolutionsSA \
-	    ./NavierStokes/FlatPlateSA \
-	    ./NavierStokes/BIRK5NumJac \
->>>>>>> a8c0f2e6
+            ./NavierStokes/BIRK5NumJac \
             ./IncompressibleNS/Convergence \
             ./IncompressibleNS/Kovasznay \
             ./IncompressibleNS/TaylorGreen \
