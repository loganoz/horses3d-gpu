--- conflicted
+++ resolved
@@ -1,19 +1,10 @@
 #!/bin/bash
-<<<<<<< HEAD
-######################################################################
-##	This script configures the test cases:
-##		-> Copies Makefiles with the solver absolute path
-##		-> Generates the required folders.
-##		-> Generates links to the solver.
-######################################################################
-=======
 #######################################################################
 ###	This script configures the test cases:
 ###		-> Copies Makefiles with the solver absolute path
 ###		-> Generates the required folders.
 ###		-> Generates links to the solver.
 #######################################################################
->>>>>>> 611e285a
 
 ##################################################
 ## 	APPLY A PATCH IF REQUESTED 		##
@@ -118,7 +109,4 @@
 mkdir -p ./test/Components/Gradients/MESH
 sed -i -e "s#@HORSES_HOME_DIR#$PWD#g" ./test/Components/Gradients/Makefile
 rm -f ./test/Components/Gradients/Makefile-e
-<<<<<<< HEAD
-=======
 
->>>>>>> 611e285a
