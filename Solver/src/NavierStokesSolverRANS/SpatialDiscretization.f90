--- conflicted
+++ resolved
@@ -1,7 +1,3 @@
-<<<<<<< HEAD
-!
-=======
->>>>>>> df431882
 #include "Includes.h"
 module SpatialDiscretization
       use SMConstants
@@ -98,17 +94,16 @@
 
          if (.not. sem % mesh % child) then ! If this is a child mesh, all these constructs were already initialized for the parent mesh
 
-            call hnRange(sem % mesh, hnmin, hnmax)
-
             if ( MPI_Process % isRoot ) then
                write(STD_OUT,'(/)')
                call Section_Header("Spatial discretization scheme")
                write(STD_OUT,'(/)')
-
-               write(STD_OUT,'(30X,A,A30,1pG10.3)') "->", "Minimum h/N: ", hnmin
-               write(STD_OUT,'(30X,A,A30,1pG10.3)') "->", "Maximum h/N: ", hnmax
-               write(STD_OUT,'(/)')
             end if
+
+            call hnRange(sem % mesh, hnmin, hnmax)
+            write(STD_OUT,'(30X,A,A30,1pG10.3)') "->", "Minimum h/N: ", hnmin
+            write(STD_OUT,'(30X,A,A30,1pG10.3)') "->", "Maximum h/N: ", hnmax
+            write(STD_OUT,'(/)')
    !
    !        Initialize inviscid discretization
    !        ----------------------------------
@@ -231,7 +226,7 @@
    !
    !        Initialize models
    !        -----------------
-            call InitializeTurbulenceModel(SAmodel,controlVariables)
+            call InitializeTurbulenceModel(SAmodel, controlVariables)
 
             call Initialize_ShockCapturing(ShockCapturingDriver, controlVariables, sem, &
                                            ComputeTimeDerivative, ComputeTimeDerivativeIsolated)
@@ -912,8 +907,8 @@
 !~ !           ------------------------------------------------------
 !~             call HyperbolicDiscretization % ComputeSplitFormFluxes(e, inviscidContravariantFlux, fSharp, gSharp, hSharp)
 !~ !
-!~ !           Perform the Weak volume green integral
-!~ !           --------------------------------------
+!~ !           Peform the Weak volume green integral
+!~ !           -------------------------------------
 !~             viscousContravariantFlux = viscousContravariantFlux
 
 !~             e % storage % QDot = -ScalarWeakIntegrals % SplitVolumeDivergence( e, fSharp, gSharp, hSharp, viscousContravariantFlux)
@@ -998,8 +993,8 @@
 !           ------------------------------------------------------
             call HyperbolicDiscretization % ComputeSplitFormFluxes(e, inviscidContravariantFlux, fSharp, gSharp, hSharp)
 !
-!           Perform the Weak volume green integral
-!           --------------------------------------
+!           Peform the Weak volume green integral
+!           -------------------------------------
             viscousContravariantFlux = viscousContravariantFlux + AviscContravariantFlux
 
             e % storage % QDot = -ScalarWeakIntegrals % SplitVolumeDivergence( e, fSharp, gSharp, hSharp, viscousContravariantFlux)
@@ -1046,9 +1041,9 @@
          real(kind=RP) :: mu_left(3), mu_right(3)
         integer        :: Sidearray(2)
 !
-!        ---------------------------
-!        Artificial viscosity fluxes
-!        ---------------------------
+!        --------------------------
+!        Artifical viscosity fluxes
+!        --------------------------
 !
          if ( ShockCapturingDriver % isActive ) then
             Avisc_flux = 0.5_RP * (f % storage(1) % AviscFlux + f % storage(2) % AviscFlux)
