--- conflicted
+++ resolved
@@ -133,14 +133,9 @@
                                                                             uyKey, vyKey, wyKey, uzKey, vzKey, wzKey, &
                                                                             cxKey, cyKey, czKey, &
                                                                             omegaKey, omegaxKey, omegayKey, omegazKey, &
-<<<<<<< HEAD
-                                                                            omegaAbsKey, QCriterionKey, muKey, yplusKey, uplusKey, cfKey, mutminfKey/)
-
-=======
                                                                             omegaAbsKey, QCriterionKey, muKey, yplusKey, &
                                                                             uplusKey, cfKey, mutminfKey, divVKey/)
-                                                               
->>>>>>> a8c0f2e6
+
    integer                :: no_of_outputVariables
    integer, allocatable   :: outputVariableNames(:)
    logical                :: outScale
