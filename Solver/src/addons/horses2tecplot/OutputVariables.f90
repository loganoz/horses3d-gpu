!
!//////////////////////////////////////////////////////
!
!   @File:    OutputVariables.f90
!   @Author:  Juan Manzanero (juan.manzanero@upm.es)
!   @Created: Sat Oct 14 20:44:38 2017
!   @Last revision date: Fri May  4 19:10:15 2018
!   @Last revision author: Juan (juan.manzanero@upm.es)
!   @Last revision commit: 645da75463f6c79ebe9b55fc9ede7086fd10304f
!
!//////////////////////////////////////////////////////
!
#include "Includes.h"
module OutputVariables
!
!//////////////////////////////////////////////////////////////////////////////////
!
!        This module selects user-defined output variables for the 
!     tecplot file. The user may add extra variables, this can be done by
!     following the steps:
!
!           * Increase NO_OF_VARIABLES in 1.
!           * Adding a new ID for the variable NEWVAR_V (following the given order).
!           * Adding a new key for the variable, NEWVARKey.
!           * Adding the new key to the keys array.
!           * Adding the "select case" procedure that computes the output
!                 variable.
!
!//////////////////////////////////////////////////////////////////////////////////
!
   use SMConstants
   use PhysicsStorage
   use Headers
   use Storage, only: NVARS

   private
   public   no_of_outputVariables
   public   getOutputVariables, ComputeOutputVariables, getOutputVariablesLabel

   integer, parameter   :: STR_VAR_LEN = 16
<<<<<<< HEAD
=======
   integer, parameter   :: NO_OF_VARIABLES = 42
   integer, parameter   :: NO_OF_INVISCID_VARIABLES = 26
>>>>>>> ad98e9bd
!
!  ***************************
!  Variables without gradients
!  ***************************
!
<<<<<<< HEAD
   enum, bind(C)
      enumerator :: Q_V = 1, RHO_V, U_V, V_V, W_V
      enumerator :: P_V, T_V, Mach_V, S_V, Vabs_V
      enumerator :: Vvec_V, Ht_V, RHOU_V, RHOV_V
      enumerator :: RHOW_V, RHOE_V, C_V, Nxi_V, Neta_V
      enumerator :: Nzeta_V, Nav_V, N_V
      enumerator :: GRADV_V, UX_V, VX_V, WX_V
      enumerator :: UY_V, VY_V, WY_V, UZ_V, VZ_V, WZ_V
      enumerator :: CX_V, CY_V, CZ_V
      enumerator :: OMEGA_V, OMEGAX_V, OMEGAY_V, OMEGAZ_V
      enumerator :: OMEGAABS_V, QCRIT_V
      enumerator :: LASTVARIABLE
   end enum

   integer, parameter   :: NO_OF_VARIABLES = LASTVARIABLE-1
   integer, parameter   :: NO_OF_INVISCID_VARIABLES = N_V 

   character(len=STR_VAR_LEN), parameter  :: QKey          = "Q"
   character(len=STR_VAR_LEN), parameter  :: RHOKey        = "rho"
   character(len=STR_VAR_LEN), parameter  :: UKey          = "u"
   character(len=STR_VAR_LEN), parameter  :: VKey          = "v"
   character(len=STR_VAR_LEN), parameter  :: WKey          = "w"
   character(len=STR_VAR_LEN), parameter  :: PKey          = "p"
   character(len=STR_VAR_LEN), parameter  :: TKey          = "T"
   character(len=STR_VAR_LEN), parameter  :: MachKey       = "Mach"
   character(len=STR_VAR_LEN), parameter  :: SKey          = "s"
   character(len=STR_VAR_LEN), parameter  :: VabsKey       = "Vabs"
   character(len=STR_VAR_LEN), parameter  :: VvecKey       = "V"
   character(len=STR_VAR_LEN), parameter  :: HtKey         = "Ht"
   character(len=STR_VAR_LEN), parameter  :: RHOUKey       = "rhou"
   character(len=STR_VAR_LEN), parameter  :: RHOVKey       = "rhov"
   character(len=STR_VAR_LEN), parameter  :: RHOWKey       = "rhow"
   character(len=STR_VAR_LEN), parameter  :: RHOEKey       = "rhoe"
   character(len=STR_VAR_LEN), parameter  :: cKey          = "c"
   character(len=STR_VAR_LEN), parameter  :: NxiKey        = "Nxi"
   character(len=STR_VAR_LEN), parameter  :: NetaKey       = "Neta"
   character(len=STR_VAR_LEN), parameter  :: NzetaKey      = "Nzeta"
   character(len=STR_VAR_LEN), parameter  :: NavKey        = "Nav"
   character(len=STR_VAR_LEN), parameter  :: NKey          = "N"
   character(len=STR_VAR_LEN), parameter  :: gradVKey      = "gradV"
   character(len=STR_VAR_LEN), parameter  :: uxKey         = "u_x"
   character(len=STR_VAR_LEN), parameter  :: vxKey         = "v_x"
   character(len=STR_VAR_LEN), parameter  :: wxKey         = "w_x"
   character(len=STR_VAR_LEN), parameter  :: uyKey         = "u_y"
   character(len=STR_VAR_LEN), parameter  :: vyKey         = "v_y"
   character(len=STR_VAR_LEN), parameter  :: wyKey         = "w_y"
   character(len=STR_VAR_LEN), parameter  :: uzKey         = "u_z"
   character(len=STR_VAR_LEN), parameter  :: vzKey         = "v_z"
   character(len=STR_VAR_LEN), parameter  :: wzKey         = "w_z"
   character(len=STR_VAR_LEN), parameter  :: cxKey         = "c_x"
   character(len=STR_VAR_LEN), parameter  :: cyKey         = "c_y"
   character(len=STR_VAR_LEN), parameter  :: czKey         = "c_z"
   character(len=STR_VAR_LEN), parameter  :: omegaKey      = "omega"
   character(len=STR_VAR_LEN), parameter  :: omegaxKey     = "omega_x"
   character(len=STR_VAR_LEN), parameter  :: omegayKey     = "omega_y"
   character(len=STR_VAR_LEN), parameter  :: omegazKey     = "omega_z"
   character(len=STR_VAR_LEN), parameter  :: omegaAbsKey   = "omega_abs"
   character(len=STR_VAR_LEN), parameter  :: QCriterionKey = "Qcrit"
=======
   integer, parameter :: Q_V    = 1
   integer, parameter :: RHO_V  = 2
   integer, parameter :: U_V    = 3
   integer, parameter :: V_V    = 4
   integer, parameter :: W_V    = 5
   integer, parameter :: P_V    = 6
   integer, parameter :: T_V    = 7
   integer, parameter :: Mach_V = 8
   integer, parameter :: S_V    = 9
   integer, parameter :: Vabs_V = 10
   integer, parameter :: Vvec_V = 11
   integer, parameter :: Ht_V   = 12
   integer, parameter :: RHOU_V = 13
   integer, parameter :: RHOV_V = 14
   integer, parameter :: RHOW_V = 15
   integer, parameter :: RHOE_V = 16
   integer, parameter :: Nxi_V  = 17
   integer, parameter :: Neta_V = 18
   integer, parameter :: Nzeta_V= 19
   integer, parameter :: Nav_V  = 20
   integer, parameter :: N_V    = 21
   integer, parameter :: Xi_V   = 22
   integer, parameter :: Eta_V  = 23
   integer, parameter :: Zeta_V = 24
   integer, parameter :: ThreeAxes_V = 25
   integer, parameter :: Axes_V = 26
   
!
!  ************************
!  Variables with gradients
!  ************************
!
   integer, parameter :: GRADV_V = 27
   integer, parameter :: UX_V = 28
   integer, parameter :: VX_V = 29
   integer, parameter :: WX_V = 30
   integer, parameter :: UY_V = 31
   integer, parameter :: VY_V = 32
   integer, parameter :: WY_V = 33
   integer, parameter :: UZ_V = 34
   integer, parameter :: VZ_V = 35
   integer, parameter :: WZ_V = 36
   integer, parameter :: OMEGA_V = 37
   integer, parameter :: OMEGAX_V = 38
   integer, parameter :: OMEGAY_V = 39
   integer, parameter :: OMEGAZ_V = 40
   integer, parameter :: OMEGAABS_V = 41
   integer, parameter :: QCRIT_V = 42

   character(len = STR_VAR_LEN), parameter  :: QKey    = "Q"
   character(len = STR_VAR_LEN), parameter  :: RHOKey  = "rho"
   character(len = STR_VAR_LEN), parameter  :: UKey    = "u"
   character(len = STR_VAR_LEN), parameter  :: VKey    = "v"
   character(len = STR_VAR_LEN), parameter  :: WKey    = "w"
   character(len = STR_VAR_LEN), parameter  :: PKey    = "p"
   character(len = STR_VAR_LEN), parameter  :: TKey    = "T"
   character(len = STR_VAR_LEN), parameter  :: MachKey = "Mach"
   character(len = STR_VAR_LEN), parameter  :: SKey    = "s"
   character(len = STR_VAR_LEN), parameter  :: VabsKey = "Vabs"
   character(len = STR_VAR_LEN), parameter  :: VvecKey = "V"
   character(len = STR_VAR_LEN), parameter  :: HtKey   = "Ht"
   character(len = STR_VAR_LEN), parameter  :: RHOUKey = "rhou"
   character(len = STR_VAR_LEN), parameter  :: RHOVKey = "rhov"
   character(len = STR_VAR_LEN), parameter  :: RHOWKey = "rhow"
   character(len = STR_VAR_LEN), parameter  :: RHOEKey = "rhoe"
   character(len = STR_VAR_LEN), parameter  :: NxiKey  = "Nxi"
   character(len = STR_VAR_LEN), parameter  :: NetaKey = "Neta"
   character(len = STR_VAR_LEN), parameter  :: NzetaKey= "Nzeta"
   character(len = STR_VAR_LEN), parameter  :: NavKey  = "Nav"
   character(len = STR_VAR_LEN), parameter  :: NKey    = "N"
   character(len = STR_VAR_LEN), parameter  :: XiKey   = "Ax_Xi"
   character(len = STR_VAR_LEN), parameter  :: EtaKey  = "Ax_Eta"
   character(len = STR_VAR_LEN), parameter  :: ZetaKey = "Ax_Zeta"
   character(len = STR_VAR_LEN), parameter  :: ThreeAxesKey = "ThreeAxes"
   character(len = STR_VAR_LEN), parameter  :: AxesKey = "Axes"
   character(len = STR_VAR_LEN), parameter  :: gradVKey = "gradV"
   character(len = STR_VAR_LEN), parameter  :: uxKey = "u_x"
   character(len = STR_VAR_LEN), parameter  :: vxKey = "v_x"
   character(len = STR_VAR_LEN), parameter  :: wxKey = "w_x"
   character(len = STR_VAR_LEN), parameter  :: uyKey = "u_y"
   character(len = STR_VAR_LEN), parameter  :: vyKey = "v_y"
   character(len = STR_VAR_LEN), parameter  :: wyKey = "w_y"
   character(len = STR_VAR_LEN), parameter  :: uzKey = "u_z"
   character(len = STR_VAR_LEN), parameter  :: vzKey = "v_z"
   character(len = STR_VAR_LEN), parameter  :: wzKey = "w_z"
   character(len = STR_VAR_LEN), parameter  :: omegaKey = "omega"
   character(len = STR_VAR_LEN), parameter  :: omegaxKey = "omega_x"
   character(len = STR_VAR_LEN), parameter  :: omegayKey = "omega_y"
   character(len = STR_VAR_LEN), parameter  :: omegazKey = "omega_z"
   character(len = STR_VAR_LEN), parameter  :: omegaAbsKey = "omega_abs"
   character(len = STR_VAR_LEN), parameter  :: QCriterionKey = "Qcrit"
>>>>>>> ad98e9bd
   
   character(len=STR_VAR_LEN), dimension(NO_OF_VARIABLES), parameter  :: variableNames = (/ QKey, RHOKey, UKey, VKey, WKey, &
                                                                            PKey, TKey, MachKey, SKey, VabsKey, &
                                                                            VvecKey, HtKey, RHOUKey, RHOVKey, RHOWKey, &
<<<<<<< HEAD
                                                                            RHOEKey, cKey, NxiKey, NetaKey, NzetaKey, NavKey, NKey, &
                                                                            gradVKey, uxKey, vxKey, wxKey, &
                                                                            uyKey, vyKey, wyKey, uzKey, vzKey, wzKey, &
                                                                            cxKey, cyKey, czKey, &
=======
                                                                            RHOEKey, NxiKey, NetaKey, NzetaKey, NavKey, NKey, &
                                                                            XiKey, EtaKey, ZetaKey, ThreeAxesKey, AxesKey, gradVKey, & 
                                                                            uxKey, vxKey, wxKey, uyKey, vyKey, wyKey, uzKey, vzKey, wzKey, &
>>>>>>> ad98e9bd
                                                                            omegaKey, omegaxKey, omegayKey, omegazKey, &
                                                                            omegaAbsKey, QCriterionKey/)
                                                               
   integer                :: no_of_outputVariables
   integer, allocatable   :: outputVariableNames(:)
   logical                :: outScale

   contains
!
!/////////////////////////////////////////////////////////////////////////////
!
      subroutine getOutputVariables(flag_name)
         implicit none
         character(len=*), intent(in)  :: flag_name
!
!        ---------------
!        Local variables
!        ---------------
!
         logical                       :: flagPresent
         integer                       :: pos, pos2, i, preliminarNoOfVariables
         integer, allocatable          :: preliminarVariables(:)
         character(len=LINE_LENGTH)    :: flag   
         character(len=STR_VAR_LEN)   :: inputVar

         flagPresent = .false.
         outScale    = .true.

         do i = 1, command_argument_count()
            call get_command_argument(i, flag)
            pos = index(trim(flag),trim(flag_name))

            if ( pos .ne. 0 ) then
               flagPresent = .true.
               exit
            end if 
!
!           Also, check if the dimensionless version is requested
!           -----------------------------------------------------
            pos = index(trim(flag),"--dimensionless")
            if ( pos .ne. 0 ) then
               outScale = .false.
            end if
         end do
!
!        ***********************************************************
!              Read the variables. They are first loaded into
!           a "preliminar" variables, prior to introduce them in 
!           the real outputVariables. This is because some of
!           the output variables lead to multiple variables (e.g.
!           Q, V or N).
!        ***********************************************************
!
         if ( .not. flagPresent ) then
!
!           Default: export Q
!           -------
            preliminarNoOfVariables = 1
            allocate( preliminarVariables(preliminarNoOfVariables) )
            preliminarVariables(1) = Q_V
   
         else
!
!           Get the variables from the command argument
!           -------------------------------------------
            pos = index(trim(flag),"=")

            if ( pos .eq. 0 ) then
               print*, 'Missing "=" operator in --output-variables flag'
               errorMessage(STD_OUT)
               stop
            end if
!
!           Prepare to read the variable names
!           ----------------------------------
            preliminarNoOfVariables = getNoOfCommas(trim(flag)) + 1
            allocate( preliminarVariables(preliminarNoOfVariables) )
            
            if ( preliminarNoOfVariables .eq. 1 ) then
               read(flag(pos+1:len_trim(flag)),*) inputVar
               preliminarVariables(1) = outputVariableForName(trim(inputVar))
            else
               do i = 1, preliminarNoOfVariables-1
                  pos2 = index(trim(flag(pos+1:)),",") + pos
                  read(flag(pos+1:pos2),*) inputVar
                  preliminarVariables(i) = outputVariableForName(trim(inputVar))
                  pos = pos2
               end do
            
               pos = index(trim(flag),",",BACK=.true.)
               preliminarVariables(preliminarNoOfVariables) = outputVariableForName(flag(pos+1:))
               
            end if
         end if
!
!        *******************************************************
!        Convert the preliminary variables into output variables
!        *******************************************************
!
         no_of_outputVariables = 0    
         
         do i = 1, preliminarNoOfVariables
            no_of_outputVariables = no_of_outputVariables + outputVariablesForVariable(preliminarVariables(i))
         end do

         allocate( outputVariableNames(no_of_outputVariables) )

         pos = 1
         do i = 1, preliminarNoOfVariables
            pos2 = pos + outputVariablesForVariable(preliminarVariables(i)) - 1
            call outputVariablesForPreliminarVariable(preliminarVariables(i), outputVariableNames(pos:pos2) )
      
            pos = pos + outputVariablesForVariable(preliminarVariables(i))

         end do
!
!        *****************************
!        Describe the output variables
!        *****************************
!
         write(STD_OUT,'(/)')
         call Section_Header("Output variables")
         write(STD_OUT,'(/)')
         call Subsection_Header("Selected output variables")

         do i = 1, no_of_outputVariables
            write(STD_OUT,'(30X,A,A)') "* ",trim(variableNames(outputVariableNames(i)))

         end do

         if ( outScale ) then
            write(STD_OUT,'(30X,A,A)') "-> Variables are exported with dimensions."

         else
            write(STD_OUT,'(30X,A,A)') "-> Dimensionless mode."

         end if

      end subroutine getOutputVariables

      subroutine ComputeOutputVariables(N, e, output, refs, hasGradients)
         use SolutionFile
         use Storage
         implicit none
         integer, intent(in)          :: N(3)
         class(Element_t), intent(in) :: e
         real(kind=RP), intent(out)   :: output(1:no_of_outputVariables,0:N(1),0:N(2),0:N(3))
         real(kind=RP), intent(in)    :: refs(NO_OF_SAVED_REFS)
         logical,       intent(in)    :: hasGradients
!
!        ---------------
!        Local variables
!        ---------------
!
         integer       :: var, i, j, k
         real(kind=RP) :: Sym, Asym

         do var = 1, no_of_outputVariables
            if ( hasGradients .or. (outputVariableNames(var) .le. NO_OF_INVISCID_VARIABLES ) ) then
               associate ( Q   => e % Qout, &
                           U_x => e % U_xout, & 
                           U_y => e % U_yout, & 
                           U_z => e % U_zout )

               select case (outputVariableNames(var))
   
               case(RHO_V)
                  do k = 0, N(3) ; do j = 0, N(2) ; do i = 0, N(1)
                     output(var,i,j,k) = Q(IRHO,i,j,k)
                  end do         ; end do         ; end do
                  if ( outScale ) output(var,:,:,:) = refs(RHO_REF) * output(var,:,:,:)
   
               case(U_V)
                  do k = 0, N(3) ; do j = 0, N(2) ; do i = 0, N(1)
                     output(var,i,j,k) = Q(IRHOU,i,j,k) / Q(IRHO,i,j,k)
                  end do         ; end do         ; end do
                  if ( outScale ) output(var,:,:,:) = refs(V_REF) * output(var,:,:,:)
   
               case(V_V)
                  do k = 0, N(3) ; do j = 0, N(2) ; do i = 0, N(1)
                     output(var,i,j,k) = Q(IRHOV,i,j,k) / Q(IRHO,i,j,k)
                  end do         ; end do         ; end do
                  if ( outScale ) output(var,:,:,:) = refs(V_REF) * output(var,:,:,:)
   
               case(W_V)
                  do k = 0, N(3) ; do j = 0, N(2) ; do i = 0, N(1)
                     output(var,i,j,k) = Q(IRHOW,i,j,k) / Q(IRHO,i,j,k)
                  end do         ; end do         ; end do
                  if ( outScale ) output(var,:,:,:) = refs(V_REF) * output(var,:,:,:)
   
               case(P_V)
                  do k = 0, N(3) ; do j = 0, N(2) ; do i = 0, N(1)
                     output(var,i,j,k) = (refs(GAMMA_REF) - 1.0_RP)*(Q(IRHOE,i,j,k) - 0.5_RP*&
                                       ( POW2(Q(IRHOU,i,j,k)) + POW2(Q(IRHOV,i,j,k)) + POW2(Q(IRHOW,i,j,k))) /Q(IRHO,i,j,k)) 
                  end do         ; end do         ; end do
                  if ( outScale ) output(var,:,:,:) = refs(RHO_REF) * POW2(refs(V_REF)) * output(var,:,:,:)
   
               case(T_V)
                  do k = 0, N(3) ; do j = 0, N(2) ; do i = 0, N(1)
                     output(var,i,j,k) = (refs(GAMMA_REF) - 1.0_RP) * refs(GAMMA_REF) * POW2(refs(MACH_REF)) * (Q(IRHOE,i,j,k) - 0.5_RP*&
                                       ( POW2(Q(IRHOU,i,j,k)) + POW2(Q(IRHOV,i,j,k)) + POW2(Q(IRHOW,i,j,k))) /POW2(Q(IRHO,i,j,k))) 
                  end do         ; end do         ; end do
                  if ( outScale ) output(var,:,:,:) = refs(T_REF) * output(var,:,:,:)
   
               case(MACH_V)
                  do k = 0, N(3) ; do j = 0, N(2) ; do i = 0, N(1)
                     output(var,i,j,k) = POW2(Q(IRHOU,i,j,k)) + POW2(Q(IRHOV,i,j,k)) + POW2(Q(IRHOW,i,j,k))/POW2(Q(IRHO,i,j,k))     ! Vabs**2
                     output(var,i,j,k) = sqrt( output(var,i,j,k) / ( refs(GAMMA_REF)*(refs(GAMMA_REF)-1.0_RP)*(Q(IRHOE,i,j,k)/Q(IRHO,i,j,k)-0.5_RP * output(var,i,j,k)) ) )
                  end do         ; end do         ; end do
   
               case(S_V)
                  do k = 0, N(3) ; do j = 0, N(2) ; do i = 0, N(1)
                     output(var,i,j,k) = refs(GAMMA_REF) * (refs(GAMMA_REF) - 1.0_RP)*(Q(IRHOE,i,j,k) - 0.5_RP * &
                                       ( POW2(Q(IRHOU,i,j,k)) + POW2(Q(IRHOV,i,j,k)) + POW2(Q(IRHOW,i,j,k))) /Q(IRHO,i,j,k)) / (Q(IRHO,i,j,k)**refs(GAMMA_REF))
                  end do         ; end do         ; end do
                  if ( outScale ) output(var,:,:,:) = refs(RHO_REF)*POW2(refs(V_REF))/refs(RHO_REF)**refs(GAMMA_REF) * output(var,:,:,:)
      
               case(Vabs_V)
                  do k = 0, N(3) ; do j = 0, N(2) ; do i = 0, N(1)
                     output(var,i,j,k) = sqrt(POW2(Q(IRHOU,i,j,k)) + POW2(Q(IRHOV,i,j,k)) + POW2(Q(IRHOW,i,j,k)))/Q(IRHO,i,j,k)
                  end do         ; end do         ; end do
                  if ( outScale ) output(var,:,:,:) = refs(V_REF) * output(var,:,:,:)
   
               case(Ht_V)
                  do k = 0, N(3) ; do j = 0, N(2) ; do i = 0, N(1)
                     output(var,i,j,k) = refs(GAMMA_REF)*Q(IRHOE,i,j,k) - 0.5_RP*(refs(GAMMA_REF)-1.0_RP)*&
                                       ( POW2(Q(IRHOU,i,j,k)) + POW2(Q(IRHOV,i,j,k)) + POW2(Q(IRHOW,i,j,k))) /Q(IRHO,i,j,k) 
                  end do         ; end do         ; end do
                  if ( outScale ) output(var,:,:,:) = refs(RHO_REF) * POW2(refs(V_REF)) * output(var,:,:,:)
   
               case(RHOU_V)
                  do k = 0, N(3) ; do j = 0, N(2) ; do i = 0, N(1)
                     output(var,i,j,k) = Q(IRHOU,i,j,k) 
                  end do         ; end do         ; end do
                  if ( outScale ) output(var,:,:,:) = refs(RHO_REF) * refs(V_REF) * output(var,:,:,:)
   
               case(RHOV_V)
                  do k = 0, N(3) ; do j = 0, N(2) ; do i = 0, N(1)
                     output(var,i,j,k) = Q(IRHOV,i,j,k) 
                  end do         ; end do         ; end do
                  if ( outScale ) output(var,:,:,:) = refs(RHO_REF) * refs(V_REF) * output(var,:,:,:)
         
               case(RHOW_V)
                  do k = 0, N(3) ; do j = 0, N(2) ; do i = 0, N(1)
                     output(var,i,j,k) = Q(IRHOW,i,j,k) 
                  end do         ; end do         ; end do
                  if ( outScale ) output(var,:,:,:) = refs(RHO_REF) * refs(V_REF) * output(var,:,:,:)
   
               case(RHOE_V)
                  do k = 0, N(3) ; do j = 0, N(2) ; do i = 0, N(1)
                     output(var,i,j,k) = Q(IRHOE,i,j,k) 
                  end do         ; end do         ; end do
                  if ( outScale ) output(var,:,:,:) = refs(RHO_REF) * POW2(refs(V_REF)) * output(var,:,:,:)
                  
               case(Nxi_V)
                  output(var,:,:,:) = e % Nsol(1)
                  
               case(Neta_V)
                  output(var,:,:,:) = e % Nsol(2)
                  
               case(Nzeta_V)
                  output(var,:,:,:) = e % Nsol(3)
                  
               case(Nav_V)
                  output(var,:,:,:) = sum(e % Nsol)/real(NDIM)
                  
               case(Xi_V)
                  output(var,:,:,:) = 0
                  output(var,:,0,0) = 3
                  output(var,0,:,0) = 0
                  output(var,0,0,:) = 0
                  
               case(Eta_V)
                  output(var,:,:,:) = 0
                  output(var,:,0,0) = 0
                  output(var,0,:,0) = 3
                  output(var,0,0,:) = 0
                  
               case(Zeta_V)
                  output(var,:,:,:) = 0
                  output(var,:,0,0) = 0
                  output(var,0,:,0) = 0
                  output(var,0,0,:) = 3
                  
               case(ThreeAxes_V)
                  output(var,:,:,:) = 0
                  output(var,:,0,0) = 3
                  output(var,0,:,0) = 1.5
                  output(var,0,0,:) = 1.5
                  
!
!
!              ******************
!              Gradient variables   
!              ******************
!
               case(UX_V)
                  do k = 0, N(3) ; do j = 0, N(2) ; do i = 0, N(1)
                     output(var,i,j,k) = U_x(1,i,j,k)
                  end do         ; end do         ; end do
                  if ( outScale ) output(var,:,:,:) = POW2(refs(V_REF)) * output(var,:,:,:)
               
               case(VX_V)
                  do k = 0, N(3) ; do j = 0, N(2) ; do i = 0, N(1)
                     output(var,i,j,k) = U_x(2,i,j,k)
                  end do         ; end do         ; end do
                  if ( outScale ) output(var,:,:,:) = POW2(refs(V_REF)) * output(var,:,:,:)
               
               case(WX_V)
                  do k = 0, N(3) ; do j = 0, N(2) ; do i = 0, N(1)
                     output(var,i,j,k) = U_x(3,i,j,k)
                  end do         ; end do         ; end do
                  if ( outScale ) output(var,:,:,:) = POW2(refs(V_REF)) * output(var,:,:,:)
               
               case(UY_V)
                  do k = 0, N(3) ; do j = 0, N(2) ; do i = 0, N(1)
                     output(var,i,j,k) = U_y(1,i,j,k)
                  end do         ; end do         ; end do
                  if ( outScale ) output(var,:,:,:) = POW2(refs(V_REF)) * output(var,:,:,:)
               
               case(VY_V)
                  do k = 0, N(3) ; do j = 0, N(2) ; do i = 0, N(1)
                     output(var,i,j,k) = U_y(2,i,j,k)
                  end do         ; end do         ; end do
                  if ( outScale ) output(var,:,:,:) = POW2(refs(V_REF)) * output(var,:,:,:)
               
               case(WY_V)
                  do k = 0, N(3) ; do j = 0, N(2) ; do i = 0, N(1)
                     output(var,i,j,k) = U_y(3,i,j,k)
                  end do         ; end do         ; end do
                  if ( outScale ) output(var,:,:,:) = POW2(refs(V_REF)) * output(var,:,:,:)
               
               case(UZ_V)
                  do k = 0, N(3) ; do j = 0, N(2) ; do i = 0, N(1)
                     output(var,i,j,k) = U_z(1,i,j,k)
                  end do         ; end do         ; end do
                  if ( outScale ) output(var,:,:,:) = POW2(refs(V_REF)) * output(var,:,:,:)
               
               case(VZ_V)
                  do k = 0, N(3) ; do j = 0, N(2) ; do i = 0, N(1)
                     output(var,i,j,k) = U_z(2,i,j,k)
                  end do         ; end do         ; end do
                  if ( outScale ) output(var,:,:,:) = POW2(refs(V_REF)) * output(var,:,:,:)
               
               case(WZ_V)
                  do k = 0, N(3) ; do j = 0, N(2) ; do i = 0, N(1)
                     output(var,i,j,k) = U_z(3,i,j,k)
                  end do         ; end do         ; end do
                  if ( outScale ) output(var,:,:,:) = POW2(refs(V_REF)) * output(var,:,:,:)

               case(OMEGAX_V)
                  do k = 0, N(3) ; do j = 0, N(2) ; do i = 0, N(1)
                     output(var,i,j,k) = ( U_y(3,i,j,k) - U_z(2,i,j,k) )
                  end do         ; end do         ; end do
                  if ( outScale ) output(var,:,:,:) = POW2(refs(V_REF)) * output(var,:,:,:)

               case(OMEGAY_V)
                  do k = 0, N(3) ; do j = 0, N(2) ; do i = 0, N(1)
                     output(var,i,j,k) = ( U_z(1,i,j,k) - U_x(3,i,j,k) )
                  end do         ; end do         ; end do
                  if ( outScale ) output(var,:,:,:) = POW2(refs(V_REF)) * output(var,:,:,:)

               case(OMEGAZ_V)
                  do k = 0, N(3) ; do j = 0, N(2) ; do i = 0, N(1)
                     output(var,i,j,k) = ( U_x(2,i,j,k) - U_y(1,i,j,k) )
                  end do         ; end do         ; end do
                  if ( outScale ) output(var,:,:,:) = POW2(refs(V_REF)) * output(var,:,:,:)

               case(OMEGAABS_V)
                  do k = 0, N(3) ; do j = 0, N(2) ; do i = 0, N(1)
                     output(var,i,j,k) = sqrt(  POW2( U_y(3,i,j,k) - U_z(2,i,j,k) ) &
                                              + POW2( U_z(1,i,j,k) - U_x(3,i,j,k) ) &
                                              + POW2( U_x(2,i,j,k) - U_y(1,i,j,k) ) )
                  end do         ; end do         ; end do
                  if ( outScale ) output(var,:,:,:) = POW2(refs(V_REF)) * output(var,:,:,:)

               case(QCRIT_V)
                  do k = 0, N(3) ; do j = 0, N(2) ; do i = 0, N(1)
                     Sym =   POW2( U_x(1,i,j,k) ) + POW2( U_y(2,i,j,k) ) + POW2( U_z(3,i,j,k) )  &
                           + 2.0_RP *( POW2( 0.5_RP * (U_x(2,i,j,k) + U_y(1,i,j,k)) ) +          &
                                       POW2( 0.5_RP * (U_x(3,i,j,k) + U_z(1,i,j,k)) ) +          &
                                       POW2( 0.5_RP * (U_y(3,i,j,k) + U_z(2,i,j,k)) ) )

                     Asym =   2.0_RP *( POW2( 0.5_RP * (U_x(2,i,j,k) - U_y(1,i,j,k)) ) +        &
                                        POW2( 0.5_RP * (U_x(3,i,j,k) - U_z(1,i,j,k)) ) +        &
                                        POW2( 0.5_RP * (U_y(3,i,j,k) - U_z(2,i,j,k)) ) )

                     output(var,i,j,k) = 0.5_RP*( Asym - Sym )
                  end do            ; end do            ; end do

               case(C_V)
                  do k = 0, N(3) ; do j = 0, N(2) ; do i = 0, N(1)
                     output(var,i,j,k) = Q(size(Q,1),i,j,k)
                  end do         ; end do         ; end do
               
               case(CX_V)
                  do k = 0, N(3) ; do j = 0, N(2) ; do i = 0, N(1)
                     output(var,i,j,k) = U_x(size(U_x,1),i,j,k)
                  end do         ; end do         ; end do
               
               case(CY_V)
                  do k = 0, N(3) ; do j = 0, N(2) ; do i = 0, N(1)
                     output(var,i,j,k) = U_y(size(U_y,1),i,j,k)
                  end do         ; end do         ; end do
               
               case(CZ_V)
                  do k = 0, N(3) ; do j = 0, N(2) ; do i = 0, N(1)
                     output(var,i,j,k) = U_z(size(U_z,1),i,j,k)
                  end do         ; end do         ; end do
               
               end select
               end associate
   
            else
               output(var,:,:,:) = 0.0_RP

            end if
         end do

      end subroutine ComputeOutputVariables

      character(len=1024) function getOutputVariablesLabel()
         implicit none
!
!        ---------------
!        Local variables         
!        ---------------
!
         integer  :: iVar

         getOutputVariablesLabel = ""
         do iVar = 1, no_of_outputVariables
            write(getOutputVariablesLabel,'(A,A,A,A)') trim(getOutputVariablesLabel), ',"',trim(variableNames(outputVariableNames(iVar))),'"'
         end do

      end function getOutputVariablesLabel

      integer function outputVariablesForVariable(iVar)
!
!        ************************************************
!           This subroutine specifies if a variable
!           implies more than one variable, e.g.,
!           Q = [rho,rhou,rhov,rhow,rhoe], or
!           V = [u,v,w]
!        ************************************************
!
         implicit none
         integer,    intent(in)     :: iVar
   
         select case(iVar)
   
         case(Q_V)
            outputVariablesForVariable = NVARS

         case(Vvec_V)
            outputVariablesForVariable = 3

         case(gradV_V)
            outputVariablesForVariable = 9

         case(omega_V)
            outputVariablesForVariable = 3
            
         case(N_V)
            outputVariablesForVariable = 4
            
         case(Axes_V)
            outputVariablesForVariable = 4

         case default
            outputVariablesForVariable = 1
      
         end select

      end function outputVariablesForVariable

      subroutine OutputVariablesForPreliminarVariable(iVar, output)
         implicit none
         integer, intent(in)     :: iVar
         integer, intent(out)    :: output(:)

         select case(iVar)

         case(Q_V)
            if ( NVARS .eq. 5 ) then
               output = (/RHO_V, RHOU_V, RHOV_V, RHOW_V, RHOE_V/)
      
            elseif ( NVARS .eq. 6 ) then
               output = (/RHO_V, RHOU_V, RHOV_V, RHOW_V, RHOE_V, C_V/)

            elseif ( NVARS .eq. 1 ) then
               output = (/C_V/)

            end if

         case(Vvec_V)
            output = (/U_V, V_V, W_V/)

         case(gradV_V)
            output = (/UX_V, VX_V, WX_V, UY_V, VY_V, WY_V, UZ_V, VZ_V, WZ_V/)

         case(omega_V)
            output = (/OMEGAX_V, OMEGAY_V, OMEGAZ_V/)
            
         case(N_V)
            output = (/Nxi_V, Neta_V, Nzeta_V, Nav_V/)
         
         case(Axes_V)
            output = (/Xi_V, Eta_V, Zeta_V, ThreeAxes_V/)
            
         case default
            output = iVar

         end select

      end subroutine OutputVariablesForPreliminarVariable

      integer function outputVariableForName(variableName)
         implicit none
         character(len=*),    intent(in)     :: variableName

         do outputVariableForName = 1, NO_OF_VARIABLES
            if ( trim(variableNames(outputVariableForName)) .eq. trim(variableName) ) return
         end do
!
!        Return "-1" if not found
!        ------------------------
         outputVariableForName = -1
      
      end function outputVariableForName

      integer function getNoOfCommas(input_line)
         implicit none
         character(len=*), intent(in)     :: input_line
!
!        ---------------
!        Local variables
!        ---------------
!
         integer     :: i

         getNoOfCommas = 0
         do i = 1, len_trim(input_line)
            if ( input_line(i:i) .eq. "," ) getNoOfCommas = getNoOfCommas + 1 
         end do

      end function getNoOfCommas

end module OutputVariables<|MERGE_RESOLUTION|>--- conflicted
+++ resolved
@@ -4,9 +4,9 @@
 !   @File:    OutputVariables.f90
 !   @Author:  Juan Manzanero (juan.manzanero@upm.es)
 !   @Created: Sat Oct 14 20:44:38 2017
-!   @Last revision date: Fri May  4 19:10:15 2018
+!   @Last revision date: Sat May 12 20:53:25 2018
 !   @Last revision author: Juan (juan.manzanero@upm.es)
-!   @Last revision commit: 645da75463f6c79ebe9b55fc9ede7086fd10304f
+!   @Last revision commit: ece79010cbff566c377be7e7026f86a2889a191e
 !
 !//////////////////////////////////////////////////////
 !
@@ -38,23 +38,18 @@
    public   getOutputVariables, ComputeOutputVariables, getOutputVariablesLabel
 
    integer, parameter   :: STR_VAR_LEN = 16
-<<<<<<< HEAD
-=======
-   integer, parameter   :: NO_OF_VARIABLES = 42
-   integer, parameter   :: NO_OF_INVISCID_VARIABLES = 26
->>>>>>> ad98e9bd
 !
 !  ***************************
 !  Variables without gradients
 !  ***************************
 !
-<<<<<<< HEAD
    enum, bind(C)
       enumerator :: Q_V = 1, RHO_V, U_V, V_V, W_V
       enumerator :: P_V, T_V, Mach_V, S_V, Vabs_V
       enumerator :: Vvec_V, Ht_V, RHOU_V, RHOV_V
       enumerator :: RHOW_V, RHOE_V, C_V, Nxi_V, Neta_V
       enumerator :: Nzeta_V, Nav_V, N_V
+      enumerator :: Xi_V, Eta_V, Zeta_V, ThreeAxes_V, Axes_V
       enumerator :: GRADV_V, UX_V, VX_V, WX_V
       enumerator :: UY_V, VY_V, WY_V, UZ_V, VZ_V, WZ_V
       enumerator :: CX_V, CY_V, CZ_V
@@ -64,7 +59,7 @@
    end enum
 
    integer, parameter   :: NO_OF_VARIABLES = LASTVARIABLE-1
-   integer, parameter   :: NO_OF_INVISCID_VARIABLES = N_V 
+   integer, parameter   :: NO_OF_INVISCID_VARIABLES = Axes_V
 
    character(len=STR_VAR_LEN), parameter  :: QKey          = "Q"
    character(len=STR_VAR_LEN), parameter  :: RHOKey        = "rho"
@@ -88,6 +83,11 @@
    character(len=STR_VAR_LEN), parameter  :: NzetaKey      = "Nzeta"
    character(len=STR_VAR_LEN), parameter  :: NavKey        = "Nav"
    character(len=STR_VAR_LEN), parameter  :: NKey          = "N"
+   character(len=STR_VAR_LEN), parameter  :: XiKey   = "Ax_Xi"
+   character(len=STR_VAR_LEN), parameter  :: EtaKey  = "Ax_Eta"
+   character(len=STR_VAR_LEN), parameter  :: ZetaKey = "Ax_Zeta"
+   character(len=STR_VAR_LEN), parameter  :: ThreeAxesKey = "ThreeAxes"
+   character(len=STR_VAR_LEN), parameter  :: AxesKey = "Axes"   
    character(len=STR_VAR_LEN), parameter  :: gradVKey      = "gradV"
    character(len=STR_VAR_LEN), parameter  :: uxKey         = "u_x"
    character(len=STR_VAR_LEN), parameter  :: vxKey         = "v_x"
@@ -107,113 +107,15 @@
    character(len=STR_VAR_LEN), parameter  :: omegazKey     = "omega_z"
    character(len=STR_VAR_LEN), parameter  :: omegaAbsKey   = "omega_abs"
    character(len=STR_VAR_LEN), parameter  :: QCriterionKey = "Qcrit"
-=======
-   integer, parameter :: Q_V    = 1
-   integer, parameter :: RHO_V  = 2
-   integer, parameter :: U_V    = 3
-   integer, parameter :: V_V    = 4
-   integer, parameter :: W_V    = 5
-   integer, parameter :: P_V    = 6
-   integer, parameter :: T_V    = 7
-   integer, parameter :: Mach_V = 8
-   integer, parameter :: S_V    = 9
-   integer, parameter :: Vabs_V = 10
-   integer, parameter :: Vvec_V = 11
-   integer, parameter :: Ht_V   = 12
-   integer, parameter :: RHOU_V = 13
-   integer, parameter :: RHOV_V = 14
-   integer, parameter :: RHOW_V = 15
-   integer, parameter :: RHOE_V = 16
-   integer, parameter :: Nxi_V  = 17
-   integer, parameter :: Neta_V = 18
-   integer, parameter :: Nzeta_V= 19
-   integer, parameter :: Nav_V  = 20
-   integer, parameter :: N_V    = 21
-   integer, parameter :: Xi_V   = 22
-   integer, parameter :: Eta_V  = 23
-   integer, parameter :: Zeta_V = 24
-   integer, parameter :: ThreeAxes_V = 25
-   integer, parameter :: Axes_V = 26
-   
-!
-!  ************************
-!  Variables with gradients
-!  ************************
-!
-   integer, parameter :: GRADV_V = 27
-   integer, parameter :: UX_V = 28
-   integer, parameter :: VX_V = 29
-   integer, parameter :: WX_V = 30
-   integer, parameter :: UY_V = 31
-   integer, parameter :: VY_V = 32
-   integer, parameter :: WY_V = 33
-   integer, parameter :: UZ_V = 34
-   integer, parameter :: VZ_V = 35
-   integer, parameter :: WZ_V = 36
-   integer, parameter :: OMEGA_V = 37
-   integer, parameter :: OMEGAX_V = 38
-   integer, parameter :: OMEGAY_V = 39
-   integer, parameter :: OMEGAZ_V = 40
-   integer, parameter :: OMEGAABS_V = 41
-   integer, parameter :: QCRIT_V = 42
-
-   character(len = STR_VAR_LEN), parameter  :: QKey    = "Q"
-   character(len = STR_VAR_LEN), parameter  :: RHOKey  = "rho"
-   character(len = STR_VAR_LEN), parameter  :: UKey    = "u"
-   character(len = STR_VAR_LEN), parameter  :: VKey    = "v"
-   character(len = STR_VAR_LEN), parameter  :: WKey    = "w"
-   character(len = STR_VAR_LEN), parameter  :: PKey    = "p"
-   character(len = STR_VAR_LEN), parameter  :: TKey    = "T"
-   character(len = STR_VAR_LEN), parameter  :: MachKey = "Mach"
-   character(len = STR_VAR_LEN), parameter  :: SKey    = "s"
-   character(len = STR_VAR_LEN), parameter  :: VabsKey = "Vabs"
-   character(len = STR_VAR_LEN), parameter  :: VvecKey = "V"
-   character(len = STR_VAR_LEN), parameter  :: HtKey   = "Ht"
-   character(len = STR_VAR_LEN), parameter  :: RHOUKey = "rhou"
-   character(len = STR_VAR_LEN), parameter  :: RHOVKey = "rhov"
-   character(len = STR_VAR_LEN), parameter  :: RHOWKey = "rhow"
-   character(len = STR_VAR_LEN), parameter  :: RHOEKey = "rhoe"
-   character(len = STR_VAR_LEN), parameter  :: NxiKey  = "Nxi"
-   character(len = STR_VAR_LEN), parameter  :: NetaKey = "Neta"
-   character(len = STR_VAR_LEN), parameter  :: NzetaKey= "Nzeta"
-   character(len = STR_VAR_LEN), parameter  :: NavKey  = "Nav"
-   character(len = STR_VAR_LEN), parameter  :: NKey    = "N"
-   character(len = STR_VAR_LEN), parameter  :: XiKey   = "Ax_Xi"
-   character(len = STR_VAR_LEN), parameter  :: EtaKey  = "Ax_Eta"
-   character(len = STR_VAR_LEN), parameter  :: ZetaKey = "Ax_Zeta"
-   character(len = STR_VAR_LEN), parameter  :: ThreeAxesKey = "ThreeAxes"
-   character(len = STR_VAR_LEN), parameter  :: AxesKey = "Axes"
-   character(len = STR_VAR_LEN), parameter  :: gradVKey = "gradV"
-   character(len = STR_VAR_LEN), parameter  :: uxKey = "u_x"
-   character(len = STR_VAR_LEN), parameter  :: vxKey = "v_x"
-   character(len = STR_VAR_LEN), parameter  :: wxKey = "w_x"
-   character(len = STR_VAR_LEN), parameter  :: uyKey = "u_y"
-   character(len = STR_VAR_LEN), parameter  :: vyKey = "v_y"
-   character(len = STR_VAR_LEN), parameter  :: wyKey = "w_y"
-   character(len = STR_VAR_LEN), parameter  :: uzKey = "u_z"
-   character(len = STR_VAR_LEN), parameter  :: vzKey = "v_z"
-   character(len = STR_VAR_LEN), parameter  :: wzKey = "w_z"
-   character(len = STR_VAR_LEN), parameter  :: omegaKey = "omega"
-   character(len = STR_VAR_LEN), parameter  :: omegaxKey = "omega_x"
-   character(len = STR_VAR_LEN), parameter  :: omegayKey = "omega_y"
-   character(len = STR_VAR_LEN), parameter  :: omegazKey = "omega_z"
-   character(len = STR_VAR_LEN), parameter  :: omegaAbsKey = "omega_abs"
-   character(len = STR_VAR_LEN), parameter  :: QCriterionKey = "Qcrit"
->>>>>>> ad98e9bd
    
    character(len=STR_VAR_LEN), dimension(NO_OF_VARIABLES), parameter  :: variableNames = (/ QKey, RHOKey, UKey, VKey, WKey, &
                                                                             PKey, TKey, MachKey, SKey, VabsKey, &
                                                                             VvecKey, HtKey, RHOUKey, RHOVKey, RHOWKey, &
-<<<<<<< HEAD
                                                                             RHOEKey, cKey, NxiKey, NetaKey, NzetaKey, NavKey, NKey, &
+                                                                            XiKey, EtaKey, ZetaKey, ThreeAxesKey, AxesKey, &
                                                                             gradVKey, uxKey, vxKey, wxKey, &
                                                                             uyKey, vyKey, wyKey, uzKey, vzKey, wzKey, &
                                                                             cxKey, cyKey, czKey, &
-=======
-                                                                            RHOEKey, NxiKey, NetaKey, NzetaKey, NavKey, NKey, &
-                                                                            XiKey, EtaKey, ZetaKey, ThreeAxesKey, AxesKey, gradVKey, & 
-                                                                            uxKey, vxKey, wxKey, uyKey, vyKey, wyKey, uzKey, vzKey, wzKey, &
->>>>>>> ad98e9bd
                                                                             omegaKey, omegaxKey, omegayKey, omegazKey, &
                                                                             omegaAbsKey, QCriterionKey/)
                                                                
