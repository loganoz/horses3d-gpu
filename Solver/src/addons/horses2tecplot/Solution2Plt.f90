module Solution2PltModule
   use SMConstants
   use SolutionFile
   use InterpolationMatrices
<<<<<<< HEAD
   use FileReadingUtilities      , only: getFileName
=======
   use getTask
>>>>>>> ba413155
   implicit none

   private
   public   Solution2Plt

#define PRECISION_FORMAT "(E13.5)"

   contains
      subroutine Solution2Plt(meshName, solutionName, fixedOrder, basis, Nout)
         use getTask
         use Headers
         implicit none  
         character(len=*), intent(in)     :: meshName
         character(len=*), intent(in)     :: solutionName
         integer,          intent(in)     :: basis
         logical,          intent(in)     :: fixedOrder
         integer,          intent(in)     :: Nout(3)

         write(STD_OUT,'(/)')
         call SubSection_Header("Job description")

         select case ( basis )

         case(EXPORT_GAUSS)

            if ( fixedOrder ) then
               write(STD_OUT,'(30X,A3,A)') "->", " Export to Gauss points with fixed order"
               write(STD_OUT,'(30X,A,A30,I0,A,I0,A,I0,A)') "->" , "Output order: [",&
                                                Nout(1),",",Nout(2),",",Nout(3),"]."
               call Solution2Plt_GaussPoints_FixedOrder(meshName, solutionName, Nout)
   
            else
               write(STD_OUT,'(30X,A3,A)') "->", " Export to Gauss points"
               call Solution2Plt_GaussPoints(meshName, solutionName)

            end if

         case(EXPORT_HOMOGENEOUS)
            
            write(STD_OUT,'(30X,A3,A)') "->", " Export to homogeneous points"
            write(STD_OUT,'(30X,A,A30,I0,A,I0,A,I0,A)') "->" , "Output order: [",&
                                        Nout(1),",",Nout(2),",",Nout(3),"]."
            call Solution2Plt_Homogeneous(meshName, solutionName, Nout)

         end select

      end subroutine Solution2Plt
!
!//////////////////////////////////////////////////////////////////////////////////////////
!
!     Gauss Points procedures
!     -----------------------
!
!//////////////////////////////////////////////////////////////////////////////////////////
!
      subroutine Solution2Plt_GaussPoints(meshName, solutionName)
         use Storage
         use NodalStorageClass
         use SharedSpectralBasis
         use OutputVariables
         implicit none  
         character(len=*), intent(in)     :: meshName
         character(len=*), intent(in)     :: solutionName
!
!        ---------------
!        Local variables
!        ---------------
!
         type(Mesh_t)                    :: mesh
         character(len=LINE_LENGTH)      :: meshPltName
         character(len=LINE_LENGTH)      :: solutionFile
         character(len=1024)             :: title
         integer                         :: no_of_elements, eID
         integer                         :: fid
         integer                         :: Nmesh(4), Nsol(4)
!
!        Read the mesh and solution data
!        -------------------------------
         call mesh % ReadMesh(meshName)
         call mesh % ReadSolution(SolutionName)
         no_of_elements = mesh % no_of_elements
!
!        Transform zones to the output variables
!        ---------------------------------------
         do eID = 1, no_of_elements
            associate ( e => mesh % elements(eID) )
            e % Nout = e % Nsol
!
!           Construct spectral basis
!           ------------------------
            call addNewSpectralBasis(spA, e % Nmesh, mesh % nodeType)
            call addNewSpectralBasis(spA, e % Nsol , mesh % nodeType)
!
!           Project mesh and solution
!           -------------------------
            call ProjectStorageGaussPoints(e, spA, e % Nmesh, Nsol, mesh % hasGradients)

            end associate
         end do
!
!        Write the solution file name
!        ----------------------------
         solutionFile = trim(getFileName(solutionName)) // ".tec"
!
!        Create the file
!        ---------------
         open(newunit = fid, file = trim(solutionFile), action = "write", status = "unknown")
!
!        Add the title
!        -------------
         write(title,'(A,A,A,A,A)') '"Generated from ',trim(meshName),' and ',trim(solutionName),'"'
         write(fid,'(A,A)') "TITLE = ", trim(title)
!
!        Add the variables
!        -----------------
         call getOutputVariables(OUTPUT_VARIABLES_FLAG)

         write(fid,'(A,A)') 'VARIABLES = "x","y","z"', trim(getOutputVariablesLabel())
!
!        Write each element zone
!        -----------------------
         do eID = 1, no_of_elements
            associate ( e => mesh % elements(eID) )
!
!           Write the tecplot file
!           ----------------------
            call WriteElementToTecplot(fid, e, mesh % refs, mesh % hasGradients) 
            end associate
         end do
!
!        Close the file
!        --------------
         close(fid)
      
      end subroutine Solution2Plt_GaussPoints

      subroutine ProjectStorageGaussPoints(e, spA, NM, NS, hasGradients)
         use Storage
         use NodalStorageClass
         use ProlongMeshAndSolution
         implicit none
         type(Element_t)     :: e
         type(NodalStorage_t),  intent(in)  :: spA(0:)
         integer           ,  intent(in)  :: NM(3)
         integer           ,  intent(in)  :: NS(3)
         logical,             intent(in)  :: hasGradients
         
         e % Nout = e % Nsol
         if ( all(e % Nmesh .eq. e % Nout) ) then
            e % xOut(1:,0:,0:,0:) => e % x

         else
            allocate( e % xOut(1:3,0:e % Nout(1), 0:e % Nout(2), 0:e % Nout(3)) )
            call prolongMeshToGaussPoints(e, spA, NM, NS)

         end if

         e % Qout(1:,0:,0:,0:) => e % Q
         if ( hasGradients ) then
            e % U_xout(1:,0:,0:,0:) => e % U_x
            e % U_yout(1:,0:,0:,0:) => e % U_y
            e % U_zout(1:,0:,0:,0:) => e % U_z
         end if
         

      end subroutine ProjectStorageGaussPoints
!
!//////////////////////////////////////////////////////////////////////////////////
!
!     Gauss points with fixed order procedures
!     ----------------------------------------
!
!//////////////////////////////////////////////////////////////////////////////////
!
      subroutine Solution2Plt_GaussPoints_FixedOrder(meshName, solutionName, Nout)
         use Storage
         use NodalStorageClass
         use SharedSpectralBasis
         use OutputVariables
         implicit none  
         character(len=*), intent(in)     :: meshName
         character(len=*), intent(in)     :: solutionName
         integer,          intent(in)     :: Nout(3)
!
!        ---------------
!        Local variables
!        ---------------
!
         type(Mesh_t)                               :: mesh
         character(len=LINE_LENGTH)                 :: meshPltName
         character(len=LINE_LENGTH)                 :: solutionFile
         character(len=1024)                        :: title
         integer                                    :: no_of_elements, eID
         integer                                    :: fid
!
!        Read the mesh and solution data
!        -------------------------------
         call mesh % ReadMesh(meshName)
         call mesh % ReadSolution(SolutionName)
!
!        Allocate the output spectral basis
!        ----------------------------------
         call spA(Nout(1)) % Construct(GAUSS, Nout(1))
         call spA(Nout(2)) % Construct(GAUSS, Nout(2))
         call spA(Nout(3)) % Construct(GAUSS, Nout(3))
!
!        Write each element zone
!        -----------------------
         do eID = 1, mesh % no_of_elements
            associate ( e => mesh % elements(eID) )
            e % Nout = Nout
!
!           Construct spectral basis
!           ------------------------
            call addNewSpectralBasis(spA, e % Nmesh, mesh % nodeType)
            call addNewSpectralBasis(spA, e % Nsol, mesh % nodeType)
!
!           Construct interpolation matrices
!           --------------------------------
            associate( spAoutXi   => spA(Nout(1)), &
                       spAoutEta  => spA(Nout(2)), &
                       spAoutZeta => spA(Nout(3)) )
            call addNewInterpolationMatrix(Tset, e % Nsol(1), spA(e % Nsol(1)), e % Nout(1), spAoutXi   % x)   ! TODO: check why it was Nsol(1)
            call addNewInterpolationMatrix(Tset, e % Nsol(2), spA(e % Nsol(2)), e % Nout(2), spAoutEta  % x)   ! TODO: check why it was Nsol(1)
            call addNewInterpolationMatrix(Tset, e % Nsol(3), spA(e % Nsol(3)), e % Nout(3), spAoutZeta % x)   ! TODO: check why it was Nsol(1)
            end associate
!
!           Perform interpolation
!           ---------------------
            call ProjectStorageGaussPoints_FixedOrder(e, spA, e % Nmesh, e % Nsol, e % Nout, &
                                                                    Tset(e % Nout(1), e % Nsol(1)) % T, &
                                                                    Tset(e % Nout(2), e % Nsol(2)) % T, &
                                                                    Tset(e % Nout(3), e % Nsol(3)) % T, &
                                                                                   mesh % hasGradients    )

            end associate
         end do
!
!        Write the solution file name
!        ----------------------------
         solutionFile = trim(getFileName(solutionName)) // ".tec"
!
!        Create the file
!        ---------------
         open(newunit = fid, file = trim(solutionFile), action = "write", status = "unknown")
!
!        Add the title
!        -------------
         write(title,'(A,A,A,A,A)') '"Generated from ',trim(meshName),' and ',trim(solutionName),'"'
         write(fid,'(A,A)') "TITLE = ", trim(title)
!
!        Add the variables
!        -----------------
         call getOutputVariables(OUTPUT_VARIABLES_FLAG)
         write(fid,'(A,A)') 'VARIABLES = "x","y","z"', trim(getOutputVariablesLabel())
!
!        Write elements
!        --------------
         do eID = 1, mesh % no_of_elements
            associate ( e => mesh % elements(eID) )

            call WriteElementToTecplot(fid, e, mesh % refs, mesh % hasGradients)
            end associate
         end do

!
!        Close the file
!        --------------
         close(fid)

      end subroutine Solution2Plt_GaussPoints_FixedOrder

      subroutine ProjectStorageGaussPoints_FixedOrder(e, spA, NM, NS, Nout, Tx, Ty, Tz, hasGradients)
         use Storage
         use NodalStorageClass
         use ProlongMeshAndSolution
         implicit none
         type(Element_t)     :: e
         type(NodalStorage_t),  intent(in)  :: spA(0:)
         integer           ,  intent(in)  :: NM(3)
         integer           ,  intent(in)  :: NS(3)
         integer           ,  intent(in)  :: Nout(3)
         real(kind=RP),       intent(in)  :: Tx(0:e % Nout(1), 0:e % Nsol(1))
         real(kind=RP),       intent(in)  :: Ty(0:e % Nout(2), 0:e % Nsol(2))
         real(kind=RP),       intent(in)  :: Tz(0:e % Nout(3), 0:e % Nsol(3))
         logical,             intent(in)  :: hasGradients
!
!        Project mesh
!        ------------         
         if ( all(e % Nmesh .eq. e % Nout) ) then
            e % xOut(1:,0:,0:,0:) => e % x

         else
            allocate( e % xOut(1:3,0:e % Nout(1), 0:e % Nout(2), 0:e % Nout(3)) )
            call prolongMeshToGaussPoints(e, spA, NM, Nout)

         end if
!
!        Project the solution
!        --------------------
         if ( all( e % Nsol .eq. e % Nout ) ) then
            e % Qout(1:,0:,0:,0:) => e % Q

            if ( hasGradients ) then
               e % U_xout(1:,0:,0:,0:) => e % U_x
               e % U_yout(1:,0:,0:,0:) => e % U_y
               e % U_zout(1:,0:,0:,0:) => e % U_z
            end if
   
         else
            allocate( e % Qout(1:NVARS,0:e % Nout(1), 0:e % Nout(2), 0:e % Nout(3)) )
            call prolongSolutionToGaussPoints(NVARS, e % Nsol, e % Q, e % Nout, e % Qout, Tx, Ty, Tz)
   
            if ( hasGradients ) then
               allocate( e % U_xout(1:NGRADVARS,0:e % Nout(1), 0:e % Nout(2), 0:e % Nout(3)) )
               allocate( e % U_yout(1:NGRADVARS,0:e % Nout(1), 0:e % Nout(2), 0:e % Nout(3)) )
               allocate( e % U_zout(1:NGRADVARS,0:e % Nout(1), 0:e % Nout(2), 0:e % Nout(3)) )
               call prolongSolutionToGaussPoints(NGRADVARS, e % Nsol, e % U_x, e % Nout, e % U_xout, Tx, Ty, Tz)
               call prolongSolutionToGaussPoints(NGRADVARS, e % Nsol, e % U_y, e % Nout, e % U_yout, Tx, Ty, Tz)
               call prolongSolutionToGaussPoints(NGRADVARS, e % Nsol, e % U_z, e % Nout, e % U_zout, Tx, Ty, Tz)
            end if

         end if

      end subroutine ProjectStorageGaussPoints_FixedOrder
!
!////////////////////////////////////////////////////////////////////////////
!
!     Homogeneous procedures
!     ----------------------
!
!////////////////////////////////////////////////////////////////////////////
!
      subroutine Solution2Plt_Homogeneous(meshName, solutionName, Nout)
         use Storage
         use NodalStorageClass
         use SharedSpectralBasis
         use OutputVariables
         implicit none  
         character(len=*), intent(in)     :: meshName
         character(len=*), intent(in)     :: solutionName
         integer,          intent(in)     :: Nout(3)
!
!        ---------------
!        Local variables
!        ---------------
!
         type(Mesh_t)                               :: mesh
         character(len=LINE_LENGTH)                 :: meshPltName
         character(len=LINE_LENGTH)                 :: solutionFile
         character(len=1024)                        :: title
         integer                                    :: no_of_elements, eID
         integer                                    :: fid
         real(kind=RP)                              :: xi(0:Nout(1)), eta(0:Nout(2)), zeta(0:Nout(3))
         integer                                    :: i
!
!        Read the mesh and solution data
!        -------------------------------
         call mesh % ReadMesh(meshName)
         call mesh % ReadSolution(SolutionName)
!
!        Set homogeneous nodes
!        ---------------------
         xi   = RESHAPE( (/ (-1.0_RP + 2.0_RP*i/Nout(1),i=0,Nout(1)) /), (/ Nout(1)+1 /) )
         eta  = RESHAPE( (/ (-1.0_RP + 2.0_RP*i/Nout(2),i=0,Nout(2)) /), (/ Nout(2)+1 /) )
         zeta = RESHAPE( (/ (-1.0_RP + 2.0_RP*i/Nout(3),i=0,Nout(3)) /), (/ Nout(3)+1 /) )
!
!        Write each element zone
!        -----------------------
         do eID = 1, mesh % no_of_elements
            associate ( e => mesh % elements(eID) )
            e % Nout = Nout
!
!           Construct spectral basis for both mesh and solution
!           ---------------------------------------------------
            call addNewSpectralBasis(spA, e % Nmesh, mesh % nodeType)
            call addNewSpectralBasis(spA, e % Nsol , mesh % nodeType)
!
!           Construct interpolation matrices for the mesh
!           ---------------------------------------------
            call addNewInterpolationMatrix(Tset, e % Nmesh(1), spA(e % Nmesh(1)), e % Nout(1), xi)
            call addNewInterpolationMatrix(Tset, e % Nmesh(2), spA(e % Nmesh(2)), e % Nout(2), eta)      ! TODO: check why it was Nmesh(1) 
            call addNewInterpolationMatrix(Tset, e % Nmesh(3), spA(e % Nmesh(3)), e % Nout(3), zeta)     ! TODO: check why it was Nmesh(1)

!
!           Construct interpolation matrices for the solution
!           -------------------------------------------------
            call addNewInterpolationMatrix(Tset, e % Nsol(1), spA(e % Nsol(1)), e % Nout(1), xi)
            call addNewInterpolationMatrix(Tset, e % Nsol(2), spA(e % Nsol(2)), e % Nout(2), eta)        ! TODO: check why it was Nout(1)
            call addNewInterpolationMatrix(Tset, e % Nsol(3), spA(e % Nsol(3)), e % Nout(3), zeta)       ! TODO: check why it was Nout(1)
!
!           Perform interpolation
!           ---------------------
            call ProjectStorageHomogeneousPoints(e, Tset(e % Nout(1), e % Nmesh(1)) % T, &
                                                    Tset(e % Nout(2), e % Nmesh(2)) % T, &
                                                    Tset(e % Nout(3), e % Nmesh(3)) % T, &
                                                     Tset(e % Nout(1), e % Nsol(1)) % T, &
                                                     Tset(e % Nout(2), e % Nsol(2)) % T, &
                                                     Tset(e % Nout(3), e % Nsol(3)) % T, &
                                                                    mesh % hasGradients   )


            end associate
         end do
!
!        Write the solution file name
!        ----------------------------
         solutionFile = trim(getFileName(solutionName)) // ".tec"
!
!        Create the file
!        ---------------
         open(newunit = fid, file = trim(solutionFile), action = "write", status = "unknown")
!
!        Add the title
!        -------------
         write(title,'(A,A,A,A,A)') '"Generated from ',trim(meshName),' and ',trim(solutionName),'"'
         write(fid,'(A,A)') "TITLE = ", trim(title)
!
!        Add the variables
!        -----------------
         call getOutputVariables(OUTPUT_VARIABLES_FLAG)
         write(fid,'(A,A)') 'VARIABLES = "x","y","z"', trim(getOutputVariablesLabel())
!
!        Write elements
!        --------------
         do eID = 1, mesh % no_of_elements
            associate ( e => mesh % elements(eID) )

            call WriteElementToTecplot(fid, e, mesh % refs, mesh % hasGradients)
            end associate
         end do

!
!        Close the file
!        --------------
         close(fid)

      end subroutine Solution2Plt_Homogeneous

      subroutine ProjectStorageHomogeneousPoints(e, TxMesh, TyMesh, TzMesh, TxSol, TySol, TzSol, hasGradients)
         use Storage
         use NodalStorageClass
         implicit none
         type(Element_t)     :: e
         real(kind=RP),       intent(in)  :: TxMesh(0:e % Nout(1), 0:e % Nmesh(1))
         real(kind=RP),       intent(in)  :: TyMesh(0:e % Nout(2), 0:e % Nmesh(2))
         real(kind=RP),       intent(in)  :: TzMesh(0:e % Nout(3), 0:e % Nmesh(3))
         real(kind=RP),       intent(in)  :: TxSol(0:e % Nout(1), 0:e % Nsol(1))
         real(kind=RP),       intent(in)  :: TySol(0:e % Nout(2), 0:e % Nsol(2))
         real(kind=RP),       intent(in)  :: TzSol(0:e % Nout(3), 0:e % Nsol(3))
         logical,             intent(in)  :: hasGradients
!
!        ---------------
!        Local variables
!        ---------------
!
         integer     :: i, j, k, l, m, n
!
!        Project mesh
!        ------------         
         allocate( e % xOut(1:3,0:e % Nout(1), 0:e % Nout(2), 0:e % Nout(3)) )
         e % xOut = 0.0_RP

         do n = 0, e % Nmesh(3) ; do m = 0, e % Nmesh(2) ; do l = 0, e % Nmesh(1)
            do k = 0, e % Nout(3) ; do j = 0, e % Nout(2) ; do i = 0, e % Nout(1)
               e % xOut(:,i,j,k) = e % xOut(:,i,j,k) + e % x(:,l,m,n) * TxMesh(i,l) * TyMesh(j,m) * TzMesh(k,n)
            end do            ; end do            ; end do
         end do            ; end do            ; end do

!
!        Project the solution
!        --------------------
         allocate( e % Qout(1:NVARS,0:e % Nout(1), 0:e % Nout(2), 0:e % Nout(3)) )
         e % Qout = 0.0_RP

         do n = 0, e % Nsol(3) ; do m = 0, e % Nsol(2) ; do l = 0, e % Nsol(1)
            do k = 0, e % Nout(3) ; do j = 0, e % Nout(2) ; do i = 0, e % Nout(1)
               e % Qout(:,i,j,k) = e % Qout(:,i,j,k) + e % Q(:,l,m,n) * TxSol(i,l) * TySol(j,m) * TzSol(k,n)
            end do            ; end do            ; end do
         end do            ; end do            ; end do

         if ( hasGradients ) then
            allocate( e % U_xout(1:NGRADVARS,0:e % Nout(1), 0:e % Nout(2), 0:e % Nout(3)))
            e % U_xout = 0.0_RP
   
            do n = 0, e % Nsol(3) ; do m = 0, e % Nsol(2) ; do l = 0, e % Nsol(1)
               do k = 0, e % Nout(3) ; do j = 0, e % Nout(2) ; do i = 0, e % Nout(1)
                  e % U_xout(:,i,j,k) = e % U_xout(:,i,j,k) + e % U_x(:,l,m,n) * TxSol(i,l) * TySol(j,m) * TzSol(k,n)
               end do            ; end do            ; end do
            end do            ; end do            ; end do

          allocate( e % U_yout(1:NGRADVARS, 0:e % Nout(1), 0:e % Nout(2), 0:e % Nout(3)) )
            e % U_yout = 0.0_RP
   
            do n = 0, e % Nsol(3) ; do m = 0, e % Nsol(2) ; do l = 0, e % Nsol(1)
               do k = 0, e % Nout(3) ; do j = 0, e % Nout(2) ; do i = 0, e % Nout(1)
                  e % U_yout(:,i,j,k) = e % U_yout(:,i,j,k) + e % U_y(:,l,m,n) * TxSol(i,l) * TySol(j,m) * TzSol(k,n)
               end do            ; end do            ; end do
            end do            ; end do            ; end do

          allocate( e % U_zout(1:NGRADVARS, 0:e % Nout(1), 0:e % Nout(2), 0:e % Nout(3)) )
            e % U_zout = 0.0_RP
   
            do n = 0, e % Nsol(3) ; do m = 0, e % Nsol(2) ; do l = 0, e % Nsol(1)
               do k = 0, e % Nout(3) ; do j = 0, e % Nout(2) ; do i = 0, e % Nout(1)
                  e % U_zout(:,i,j,k) = e % U_zout(:,i,j,k) + e % U_z(:,l,m,n) * TxSol(i,l) * TySol(j,m) * TzSol(k,n)
               end do            ; end do            ; end do
            end do            ; end do            ; end do

         end if

      end subroutine ProjectStorageHomogeneousPoints
!
!/////////////////////////////////////////////////////////////////////////////
!
!     Write solution
!     --------------
!
!/////////////////////////////////////////////////////////////////////////////
!
      subroutine WriteElementToTecplot(fid,e,refs, hasGradients)
         use Storage
         use NodalStorageClass
         use prolongMeshAndSolution
         use OutputVariables
         use SolutionFile
         implicit none
         integer,            intent(in) :: fid
         type(Element_t),    intent(in) :: e 
         real(kind=RP),      intent(in) :: refs(NO_OF_SAVED_REFS)
         logical,            intent(in) :: hasGradients
!
!        ---------------
!        Local variables
!        ---------------
!
         integer                    :: i,j,k,var
         real(kind=RP)              :: outputVars(1:no_of_outputVariables, 0:e % Nout(1), 0:e % Nout(2), 0:e % Nout(3))
         character(len=LINE_LENGTH) :: formatout
!
!        Get output variables
!        --------------------
         call ComputeOutputVariables(e % Nout, e, outputVars, refs, hasGradients)
!
!        Write variables
!        ---------------        
         write(fid,'(A,I0,A,I0,A,I0,A)') "ZONE I=",e % Nout(1)+1,", J=",e % Nout(2)+1, &
                                            ", K=",e % Nout(3)+1,", F=POINT"

         formatout = getFormat()

         do k = 0, e % Nout(3)   ; do j = 0, e % Nout(2)    ; do i = 0, e % Nout(1)
            write(fid,trim(formatout)) e % xOut(:,i,j,k), outputVars(:,i,j,k)
         end do               ; end do                ; end do

      end subroutine WriteElementToTecplot

      character(len=LINE_LENGTH) function getFormat()
         use OutputVariables
         implicit none

         getFormat = ""

         write(getFormat,'(A,I0,A,A)') "(",3+no_of_outputVariables,PRECISION_FORMAT,")"

      end function getFormat

end module Solution2PltModule<|MERGE_RESOLUTION|>--- conflicted
+++ resolved
@@ -2,11 +2,8 @@
    use SMConstants
    use SolutionFile
    use InterpolationMatrices
-<<<<<<< HEAD
    use FileReadingUtilities      , only: getFileName
-=======
    use getTask
->>>>>>> ba413155
    implicit none
 
    private
