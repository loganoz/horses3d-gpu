program horses2plt
   use SMConstants
   use getTask
   use Mesh2PltModule
   use Solution2PltModule
   use Solution2VtkHdfModule
   use Stats2PltModule
   use SolutionFile
   use SharedSpectralBasis
   use Headers
   use MPI_Process_Info
   implicit none
   integer                                 :: jobType
   character(len=LINE_LENGTH)              :: meshName
   integer                                 :: no_of_solutions
   character(len=LINE_LENGTH), allocatable :: solutionNames(:)
   integer, allocatable                    :: solutionTypes(:)
   logical                                 :: fixedOrder
   integer                                 :: Nout(3)
   integer                                 :: basis
   integer                                 :: mode
   integer                                 :: iSol
   logical                                 :: useCommandArgs
   logical                                 :: oldStats

   call MPI_Process % Init

   call Main_Header("HORSES to TecPlot conversion utility",__DATE__,__TIME__)
!
!  Get the job type
!  ----------------
   call getTaskType(jobType, meshName, no_of_solutions, solutionNames, solutionTypes, fixedOrder, Nout, basis, mode, useCommandArgs, oldStats)
!
!  Construct Spectral basis
!  ------------------------
   call ConstructSpectralBasis
!
!  Perform the conversion to tecplot
!  ---------------------------------
   select case (jobType)
   case (MESH_2_PLT)
      write(STD_OUT,'(/,/)')
      call Section_Header("Mesh conversion")
      call Mesh2Plt(meshName)

   case (SOLUTION_2_PLT)
      do iSol = 1, no_of_solutions

         select case (solutionTypes(iSol))
         case ( SOLUTION_FILE, ZONE_SOLUTION_FILE, ZONE_SOLUTION_AND_DOT_FILE, SOLUTION_AND_SENSOR_FILE )
            write(STD_OUT,'(/,/)')
            call Section_Header("Solution conversion")
            call Solution2Plt(meshName, solutionNames(iSol), fixedOrder, basis, Nout, mode)        

<<<<<<< HEAD
         case ( SOLUTION_AND_GRADIENTS_FILE, SOLUTION_AND_GRADIENTS_AND_SENSOR_FILE)
=======
         case ( SOLUTION_AND_GRADIENTS_FILE )
>>>>>>> d95e02c4
            write(STD_OUT,'(/,/)')
            call Section_Header("Solution with gradients conversion")
            call Solution2Plt(meshName, solutionNames(iSol), fixedOrder, basis, Nout, mode)        

         case ( STATS_FILE )
            write(STD_OUT,'(/,/)')
            if (oldStats) then
                call Section_Header("Statistics legacy file conversion")
                call Stats2Plt(meshName, solutionNames(iSol), fixedOrder, basis, Nout)
            else
                call Section_Header("Statistics file conversion")
                call Solution2Plt(meshName, solutionNames(iSol), fixedOrder, basis, Nout, mode)        
            end if 

         end select
      end do

   case (SOLUTION_2_VTKHDF)
#ifdef HAS_HDF5
      do iSol = 1, no_of_solutions

         select case (solutionTypes(iSol))
            case ( SOLUTION_FILE, ZONE_SOLUTION_FILE, ZONE_SOLUTION_AND_DOT_FILE )
               write(STD_OUT,'(/,/)')
               call Section_Header("Solution conversion")
               call Solution2VtkHdf(meshName, solutionNames(iSol), Nout)

            case ( SOLUTION_AND_GRADIENTS_FILE )
               write(STD_OUT,'(/,/)')
               call Section_Header("Solution with gradients conversion")
               call Solution2VtkHdf(meshName, solutionNames(iSol), Nout)

            case ( STATS_FILE )
               write(STD_OUT,'(/,/)')
               if (oldStats) then
                   write(STD_OUT,'(A)') "Statistics legacy file conversion not supported for VTKHDF"
                   stop
               else
                  call Section_Header("Statistics file conversion")
                  call Solution2VtkHdf(meshName, solutionNames(iSol), Nout)
               end if

         end select
      end do
#else
      write(STD_OUT, '(A)') "HDF5 support must be enabled to save to VTKHDF format"
      stop
#endif

   case (UNKNOWN_JOB)
      call exit(UNKNOWN_JOB)

   end select
!
!  Destruct Spectral basis
!  -----------------------
   call DestructSpectralBasis
   
   call MPI_Process % Close

end program horses2plt<|MERGE_RESOLUTION|>--- conflicted
+++ resolved
@@ -52,11 +52,7 @@
             call Section_Header("Solution conversion")
             call Solution2Plt(meshName, solutionNames(iSol), fixedOrder, basis, Nout, mode)        
 
-<<<<<<< HEAD
          case ( SOLUTION_AND_GRADIENTS_FILE, SOLUTION_AND_GRADIENTS_AND_SENSOR_FILE)
-=======
-         case ( SOLUTION_AND_GRADIENTS_FILE )
->>>>>>> d95e02c4
             write(STD_OUT,'(/,/)')
             call Section_Header("Solution with gradients conversion")
             call Solution2Plt(meshName, solutionNames(iSol), fixedOrder, basis, Nout, mode)        
@@ -79,25 +75,25 @@
       do iSol = 1, no_of_solutions
 
          select case (solutionTypes(iSol))
-            case ( SOLUTION_FILE, ZONE_SOLUTION_FILE, ZONE_SOLUTION_AND_DOT_FILE )
-               write(STD_OUT,'(/,/)')
-               call Section_Header("Solution conversion")
+         case ( SOLUTION_FILE, ZONE_SOLUTION_FILE, ZONE_SOLUTION_AND_DOT_FILE, SOLUTION_AND_SENSOR_FILE )
+            write(STD_OUT,'(/,/)')
+            call Section_Header("Solution conversion")
+            call Solution2VtkHdf(meshName, solutionNames(iSol), Nout)
+
+         case ( SOLUTION_AND_GRADIENTS_FILE, SOLUTION_AND_GRADIENTS_AND_SENSOR_FILE)
+            write(STD_OUT,'(/,/)')
+            call Section_Header("Solution with gradients conversion")
+            call Solution2VtkHdf(meshName, solutionNames(iSol), Nout)
+
+         case ( STATS_FILE )
+            write(STD_OUT,'(/,/)')
+            if (oldStats) then
+                write(STD_OUT,'(A)') "Statistics legacy file conversion not supported for VTKHDF"
+                stop
+            else
+               call Section_Header("Statistics file conversion")
                call Solution2VtkHdf(meshName, solutionNames(iSol), Nout)
-
-            case ( SOLUTION_AND_GRADIENTS_FILE )
-               write(STD_OUT,'(/,/)')
-               call Section_Header("Solution with gradients conversion")
-               call Solution2VtkHdf(meshName, solutionNames(iSol), Nout)
-
-            case ( STATS_FILE )
-               write(STD_OUT,'(/,/)')
-               if (oldStats) then
-                   write(STD_OUT,'(A)') "Statistics legacy file conversion not supported for VTKHDF"
-                   stop
-               else
-                  call Section_Header("Statistics file conversion")
-                  call Solution2VtkHdf(meshName, solutionNames(iSol), Nout)
-               end if
+            end if
 
          end select
       end do
