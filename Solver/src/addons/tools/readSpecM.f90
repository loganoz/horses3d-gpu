Module readSpecM
    use HexMeshClass
    use ElementClass
    use SMConstants
    use ElementConnectivityDefinitions
    use LocalRefinement
    use Utilities, only: UnusedUnit
    use PhysicsStorage
    use NodeClass
    Implicit None

    contains

    Subroutine ConstructSimpleMesh_FromSpecFile_(self, fileName, locR, Nx, Ny, Nz)

!        ---------------
!        Input variables
!        ---------------
!
         type(HexMesh)                          :: self
         CHARACTER(LEN=*)                       :: fileName
         type(LocalRef_t), optional, intent(in) :: locR
         integer,          optional, intent(in) :: Nx(:), Ny(:), Nz(:)
!
!        ---------------
!        Local variables
!        ---------------
!
         integer                         :: numberOfElements
         integer                         :: numberOfNodes
         integer                         :: numberOfBoundaryFaces
         integer                         :: numberOfFaces
         
         integer                         :: bFaceOrder, numBFacePoints
         integer                         :: i, j, k, l
         integer                         :: fUnit, fileStat
         integer                         :: nodeIDs(NODES_PER_ELEMENT), nodeMap(NODES_PER_FACE)
         real(kind=RP)                   :: x(NDIM)
         integer                         :: faceFlags(FACES_PER_ELEMENT)
         CHARACTER(LEN=BC_STRING_LENGTH) :: names(FACES_PER_ELEMENT)
         ! CHARACTER(LEN=BC_STRING_LENGTH), pointer :: zoneNames(:)
         real(kind=RP)                   :: corners(NDIM,NODES_PER_ELEMENT)
<<<<<<< HEAD
         integer                         :: Nx_, Ny_, Nz_     !<  Polynomial orders for each element
         integer, dimension(8)      :: falseNodeID          ! dummy variable needed to construct element, the actaul nodes are not computed
=======
         integer                         :: Nx, Ny, Nz     !<  Polynomial orders for each element
         integer, dimension(8)      :: falseNodeID          ! dummy variable needed to construct element, the actual nodes are not computed
>>>>>>> 30a2c367
!
!        ------------------
!        For curved patches
!        ------------------
!
         ! real(kind=RP)  , DIMENSION(:)    , ALLOCATABLE :: uNodes, vNodes
         real(kind=RP)  , DIMENSION(:,:,:), ALLOCATABLE :: values
!
!        ----------------
!        For flat patches
!        ----------------
!
         ! real(kind=RP)  , DIMENSION(2)     :: uNodesFlat = [-1.0_RP,1.0_RP]
         ! real(kind=RP)  , DIMENSION(2)     :: vNodesFlat = [-1.0_RP,1.0_RP]
         ! real(kind=RP)  , DIMENSION(3,2,2) :: valuesFlat


         numberOfBoundaryFaces = 0
!
!        -----------------------
!        Read header information
!        -----------------------
!
         fUnit = UnusedUnit()
         OPEN( UNIT = fUnit, FILE = fileName, iostat = fileStat )
         IF ( fileStat /= 0 )     THEN
            PRINT *, "Error opening file: ", fileName
            RETURN 
         END IF
         
         READ(fUnit,*) numberOfNodes, numberOfElements, bFaceOrder

         self % no_of_elements = numberOfElements
         self % no_of_allElements = numberOfElements

         numBFacePoints = bFaceOrder + 1
         ! allocate(uNodes(numBFacePoints))
         ! allocate(vNodes(numBFacePoints))
         allocate(values(3,numBFacePoints,numBFacePoints))
         
         ! DO i = 1, numBFacePoints
         !    uNodes(i) = -COS((i-1.0_RP)*PI/(numBFacePoints-1.0_RP)) 
         !    vNodes(i) = -COS((i-1.0_RP)*PI/(numBFacePoints-1.0_RP)) 
         ! END DO
!
!        ---------------
!        Allocate memory
!        ---------------
!
         allocate( self % elements(numberOfelements) )
         allocate( self % nodes(numberOfNodes) )
!
!        ----------------------------------
!        Read nodes: Nodes have the format:
!        x y z
!        ----------------------------------
!
         DO j = 1, numberOfNodes 
            READ( fUnit, * ) x
            ! x = x/Lref
            CALL ConstructNode( self % nodes(j), x, j )
         END DO
!
!        -----------------------------------------
!        Read elements: Elements have the format:
!        node1ID node2ID node3ID node4ID ... node8ID
!        b1 b2 b3 b4 b5 b6
!           (=0 for straight side, 1 for curved)
!        If curved boundaries, then for each:
!           for j = 0 to bFaceOrder
!              x_j  y_j  z_j
!           next j
!        bname1 bname2 bname3 bname4 bname5 bname6
!        -----------------------------------------
!
         DO l = 1, numberOfElements 
            READ( fUnit, * ) nodeIDs
            READ( fUnit, * ) faceFlags
!
!           -----------------------------------------------------------------------------
!           If the faceFlags are all zero, then self is a straight-sided
!           hex. In that case, set the corners of the hex8Map and use that in determining
!           the element geometry.
!           -----------------------------------------------------------------------------
!
            IF(MAXVAL(faceFlags) == 0)     THEN
               DO k = 1, NODES_PER_ELEMENT
                  corners(:,k) = self % nodes(nodeIDs(k)) % x
               END DO
              
               self % elements(l) % SurfInfo % IsHex8 = .TRUE.
               self % elements(l) % SurfInfo % corners = corners
               
            ELSE

            ! get corners for simple mesh to do the local refinement
               DO k = 1, NODES_PER_ELEMENT
                  corners(:,k) = self % nodes(nodeIDs(k)) % x
               END DO
               
               self % elements(l) % SurfInfo % corners = corners
!
!              --------------------------------------------------------------
!              Otherwise, we have to look at each of the faces of the element 
!              --------------------------------------------------------------
!
               DO k = 1, FACES_PER_ELEMENT 
                 IF ( faceFlags(k) == 0 )     THEN
!
               ! nothing to do here
                  ELSE
!
!                    -------------
!                    Curved faces 
!                    -------------
!
                    ! read values and do nothing with them, useful to go to next important value of file
                     DO j = 1, numBFacePoints
                        DO i = 1, numBFacePoints
                           READ( fUnit, * ) values(:,i,j)
                        END DO  
                     END DO
   
                  END IF
               END DO
               
            END IF 
!
!           -------------------------
!           Now construct the element
!           -------------------------
!
            ! set dummy values
            falseNodeID = 0
            
            if( present(locR) ) then
               call locR% getOrderOfPosition(corners, Nx_, Ny_, Nz_)
               call self % elements(l) % Construct (Nx_, Ny_, Nz_, nodeIDs, l, l) 
            else
               call self % elements(l) % Construct (Nx(l), Ny(l), Nz(l), falseNodeID , l, l) 
            end if
            

            READ( fUnit, * ) names
        END DO

         CLOSE( fUnit )
         
    End Subroutine ConstructSimpleMesh_FromSpecFile_

End Module readSpecM<|MERGE_RESOLUTION|>--- conflicted
+++ resolved
@@ -40,13 +40,8 @@
          CHARACTER(LEN=BC_STRING_LENGTH) :: names(FACES_PER_ELEMENT)
          ! CHARACTER(LEN=BC_STRING_LENGTH), pointer :: zoneNames(:)
          real(kind=RP)                   :: corners(NDIM,NODES_PER_ELEMENT)
-<<<<<<< HEAD
          integer                         :: Nx_, Ny_, Nz_     !<  Polynomial orders for each element
-         integer, dimension(8)      :: falseNodeID          ! dummy variable needed to construct element, the actaul nodes are not computed
-=======
-         integer                         :: Nx, Ny, Nz     !<  Polynomial orders for each element
-         integer, dimension(8)      :: falseNodeID          ! dummy variable needed to construct element, the actual nodes are not computed
->>>>>>> 30a2c367
+         integer, dimension(8)           :: falseNodeID          ! dummy variable needed to construct element, the actaul nodes are not computed
 !
 !        ------------------
 !        For curved patches
