--- conflicted
+++ resolved
@@ -1,8 +1,4 @@
-<<<<<<< HEAD
-Module readSpecM  
-=======
 Module readSpecM
->>>>>>> df431882
     use HexMeshClass
     use ElementClass
     use SMConstants
