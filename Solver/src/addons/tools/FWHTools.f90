<<<<<<< HEAD

!This module contains the definitions for the FWH preprocessing of creating a permeable surface
=======
!
!////////////////////////////////////////////////////////////////////////
!
! This module contains the definitions for the FWH preprocessing of creating a permeable surface
>>>>>>> df431882
! and the postprocessing of calculating the FWH based on the surface results of the compressible NodalStorageClass
! over a surface, which is stored in files .fwhs.hsol (one per time step)
!
!////////////////////////////////////////////////////////////////////////
!
Module FWHTools  !

    Implicit None
    private
    public FWHTool

!////////////////////////////////////////////////////////////////////////
    contains
!////////////////////////////////////////////////////////////////////////
!
    Subroutine FWHTool(controlVariables, isSurface)
        use SMConstants
        use FTValueDictionaryClass
        use FileReaders               , only: ReadControlFile 
        use Headers
        use PhysicsStorage
        use DGSEMClass
        use StopwatchClass
        use pAdaptationClass          , only: GetMeshPolynomialOrders
        use NodalStorageClass
        use FluidData
        use InterpolationMatrices     , only: Initialize_InterpolationMatrices, Finalize_InterpolationMatrices
        use BoundaryConditions        , only: DestructBoundaryConditions
        use FWHPostProc
        use FWHPreSurface
        use MPI_Process_Info

        Implicit None

        TYPE( FTValueDictionary)                :: controlVariables
        logical, intent(in)                     :: isSurface
!
!     ---------------
!     Local variables
!     ---------------
        TYPE( DGSem )                           :: sem
        logical                                 :: success
        integer, allocatable                    :: Nx(:), Ny(:), Nz(:)
        integer                                 :: Nmax

        ! call CheckInputIntegrity(controlVariables, success)
        ! IF(.NOT. success)   ERROR STOP "Control file reading error"

!       ----------------
!       Set up the DGSEM
!       ----------------
!  
        sem % ManufacturedSol = .FALSE.
          
        call ConstructPhysicsStorage( controlVariables, success )
        IF(.NOT. success)   ERROR STOP "Physics parameters input error"

        call GetMeshPolynomialOrders(controlVariables,Nx,Ny,Nz,Nmax)
        call InitializeNodalStorage (controlVariables ,Nmax)
        call Initialize_InterpolationMatrices(Nmax)

        call sem % construct (  controlVariables  = controlVariables,                                         &
            Nx_ = Nx,     Ny_ = Ny,     Nz_ = Nz,                                                 &
            success           = success)
        IF(.NOT. success)   ERROR STOP "Mesh reading error"

        ! surface = controlVariables % logicalValueForKey("fwhsurf")

        if (isSurface) then
            call extractSurface(sem % mesh, controlVariables)
        else
            call LoadAllFiles(controlVariables, sem)
        end if
!
!       ------------------------------------------
!       Finish measuring the total simulation time
!       ------------------------------------------
!
        call Stopwatch % Pause("TotalTime")
!
!       --------------------------
!       Show simulation statistics
!       --------------------------
!
       call DisplaySimulationStatistics(sem % numberOftimeSteps, sem % mesh)
!
!       ---------
!       Finish up
!       ---------
!
        call sem % destruct()
        call DestructBoundaryConditions
        call Finalize_InterpolationMatrices
        call DestructGlobalNodalStorage()

    End Subroutine FWHTool

!
!//////////////////////////////////////////////////////////////////////// 
! 
      subroutine DisplaySimulationStatistics(iter,mesh)
         use SMConstants
         use HexMeshClass
         use StopwatchClass
         use Headers
         use MPI_Process_Info
#ifdef _HAS_MPI_
         use mpi
#endif
         implicit none
         integer,    intent(in)      :: iter
         type(HexMesh),   intent(in) :: mesh
!
!        ---------------
!        Local variables
!        ---------------
!
         integer                    :: eID
         integer                    :: NDOF, localNDOF, ierr
         real(kind=RP)              :: Naverage, localNaverage
         real(kind=RP)              :: t_elaps, t_cpu
         
         if ( MPI_Process % isRoot ) write(STD_OUT,'(/)')
         call Section_Header("Simulation statistics")
         if ( MPI_Process % isRoot ) write(STD_OUT,'(/)')
!
!        Get mesh-related quantities
!        ---------------------------
         NDOF = 0
         Naverage = 0
   
         do eID = 1, mesh % no_of_elements
            associate ( e => mesh % elements(eID) )
            NDOF = NDOF + (e % Nxyz(1) + 1)*(e % Nxyz(2) + 1)*(e % Nxyz(3) + 1)      
            Naverage = Naverage + e % Nxyz(1) + e % Nxyz(2) + e % Nxyz(3)
            end associate
         end do

         Naverage = Naverage / (3.0_RP * mesh % no_of_elements)
!
!        Perform a broadcast for the MPI solver
!        --------------------------------------
#ifdef _HAS_MPI_
         if ( MPI_Process % doMPIAction ) then
            localNDOF = NDOF
            localNaverage = Naverage * 3.0_RP * mesh % no_of_elements
            call mpi_allreduce(localNDOF, NDOF, 1, MPI_INT, MPI_SUM, &
                               MPI_COMM_WORLD, ierr)

            call mpi_allreduce(localNaverage, Naverage, 1, MPI_DOUBLE, MPI_SUM, &
                               MPI_COMM_WORLD, ierr)

            Naverage = Naverage / (3.0_RP * mesh % no_of_allElements)

         end if
#endif

         if ( .not. MPI_Process % isRoot ) return
!
!        Show preprocessing time
!        -----------------------
         t_elaps = Stopwatch % Elapsedtime("Preprocessing")
         t_cpu   = Stopwatch % CPUTime("Preprocessing")

         call Subsection_Header("Preprocessing")

         write(STD_OUT,'(30X,A,I0,A,F5.2,A,I0,A)')      "->   ", mesh % no_of_elements, &
                                                      " elements with polynomial order ",Naverage," (NDOF = ",NDOF,")."
         write(STD_OUT,'(30X,A,A30,ES10.3,A,ES10.3,A)') "->", "Preprocessing time: ",t_elaps," seconds (total CPU time: ",t_cpu,")."

!
!        Show simulation time
!        --------------------
         write(STD_OUT,'(/)')
         call Subsection_Header("TotalTime")
         if ( iter .le. 0 ) return

         t_elaps = Stopwatch % ElapsedTime("TotalTime")
         t_cpu   = Stopwatch % CPUTime("TotalTime")

         write(STD_OUT,'(30X,A,A30,ES10.3,A)') "->", "Simulation elapsed time: ",t_elaps," seconds."
         write(STD_OUT,'(30X,A,A30,ES10.3,A,ES10.3,A)') "->", "Simulation CPU time: ",t_cpu," seconds (ratio is ",t_cpu/t_elaps ,")."

      end subroutine DisplaySimulationStatistics

End Module FWHTools<|MERGE_RESOLUTION|>--- conflicted
+++ resolved
@@ -1,12 +1,7 @@
-<<<<<<< HEAD
-
-!This module contains the definitions for the FWH preprocessing of creating a permeable surface
-=======
 !
 !////////////////////////////////////////////////////////////////////////
 !
 ! This module contains the definitions for the FWH preprocessing of creating a permeable surface
->>>>>>> df431882
 ! and the postprocessing of calculating the FWH based on the surface results of the compressible NodalStorageClass
 ! over a surface, which is stored in files .fwhs.hsol (one per time step)
 !
