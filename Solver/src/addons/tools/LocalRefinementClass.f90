<<<<<<< HEAD
!This class represents the local p-refinement of a mesh
=======
!
!//////////////////////////////////////////////////////
!
! This class represents the local p-refinement of a mesh
!
!//////////////////////////////////////////////////////
!
>>>>>>> df431882

Module  LocalRefinement  !

    use FileReadingUtilities, only: getRealArrayFromString, getIntArrayFromString
    use FTValueDictionaryClass
    use SMConstants
    use pAdaptationClass          , only: GetMeshPolynomialOrders

    Implicit None
!     ---------------------
!     Main local refinement type
!     ---------------------

    type LocalRef_t

        real(kind=RP), dimension(:,:), allocatable          :: xlim   ! limits for refinement in x direction
        real(kind=RP), dimension(:,:), allocatable          :: ylim
        real(kind=RP), dimension(:,:), allocatable          :: zlim
        integer, dimension(:), allocatable         :: Nx           ! polynomial order for each selection within the limits in x redirection
        integer, dimension(:), allocatable         :: Ny
        integer, dimension(:), allocatable         :: Nz
        integer, dimension(3)                      :: globalNxyz   ! default polynomial order, outside the limits
        integer                                    :: lenRegions   ! number of regions, it has to be the same for each redirection

        contains
           procedure   :: Construct               => LocalRef_Construct
           procedure   :: Destruct                => LocalRef_Destruct
           procedure   :: getOrderOfPosition

    end type LocalRef_t
!
!////////////////////////////////////////////////////////////////////////
    contains
!////////////////////////////////////////////////////////////////////////
!
    Subroutine  LocalRef_Construct(self, controlVariables)

        IMPLICIT NONE

        class(LocalRef_t)                         :: self
        type(FTValueDictionary), intent(in)     :: controlVariables

        !local variables
        character(len=LINE_LENGTH)              :: NxName, NyName, NzName, limsName
        integer                                 :: lenRegions, lenRegionz, lenRegiony
        real(kind=RP),dimension(:),allocatable  :: tempArray
        integer, allocatable                    :: Nx(:), Ny(:), Nz(:) !temporal variables for getting the default pol orders
        integer                                 :: Nmax
        logical                                 :: hasZ

        !get polynomial orders for all regions in all redirections
        NxName = trim(controlVariables%stringValueForKey("x regions orders",LINE_LENGTH))
        NyName = trim(controlVariables%stringValueForKey("y regions orders",LINE_LENGTH))
        NzName = trim(controlVariables%stringValueForKey("z regions orders",LINE_LENGTH))

        hasZ = NzName .ne. "0"
        self % Nx = getIntArrayFromString(NxName)
        self % Ny = getIntArrayFromString(NyName)
        if (hasZ) self % Nz = getIntArrayFromString(NzName)

        lenRegions = size(self % Nx)
        lenRegiony = size(self % Ny)
        lenRegionz = 0
        if (hasZ) lenRegionz = size(self % Nz)
        ! print *, "lenRegionz: ", lenRegionz

        Allocate (self % xlim(2,lenRegions), self % ylim(2,lenRegions), self % zlim(2,lenRegions) )

        self % lenRegions              = lenRegions

        !get global pol orders
        call GetMeshPolynomialOrders(controlVariables,Nx,Ny,Nz,Nmax)
        self % globalNxyz(1) = Nx(1)
        self % globalNxyz(2) = Ny(1)
        self % globalNxyz(3) = Nz(1)

        !get the limits of the regions for all directions
        allocate (tempArray(2*lenRegions))

        limsName = trim(controlVariables%stringValueForKey("x regions limits",LINE_LENGTH))
        tempArray = getRealArrayFromString(limsName)
        ! convert to a two dimensional array
        self % xlim = reshape(source= tempArray, shape=[2,lenRegions])

        limsName = trim(controlVariables%stringValueForKey("y regions limits",LINE_LENGTH))
        tempArray = getRealArrayFromString(limsName)
        self % ylim = reshape(source= tempArray, shape=[2,lenRegions])

        !check if z arrays are set in control file
        if (lenRegionz .gt. 0) hasZ = .true.
        if (hasZ) then 
            self % Nz = getRealArrayFromString(NzName)
            limsName = trim(controlVariables%stringValueForKey("z regions limits",LINE_LENGTH))
            tempArray = getRealArrayFromString(limsName)
            self % zlim = reshape(source= tempArray, shape=[2,lenRegions])
        else
            ! set default values
            allocate(self % Nz(lenRegions))
            self % Nz = Nz(1)
            self % zlim(1,:) = -10
            self % zlim(2,:) = 10
        end if

        deallocate(tempArray)

!
    End Subroutine LocalRef_Construct 
!
!////////////////////////////////////////////////////////////////////////
!
    Subroutine  LocalRef_Destruct(self)

        class(LocalRef_t), intent(inout) :: self

        if (ALLOCATED(self%xlim)) DEALLOCATE (self%xlim)
        if (ALLOCATED(self%ylim)) DEALLOCATE (self%ylim)
        if (ALLOCATED(self%zlim)) DEALLOCATE (self%zlim)
        if (ALLOCATED(self%Nx)) DEALLOCATE (self%Nx)
        if (ALLOCATED(self%Ny)) DEALLOCATE (self%Ny)
        if (ALLOCATED(self%Nz)) DEALLOCATE (self%Nz)
        self % globalNxyz = 1
        self % lenRegions = 0

    End Subroutine LocalRef_Destruct 
!
!////////////////////////////////////////////////////////////////////////
!
    Subroutine  getOrderOfPosition(self, coordinates, Nx, Ny, Nz)

        implicit none

        class (LocalRef_t)                       :: self
        real(kind=RP), dimension(3,8), intent(in)       :: coordinates
        integer,intent(out)                    :: Nx, Ny, Nz

        !local variables
        integer                                :: i

        ! set default value if the coordinates are not in the limits
        Nx = self % globalNxyz(1)
        Ny = self % globalNxyz(2)
        Nz = self % globalNxyz(3)

        ! search for the coordinates within the limits and set the order of the corresponded one
         associate (cx => coordinates(1,:)); associate (cy => coordinates(2,:)); associate (cz => coordinates(3,:))
            do i = 1, self%lenRegions
                if (all(cx .ge. self%xlim(1,i)) .and. all(cx .le. self%xlim(2,i))) then
                    if (all(cy .ge. self%ylim(1,i)) .and. all(cy .le. self%ylim(2,i))) then
                        if (all(cz .ge. self%zlim(1,i)) .and. all(cz .le. self%zlim(2,i))) then
                            Nx = self % Nx(i)
                            Ny = self % Ny(i)
                            Nz = self % Nz(i)
                            return
                        end if
                    end if
                end if  
            end do  
        end associate; end associate; end associate

    End Subroutine getOrderOfPosition 

End Module  LocalRefinement <|MERGE_RESOLUTION|>--- conflicted
+++ resolved
@@ -1,6 +1,3 @@
-<<<<<<< HEAD
-!This class represents the local p-refinement of a mesh
-=======
 !
 !//////////////////////////////////////////////////////
 !
@@ -8,7 +5,6 @@
 !
 !//////////////////////////////////////////////////////
 !
->>>>>>> df431882
 
 Module  LocalRefinement  !
 
