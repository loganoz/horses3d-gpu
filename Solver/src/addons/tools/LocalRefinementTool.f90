--- conflicted
+++ resolved
@@ -203,15 +203,9 @@
            if (trim(ext)=='h5') then
                call ConstructSimpleMesh_FromHDF5File_(mesh, meshFileName, locR)
            elseif (trim(ext)=='mesh') then
-<<<<<<< HEAD
                call ConstructSimpleMesh_FromSpecFile_(mesh, meshFileName, locR=locR_)
            ! elseif (trim(ext)=='msh') then
                ! call ConstructSimpleMesh_FromGmshFile_(mesh, meshFileName, locR
-=======
-               call ConstructSimpleMesh_FromSpecFile_(mesh, meshFileName, locR)
-           ! elseif (trim(ext)=='msh') then
-               ! call ConstructSimpleMesh_FromGmshFile_(mesh, meshFileName, locR)
->>>>>>> 500b1e1d
            else
                ERROR STOP 'Mesh file extension not recognized.'
            end if
