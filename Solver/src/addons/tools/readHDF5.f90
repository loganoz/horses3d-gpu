Module  readHDF5
#ifdef HAS_HDF5
   use HDF5
#endif
   use HexMeshClass
   use ElementClass
   use SMConstants
   use ElementConnectivityDefinitions
   use LocalRefinement
Implicit None

!   
!  ----------------
!  Module variables
!  ----------------
!
#ifdef HAS_HDF5
   integer(HID_T) :: file_id       ! File identifier
#endif
   integer        :: iError        ! Error flag
   integer        :: idx = 0       ! Index of node to add to the list
   real(kind=RP)  :: Lref = 1.0_RP
!   
!  -----------------------------
!  Parameters defined in HOPR io
!  -----------------------------
!   
   INTEGER,PARAMETER              :: ELEM_FirstSideInd=3
   INTEGER,PARAMETER              :: ELEM_LastSideInd=4
   INTEGER,PARAMETER              :: ELEM_FirstNodeInd=5
   INTEGER,PARAMETER              :: ELEM_LastNodeInd=6


contains

! adapted from Horses core Read_HDF5Mesh_HOPR
!///////////////////////////////////////////////////////////////////////////////////////////////////////////////////////////////////
!
!  ----------------------------------
!  Get the number of elements of mesh
!  ----------------------------------
   function NumOfElems_HDF5( fileName ) result(nelem)
      !----------------------------------
      CHARACTER(LEN=*), intent(in) :: fileName
      integer                      :: nelem
      !----------------------------------
#ifdef HAS_HDF5

!     Initialize FORTRAN predefined datatypes
!     ---------------------------------------
      call h5open_f(iError)
      
!     Open the specified mesh file
!     ----------------------------
      call h5fopen_f (trim(filename), H5F_ACC_RDONLY_F, file_id, iError) ! instead of H5F_ACC_RDONLY_F one can also use  H5F_ACC_RDWR_F
      
!     Read the number of elements
!     ---------------------------
      CALL GetHDF5Attribute(File_ID,'nElems',1,IntegerScalar=nelem)
#else
      STOP ':: HDF5 is not linked correctly'
#endif
      
   end function NumOfElems_HDF5
!
!///////////////////////////////////////////////////////////////////////////////////////////////////////////////////////////////////

   subroutine ConstructSimpleMesh_FromHDF5File_( self, fileName, locR)
      implicit none
      !-arguments--------------------------------------------------------------
      class(HexMesh)  , intent(inout) :: self
      ! class(SimpleHexMesh)  , intent(inout) :: self
      character(LEN=*), intent(in)    :: fileName
      type(LocalRef_t), intent(in)                 :: locR
      ! integer         , intent(in)    :: Nx(:), Ny(:), Nz(:)     !<  Polynomial orders for all the elements
      !-local-variables---------------------------------------------------------
#ifdef HAS_HDF5
      ! Variables as called by Kopriva
      integer  :: numberOfElements  ! ...
      integer                         :: Nx, Ny, Nz     !<  Polynomial orders for each element
      integer  :: bFaceOrder        ! Polynomial order for aproximating curved faces
      INTEGER                          :: nodeIDs(NODES_PER_ELEMENT), nodeMap(NODES_PER_FACE)
      REAL(KIND=RP)                    :: corners(NDIM,NODES_PER_ELEMENT) ! Corners of element
      
      ! Variables as called in HOPR: For a description, see HOPR documentation
      integer                          :: nUniqueNodes
      integer                          :: nSides, nNodes
      integer         , allocatable    :: GlobalNodeIDs(:)
      double precision, allocatable    :: TempArray(:,:) !(kind=RP)
      real(kind=RP)   , allocatable    :: NodeCoords(:,:)
      integer         , allocatable    :: ElemInfo(:,:)
      integer         , allocatable    :: SideInfo(:,:)
      integer                          :: offset
      integer                          :: first, last
      INTEGER(HSIZE_T),POINTER         :: HSize(:)
      integer                          :: nBCs
      integer                          :: nDims
      CHARACTER(LEN=255), ALLOCATABLE  :: BCNames(:)
      
      ! Auxiliary variables
      integer :: i,j,k,l  ! Counters
      integer                    :: HOPRNodeID           ! Node ID in HOPR
      integer                    :: HCornerMap(8)        ! Map from the corner node index of an element to the local high-order node index used in HOPR
      integer                    :: HSideMap(6)          ! Map from the side index of an element in HORSES3D to the side index used in HOPR
      integer, allocatable       :: HNodeSideMap(:,:,:)  ! Map from the face-node-index of an element to the global node index of HOPR (for surface curvature)
      integer, allocatable       :: HOPRNodeMap(:)       ! Map from the global node index of HORSES3D to the global node index of HOPR
      real(kind=RP), allocatable :: TempNodes(:,:)       ! Nodes read from file to be exported to self % nodes
      logical                    :: CurveCondition
      integer, dimension(8)      :: falseNodeID          ! dummy variable needed to construct element, the actual nodes are not computed
      !---------------------------------------------------------------
      
!
!    ********************************
!    Check if a mesh partition exists
!    ********************************
!
      ! if ( mpi_partition % Constructed ) then
      !    call ConstructMeshPartition_FromHDF5File_( self, fileName, nodes, Nx, Ny, Nz, MeshInnerCurves, dir2D, success ) 
      !    return
      ! end if
      
!     Prepare to read file
!     ------------------------------------
      
      ! Initialize FORTRAN predefined datatypes
      call h5open_f(iError)
      
      ! Open the specified mesh file.
      call h5fopen_f (trim(filename), H5F_ACC_RDONLY_F, file_id, iError) ! instead of H5F_ACC_RDONLY_F one can also use  H5F_ACC_RDWR_F
        
!
!     Read important mesh attributes
!     ------------------------------
      CALL GetHDF5Attribute(File_ID,'nElems',1,IntegerScalar=numberOfElements)
      CALL GetHDF5Attribute(File_ID,'Ngeo',1,IntegerScalar=bFaceOrder)
      CALL GetHDF5Attribute(File_ID,'nSides',1,IntegerScalar=nSides)
      CALL GetHDF5Attribute(File_ID,'nNodes',1,IntegerScalar=nNodes)
      CALL GetHDF5Attribute(File_ID,'nUniqueNodes',1,IntegerScalar=nUniqueNodes)
      
      allocate(ElemInfo(6,1:numberOfElements))
      call ReadArrayFromHDF5(File_ID,'ElemInfo',2,(/6,numberOfElements/),0,IntegerArray=ElemInfo)
      
      offset=ElemInfo(ELEM_FirstNodeInd,1) ! hdf5 array starts at 0-> -1
      first=offset+1
      last =offset+nNodes
      
      ALLOCATE( GlobalNodeIDs(first:last) )
      CALL ReadArrayFromHDF5(File_ID,'GlobalNodeIDs',1,(/nNodes/),offset,IntegerArray=GlobalNodeIDs)
      
      allocate( NodeCoords(1:3,first:last),TempArray(1:3,first:last) )
      CALL ReadArrayFromHDF5(File_ID,'NodeCoords',2,(/3,nNodes/),offset,RealArray=TempArray)
      NodeCoords = TempArray
      deallocate (TempArray)
      
      offset=ElemInfo(ELEM_FirstSideInd,1) ! hdf5 array starts at 0-> -1  
      first=offset+1
      last =offset+nSides
      ALLOCATE(SideInfo(5,first:last))
      CALL ReadArrayFromHDF5(File_ID,'SideInfo',2,(/5,nSides/),offset,IntegerArray=SideInfo) ! There's a mistake in the documentation of HOPR regarding the SideInfo size!!
      
!!      
!     Some other initializations
!     ---------------------------------------
      self % no_of_elements    = numberOfElements
      self % no_of_allElements = numberOfElements
      ! numberOfBoundaryFaces = 0
      ! corners               = 0.0_RP
      
      ! HSideMap = HOPR2HORSESSideMap()
      HCornerMap = HOPR2HORSESCornerMap(bFaceOrder)
      ! call HOPR2HORSESNodeSideMap(bFaceOrder,HNodeSideMap)
      
      ALLOCATE( self % elements(numberOfelements) )
      
      ! allocate ( self % Nx(numberOfelements) , self % Ny(numberOfelements) , self % Nz(numberOfelements) )
      ! self % Nx = Nx
      ! self % Ny = Ny
      ! self % Nz = Nz
     
      
!      
!     Now we construct the elements
!     ---------------------------------------

      do l = 1, numberOfElements

         DO k = 1, NODES_PER_ELEMENT
            HOPRNodeID     = ElemInfo(ELEM_FirstNodeInd,l) + HCornerMap(k)
            falseNodeID(k) = HOPRNodeID
            corners(:,k)   = NodeCoords(:,HOPRNodeID) / Lref
            
         END DO

         
         call locR%getOrderOfPosition(corners, Nx, Ny, Nz)

<<<<<<< HEAD
         if( present(locR) ) then
            ! set dummy values
            falseNodeID = 0
            call locR% getOrderOfPosition(corners, Nx_, Ny_, Nz_)
            call self % elements(l) % Construct (Nx_, Ny_, Nz_, falseNodeID , l, l)
         else
            call self % elements(l) % Construct (Nx(l), Ny(l), Nz(l), falseNodeID , l, l) 
         end if
=======
         ! call self % elements(l) % Construct (Nx(l), Ny(l), Nz(l), corners , l, l) 
         ! call self % elements(l) % Construct (Nx, Ny, Nz, corners , l, l) 
         call self % elements(l) % Construct (Nx, Ny, Nz, falseNodeID , l, l) 
>>>>>>> 500b1e1d
         
         
      end do      ! l = 1, numberOfElements
      
!
!     Finish up
!     ---------
!      
      deallocate (ElemInfo)
      deallocate (SideInfo)
      deallocate (NodeCoords)
      deallocate (GlobalNodeIDs)
      
      ! if ( .not. MPI_Process % doMPIAction ) then
      !    deallocate (uNodes, vNodes, values)
      ! end if
!
#else
      STOP ':: HDF5 is not linked correctly'
#endif
   end subroutine ConstructSimpleMesh_FromHDF5File_
!///////////////////////////////////////////////////////////////////////////////////////////////////////////////////////////////////
!
!  -----------------------------------------------------------------------------------------------------------------------
   ! Copied from HOPR
   ! Copyright (C) 2015  Prof. Claus-Dieter Munz <munz@iag.uni-stuttgart.de>
   ! This file is part of HOPR, a software for the generation of high-order meshes.
   !
   ! HOPR is free software: you can redistribute it and/or modify it under the terms of the GNU General Public License 
   ! as published by the Free Software Foundation, either version 3 of the License, or (at your option) any later version.
!  -----------------------------------------------------------------------------------------------------------------------
#ifdef HAS_HDF5
   SUBROUTINE GetHDF5Attribute(Loc_ID_in,AttribName,nVal,DatasetName,RealScalar,IntegerScalar,StrScalar,LogicalScalar,&
                                                                  RealArray,IntegerArray)
   !===================================================================================================================================
   ! Subroutine to read attributes from HDF5 file.
   !===================================================================================================================================
   ! MODULES
   ! IMPLICIT VARIABLE HANDLING
      IMPLICIT NONE
      !-----------------------------------------------------------------------------------------------------------------------------------
      ! INPUT VARIABLES
      INTEGER(HID_T), INTENT(IN)           :: Loc_ID_in  ! ?
      INTEGER,INTENT(IN)                              :: nVal  ! ?
      CHARACTER(LEN=*), INTENT(IN)         :: AttribName  ! ?
      CHARACTER(LEN=*),OPTIONAL,INTENT(IN) :: DatasetName  ! ?
      !-----------------------------------------------------------------------------------------------------------------------------------
      ! OUTPUT VARIABLES
      REAL              ,OPTIONAL,INTENT(OUT) :: RealArray(nVal)  ! ?
      INTEGER           ,OPTIONAL,INTENT(OUT) :: IntegerArray(nVal)  ! ?
      REAL              ,OPTIONAL,INTENT(OUT) :: RealScalar  ! ?
      INTEGER           ,OPTIONAL,INTENT(OUT) :: IntegerScalar  ! ?
      LOGICAL           ,OPTIONAL,INTENT(OUT) :: LogicalScalar  ! ?
      CHARACTER(LEN=255),OPTIONAL,INTENT(OUT) :: StrScalar  ! ?
      !-----------------------------------------------------------------------------------------------------------------------------------
      ! LOCAL VARIABLES
      INTEGER(HID_T)                 :: Attr_ID, Type_ID,Loc_ID  ! ?
      INTEGER(HSIZE_T), DIMENSION(1) :: Dimsf  ! ?
      INTEGER                        :: inttolog  ! ?
      !===================================================================================================================================

      Dimsf(1)=nVal
      IF(PRESENT(DatasetName))THEN
       ! Open dataset
        CALL H5DOPEN_F(File_ID, TRIM(DatasetName),Loc_ID, iError)
      ELSE
        Loc_ID=Loc_ID_in
      END IF
      ! Create scalar data space for the attribute.
      ! Create the attribute for group Loc_ID.
      CALL H5AOPEN_F(Loc_ID, TRIM(AttribName), Attr_ID, iError)
      ! Write the attribute data.
      IF(PRESENT(RealArray))THEN
        CALL H5AREAD_F(Attr_ID, H5T_NATIVE_DOUBLE, RealArray, Dimsf, iError)
      END IF
      IF(PRESENT(RealScalar))THEN
        CALL H5AREAD_F(Attr_ID, H5T_NATIVE_DOUBLE, RealScalar, Dimsf, iError)
      END IF
      IF(PRESENT(IntegerArray))THEN
        CALL H5AREAD_F(Attr_ID, H5T_NATIVE_INTEGER , IntegerArray, Dimsf, iError)
      END IF
      IF(PRESENT(IntegerScalar))THEN
        CALL H5AREAD_F(Attr_ID, H5T_NATIVE_INTEGER , IntegerScalar, Dimsf, iError)
      END IF
      IF(PRESENT(LogicalScalar))THEN
        CALL H5AREAD_F(Attr_ID, H5T_NATIVE_INTEGER , inttolog, Dimsf, iError)
        LogicalScalar=(inttolog.EQ.1)
      END IF
      IF(PRESENT(StrScalar))THEN
        CALL H5AGET_TYPE_F(Attr_ID, Type_ID, iError)  ! Get HDF5 data type for character string
        CALL H5AREAD_F(Attr_ID, Type_ID, StrScalar, Dimsf, iError)
        CALL H5TCLOSE_F(Type_ID, iError)
        
      END IF
      ! Close the attribute.
      CALL H5ACLOSE_F(Attr_ID, iError)
      IF(PRESENT(DataSetName))THEN
        ! Close the dataset and property list.
        CALL H5DCLOSE_F(Loc_ID, iError)
      END IF

   END SUBROUTINE GetHDF5Attribute
   
!
!///////////////////////////////////////////////////////////////////////////////////////////////////////////////////////////////////
!
!  -----------------------------------------------------------------------------------------------------------------------
   ! Copied from HOPR.
   !  -> Corrected the fact that RealArray had to be defined as double precision!!
   ! Copyright (C) 2015  Prof. Claus-Dieter Munz <munz@iag.uni-stuttgart.de>
   ! This file is part of HOPR, a software for the generation of high-order meshes.
   !
   ! HOPR is free software: you can redistribute it and/or modify it under the terms of the GNU General Public License 
   ! as published by the Free Software Foundation, either version 3 of the License, or (at your option) any later version.
!  -----------------------------------------------------------------------------------------------------------------------
   SUBROUTINE ReadArrayFromHDF5(Loc_ID,ArrayName,Rank,nVal,Offset_in,RealArray,IntegerArray,StrArray)
   !===================================================================================================================================
   ! Subroutine to read arrays of rank "Rank" with dimensions "Dimsf(1:Rank)".
   !===================================================================================================================================
   ! MODULES
   ! IMPLICIT VARIABLE HANDLING
      IMPLICIT NONE
      !-----------------------------------------------------------------------------------------------------------------------------------
      ! INPUT VARIABLES
      INTEGER, INTENT(IN)                :: Rank ! ?
      INTEGER, INTENT(IN)                :: Offset_in  ! ?
      INTEGER, INTENT(IN)                            :: nVal(Rank)  ! ?
      INTEGER(HID_T), INTENT(IN)         :: Loc_ID  ! ?
      CHARACTER(LEN=*),INTENT(IN)        :: ArrayName  ! ?
      !-----------------------------------------------------------------------------------------------------------------------------------
      ! OUTPUT VARIABLES
      double precision              ,DIMENSION(Rank),OPTIONAL,INTENT(OUT) :: RealArray  ! ?
      INTEGER           ,DIMENSION(Rank),OPTIONAL,INTENT(OUT) :: IntegerArray  ! ?
      CHARACTER(LEN=255),DIMENSION(Rank),OPTIONAL,INTENT(OUT) :: StrArray  ! ?
      !-----------------------------------------------------------------------------------------------------------------------------------
      ! LOCAL VARIABLES
      INTEGER(HID_T)                 :: DSet_ID, Type_ID, MemSpace, FileSpace, PList_ID  ! ?
      INTEGER(HSIZE_T)               :: Offset(Rank),Dimsf(Rank)  ! ?
      !===================================================================================================================================
      ! Read array -----------------------------------------------------------------------------------------------------------------------
      Dimsf=nVal
      CALL H5SCREATE_SIMPLE_F(Rank, Dimsf, MemSpace, iError)
      CALL H5DOPEN_F(Loc_ID, TRIM(ArrayName) , DSet_ID, iError)
      ! Define and select the hyperslab to use for reading.
      CALL H5DGET_SPACE_F(DSet_ID, FileSpace, iError)
      Offset(:)=0
      Offset(1)=Offset_in
      CALL H5SSELECT_HYPERSLAB_F(FileSpace, H5S_SELECT_SET_F, Offset, Dimsf, iError)
      ! Create property list
      CALL H5PCREATE_F(H5P_DATASET_XFER_F, PList_ID, iError)
      ! Read the data
      IF(PRESENT(RealArray))THEN
        CALL H5DREAD_F(DSet_ID,H5T_NATIVE_DOUBLE,&
                        RealArray    ,Dimsf,iError,mem_space_id=MemSpace,file_space_id=FileSpace,xfer_prp=PList_ID)
      END IF
      IF(PRESENT(IntegerArray))THEN
        CALL H5DREAD_F(DSet_ID,H5T_NATIVE_INTEGER, &
                        IntegerArray ,Dimsf,iError,mem_space_id=MemSpace,file_space_id=FileSpace,xfer_prp=PList_ID)
      END IF
      IF(PRESENT(StrArray))THEN
        ! Get datatype for the character string array
        CALL H5DGET_TYPE_F(DSet_ID, Type_ID, iError)
        CALL H5DREAD_F(DSet_ID,Type_ID,&
                        StrArray     ,Dimsf,iError,mem_space_id=MemSpace,file_space_id=FileSpace,xfer_prp=PList_ID)
        CALL H5TCLOSE_F(Type_ID, iError)
      END IF

      ! Close the property list
      CALL H5PCLOSE_F(PList_ID,iError)
      ! Close the file dataspace
      CALL H5SCLOSE_F(FileSpace,iError)
      ! Close the dataset
      CALL H5DCLOSE_F(DSet_ID, iError)
      ! Close the memory dataspace
      CALL H5SCLOSE_F(MemSpace,iError)
   
   END SUBROUTINE ReadArrayFromHDF5
!
!///////////////////////////////////////////////////////////////////////////////////////////////////////////////////////////////////
!
!  -----------------------------------------------------------------------------------------------------------------------
   ! Copied from HOPR.
   ! Copyright (C) 2015  Prof. Claus-Dieter Munz <munz@iag.uni-stuttgart.de>
   ! This file is part of HOPR, a software for the generation of high-order meshes.
   !
   ! HOPR is free software: you can redistribute it and/or modify it under the terms of the GNU General Public License 
   ! as published by the Free Software Foundation, either version 3 of the License, or (at your option) any later version.
!  -----------------------------------------------------------------------------------------------------------------------
   SUBROUTINE GetHDF5DataSize(Loc_ID,DSetName,nDims,Size)
   !===================================================================================================================================
   ! Subroutine to get the size of an array stored in the hdf5 file
   !===================================================================================================================================
   ! MODULES
   ! IMPLICIT VARIABLE HANDLING
      IMPLICIT NONE
      !-----------------------------------------------------------------------------------------------------------------------------------
      ! INPUT VARIABLES
      CHARACTER(LEN=*),INTENT(IN)               :: DSetName  ! ?
      INTEGER(HID_T),INTENT(IN)      :: Loc_ID  ! ?
      !-----------------------------------------------------------------------------------------------------------------------------------
      ! OUTPUT VARIABLES
      INTEGER,INTENT(OUT)            :: nDims  ! ?
      INTEGER(HSIZE_T),POINTER,INTENT(OUT) :: Size(:)  ! ?
      !-----------------------------------------------------------------------------------------------------------------------------------
      ! LOCAL VARIABLES
      INTEGER(HID_T)                 :: DSet_ID,FileSpace  ! ?
      INTEGER(HSIZE_T), POINTER      :: SizeMax(:)  ! ?
      !===================================================================================================================================
      !WRITE(UNIT_stdOut,'(A,A,A)')'GET SIZE OF "',TRIM(DSetName),'" IN HDF5 FILE... '
      ! Initialize FORTRAN predefined datatypes

      ! Get size of array ----------------------------------------------------------------------------------------------------------------
      ! Open the dataset with default properties.
      CALL H5DOPEN_F(Loc_ID, TRIM(DSetName) , DSet_ID, iError)
      ! Get the data space of the dataset.
      CALL H5DGET_SPACE_F(DSet_ID, FileSpace, iError)
      ! Get number of dimensions of data space
      CALL H5SGET_SIMPLE_EXTENT_NDIMS_F(FileSpace, nDims, iError)
      ! Get size and max size of data space
      ALLOCATE(Size(nDims),SizeMax(nDims))
      CALL H5SGET_SIMPLE_EXTENT_DIMS_F(FileSpace, Size, SizeMax, iError)
      CALL H5SCLOSE_F(FileSpace, iError)
      CALL H5DCLOSE_F(DSet_ID, iError)

      !WRITE(UNIT_stdOut,*)'...DONE!'
      !WRITE(UNIT_stdOut,'(132("-"))')

   END SUBROUTINE GetHDF5DataSize

!
!///////////////////////////////////////////////////////////////////////////////////////////////////////////////////////////////////
!
!  -----------------------------------------------------------------------------------------------------------------------
!  Mapping between corner nodes needed in HORSES3D and the high-order nodes used by HOPR 
!  The mapping is the same as the one for the CNGS standard.
!  -----------------------------------------------------------------------------------------------------------------------
   pure function HOPR2HORSESCornerMap(N) result(CGNSCornerMap)
      implicit none
      !-----------------------------
      integer, intent(in)   :: N !<  Order of boundaries
      integer, dimension(8) :: CGNSCornerMap
      !-----------------------------
      CGNSCornerMap(1) =  1
      CGNSCornerMap(2) = (N+1)
      CGNSCornerMap(3) = (N+1)**2
      CGNSCornerMap(4) =  N*(N+1)+1
      CGNSCornerMap(5) =  N*(N+1)**2+1
      CGNSCornerMap(6) =  N*(N+1)**2+(N+1)
      CGNSCornerMap(7) = (N+1)**3
      CGNSCornerMap(8) =  N*(N+1)*(N+2)+1
      
   end function HOPR2HORSESCornerMap
!
#endif
!///////////////////////////////////////////////////////////////////////////////////////////////////////////////////////////////////
!
End Module  readHDF5 <|MERGE_RESOLUTION|>--- conflicted
+++ resolved
@@ -194,7 +194,6 @@
          
          call locR%getOrderOfPosition(corners, Nx, Ny, Nz)
 
-<<<<<<< HEAD
          if( present(locR) ) then
             ! set dummy values
             falseNodeID = 0
@@ -203,11 +202,6 @@
          else
             call self % elements(l) % Construct (Nx(l), Ny(l), Nz(l), falseNodeID , l, l) 
          end if
-=======
-         ! call self % elements(l) % Construct (Nx(l), Ny(l), Nz(l), corners , l, l) 
-         ! call self % elements(l) % Construct (Nx, Ny, Nz, corners , l, l) 
-         call self % elements(l) % Construct (Nx, Ny, Nz, falseNodeID , l, l) 
->>>>>>> 500b1e1d
          
          
       end do      ! l = 1, numberOfElements
