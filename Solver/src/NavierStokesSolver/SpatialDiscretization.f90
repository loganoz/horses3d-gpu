--- conflicted
+++ resolved
@@ -623,14 +623,8 @@
                end do                  ; end do                ; end do
                end associate
             end do
-<<<<<<< HEAD
-!$omp end do      
-            call mesh% IBM% SourceTermTurbulence( mesh% elements )
-         end if 
-=======
-!$omp end do
-         end if
->>>>>>> 6b501c35
+!$omp end do
+         end if
 
       end subroutine TimeDerivative_ComputeQDot
 
