--- conflicted
+++ resolved
@@ -253,13 +253,8 @@
 !     This routine computes the time derivative element by element, without considering the Riemann Solvers
 !     This is useful for estimating the isolated truncation error
 !
-<<<<<<< HEAD
-      SUBROUTINE ComputeTimeDerivativeIsolated( mesh, time, BCFunctions)
+      SUBROUTINE ComputeTimeDerivativeIsolated( mesh, particles, time, BCFunctions)
          use EllipticDiscretizationClass
-=======
-      SUBROUTINE ComputeTimeDerivativeIsolated( mesh, particles, time, BCFunctions)
-         use ViscousMethodClass
->>>>>>> cd9b4ade
          IMPLICIT NONE 
 !
 !        ---------
