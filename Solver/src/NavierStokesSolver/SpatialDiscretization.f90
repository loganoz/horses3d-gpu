--- conflicted
+++ resolved
@@ -241,10 +241,7 @@
 !        Local variables
 !        ---------------
 !
-<<<<<<< HEAD
          INTEGER :: k, nZones, zoneID, eID
-=======
-         INTEGER :: k
          logical :: HOElements
 
          if (present(HO_Elements)) then
@@ -252,7 +249,6 @@
          else
             HOElements = .false.
          end if
->>>>>>> 56656f4e
 
          call SetBoundaryConditionsEqn(NS_BC)
 
@@ -263,13 +259,11 @@
 !        -----------------------------------------
 !
 !$omp parallel shared(mesh, time)
-<<<<<<< HEAD
          call HexMesh_ProlongSolToFaces(mesh, NCONS)
 
          print*, "I am in Spatial Discretization line 255"
-=======
-         call mesh % ProlongSolutionToFaces(NCONS, HO_Elements)
->>>>>>> 56656f4e
+         ! call mesh % ProlongSolutionToFaces(NCONS, HO_Elements) need to fix for HO elements
+
 
 !        ----------------
 !        Update MPI Faces
@@ -313,11 +307,7 @@
          !$acc wait
 
          if ( computeGradients ) then
-<<<<<<< HEAD
-            call ViscousDiscretization % ComputeGradient( NCONS, NGRAD, mesh, time, GetGradients)
-=======
-            call ViscousDiscretization % ComputeGradient( NCONS, NGRAD, mesh , time, GetGradients, HO_Elements)
->>>>>>> 56656f4e
+            call ViscousDiscretization % ComputeGradient( NCONS, NGRAD, mesh, time, GetGradients, HO_Elements)
          end if
 
 #ifdef _HAS_MPI_
@@ -333,16 +323,8 @@
 !        Compute time derivative
 !        -----------------------
 !
-<<<<<<< HEAD
          print*, "I am in Spatial Discretization line 307"
 
-         call TimeDerivative_ComputeQDot(mesh = mesh , &
-                                         particles = particles, &
-                                         t    = time)
-         
-         print*, "I am in Spatial Discretization line 313"
-
-=======
          if (HOElements) then
             call TimeDerivative_ComputeQDotHO(mesh = mesh , &
                                           particles = particles, &
@@ -351,8 +333,10 @@
             call TimeDerivative_ComputeQDot(mesh = mesh , &
                                           particles = particles, &
                                           t    = time)
-         end if
->>>>>>> 56656f4e
+         
+         print*, "I am in Spatial Discretization line 313"
+
+         end if
 !$omp end parallel
 !
       END SUBROUTINE ComputeTimeDerivative
@@ -738,7 +722,6 @@
             end if 
          end if
 
-
       end subroutine TimeDerivative_ComputeQDot
 
 !*******************************************************************************
@@ -780,28 +763,34 @@
 !$omp end do
          end if
 
+         print*, "I am in Spatial Discretization line 421"
+
 
          if ( LESModel % active) then
-!$omp do schedule(runtime) private(i,j,k,delta,mu_smag)
-            do eID = 1, size(mesh % HO_Elements)
-               associate(e => mesh % elements(mesh % HO_Elements(eID)))
-               delta = (e % geom % Volume / product(e % Nxyz + 1)) ** (1.0_RP / 3.0_RP)
-               do k = 0, e % Nxyz(3) ; do j = 0, e % Nxyz(2) ; do i = 0, e % Nxyz(1)
-                  call LESModel % ComputeViscosity(delta, e % geom % dWall(i,j,k), e % storage % Q(:,i,j,k),   &
-                                                                                    e % storage % U_x(:,i,j,k), &
-                                                                                    e % storage % U_y(:,i,j,k), &
-                                                                                    e % storage % U_z(:,i,j,k), &
-                                                                                    e % storage % mu_turb_NS(i,j,k) )
-                                                                                    ! mu_smag)
-                  ! e % storage % mu_NS(1,i,j,k) = e % storage % mu_NS(1,i,j,k) + mu_smag
-                  ! e % storage % mu_NS(2,i,j,k) = e % storage % mu_NS(2,i,j,k) + mu_smag * dimensionless % mu_to_kappa
-                  e % storage % mu_NS(1,i,j,k) = e % storage % mu_NS(1,i,j,k) + e % storage % mu_turb_NS(i,j,k)
-                  e % storage % mu_NS(2,i,j,k) = e % storage % mu_NS(2,i,j,k) + e % storage % mu_turb_NS(i,j,k) * dimensionless % mu_to_kappa
-               end do                ; end do                ; end do
-               end associate
-            end do
-!$omp end do
-      end if
+            !$omp do schedule(runtime) private(i,j,k,delta,mu_smag)
+                        !$acc parallel loop gang present(mesh, LESModel)
+                        do eID = 1, size(mesh % elements)
+                           delta = (mesh % elements(eID) % geom % Volume / product(mesh % elements(eID) % Nxyz + 1)) ** (1.0_RP / 3.0_RP)
+                           !$acc loop vector collapse(3)
+                           do k = 0, mesh % elements(eID) % Nxyz(3) ; do j = 0, mesh % elements(eID) % Nxyz(2) ; do i = 0, mesh % elements(eID) % Nxyz(1)
+                              call LESModel_Selector(LESModel, delta, mesh % elements(eID) % geom % dWall(i,j,k), &
+                                                                      mesh % elements(eID) % storage % Q(:,i,j,k),   &
+                                                                      mesh % elements(eID) % storage % U_x(:,i,j,k), &
+                                                                      mesh % elements(eID) % storage % U_y(:,i,j,k), &
+                                                                      mesh % elements(eID) % storage % U_z(:,i,j,k), &
+                                                                      mesh % elements(eID) % storage % mu_turb_NS(i,j,k) )
+                                                                                               ! mu_smag)
+                              ! e % storage % mu_NS(1,i,j,k) = e % storage % mu_NS(1,i,j,k) + mu_smag
+                              ! e % storage % mu_NS(2,i,j,k) = e % storage % mu_NS(2,i,j,k) + mu_smag * dimensionless % mu_to_kappa
+                              mesh % elements(eID) % storage % mu_NS(1,i,j,k) = mesh % elements(eID) % storage % mu_NS(1,i,j,k) + &
+                                                                                mesh % elements(eID) % storage % mu_turb_NS(i,j,k)
+                              mesh % elements(eID) % storage % mu_NS(2,i,j,k) = mesh % elements(eID) % storage % mu_NS(2,i,j,k) + &
+                                                                                mesh % elements(eID) % storage % mu_turb_NS(i,j,k) * dimensionless % mu_to_kappa
+                           end do                ; end do                ; end do
+                        end do
+                        !$acc end parallel loop
+            !$omp end do
+         end if
 !
 !        Compute viscosity at interior and boundary faces
 !        ------------------------------------------------
@@ -816,7 +805,7 @@
 !$omp do schedule(runtime) private(eID)
       do iEl = 1 , size(mesh % HO_Elements)
          eID = mesh % HO_Elements(iEl)
-         call TimeDerivative_VolumetricContribution( mesh, mesh % elements(eID) , t)
+         call TimeDerivative_VolumetricContribution(mesh % elements(eID))         
       end do
 !$omp end do
 
@@ -839,12 +828,7 @@
       end do
 !$omp end do nowait
 
-!$omp do schedule(runtime) private(fID)
-         do iFace = 1, size(mesh % faces_boundary)
-            fID = mesh % faces_boundary(iFace)
-            call computeBoundaryFlux(mesh % faces(fID), t, mesh)
-         end do
-!$omp end do
+         call computeBoundaryFlux(mesh, t)
 !
 !        ***************************************************************
 !        Surface integrals and scaling of elements with non-shared faces
