!
!//////////////////////////////////////////////////////
!
!   @File:    SpatialDiscretization.f90
!   @Author:  Juan Manzanero (juan.manzanero@upm.es)
!   @Created: Sun Jan 14 17:14:44 2018
!   @Last revision date: Fri May 11 13:06:51 2018
!   @Last revision author: Juan Manzanero (juan.manzanero@upm.es)
!   @Last revision commit: 8e164298629e7c619d07ae268e3284e9ecc3158c
!
!//////////////////////////////////////////////////////
!
#ifdef HAS_PETSC
#include "petsc/finclude/petsc.h"
#endif
#include "Includes.h"
module SpatialDiscretization
      use SMConstants
      use Physics
      use EllipticDiscretizations
      use DGWeakIntegrals
      use MeshTypes
      use FaceClass
      use ElementClass
      use HexMeshClass
      use PhysicsStorage
      use MPI_Face_Class
      use MPI_Process_Info
      use DGSEMClass
      use BoundaryConditionFunctions, only: C_BC, MU_BC
      use GradientsStabilization
      use FluidData
      use VariableConversion
#ifdef _HAS_MPI_
      use mpi
#endif

      private
      public  ComputeLaplacian, DGSpatial_ComputeGradient
      public  Initialize_SpaceAndTimeMethods, ComputeTimeDerivative, ComputeTimeDerivativeIsolated
      public  ComputeTimeDerivative_onlyLinear, ComputetimeDerivative_onlyNonLinear

      interface GetPoiseuilleFlow
         module procedure GetPoiseuilleFlow_Element, GetPoiseuilleFlow_Face
      end interface 

      logical, parameter   :: enable_speed = .false. 
!
!     ========      
      CONTAINS 
!     ========      
!
!////////////////////////////////////////////////////////////////////////////////////////
!
      subroutine Initialize_SpaceAndTimeMethods(controlVariables, sem)
         use FTValueDictionaryClass
         use Utilities, only: toLower
         use mainKeywordsModule
         use Headers
         use MPI_Process_Info
         implicit none
         class(FTValueDictionary),  intent(in)  :: controlVariables
         class(DGSEM)                           :: sem
!
!        ---------------
!        Local variables
!        ---------------
!
         character(len=LINE_LENGTH) :: inviscidDiscretization
         character(len=LINE_LENGTH) :: viscousDiscretization
         integer                    :: eID, fID

         if ( MPI_Process % isRoot ) then
            write(STD_OUT,'(/)')
            call Section_Header("Spatial discretization scheme")
            write(STD_OUT,'(/)')
         end if
!
!        Initialize viscous discretization
!        ---------------------------------         
         call BassiRebay1     % Initialize(controlVariables)
         call BassiRebay2     % Initialize(controlVariables)
         call InteriorPenalty % Initialize(controlVariables)

         viscousDiscretization = controlVariables % stringValueForKey(viscousDiscretizationKey, requestedLength = LINE_LENGTH)
         call toLower(viscousDiscretization)
         
         select case ( trim(viscousDiscretization) )
         case("br1")
            EllipticDiscretization => BassiRebay1

         case("br2")
            EllipticDiscretization => BassiRebay2

         case("ip")
            EllipticDiscretization => InteriorPenalty

         case default
            write(STD_OUT,'(A,A,A)') 'Requested viscous discretization "',trim(viscousDiscretization),'" is not implemented.'
            write(STD_OUT,'(A)') "Implemented discretizations are:"
            write(STD_OUT,'(A)') "  * BR1"
            write(STD_OUT,'(A)') "  * BR2"
            write(STD_OUT,'(A)') "  * IP"
            errorMessage(STD_OUT)
            stop 

         end select

         call EllipticDiscretization % Describe
!
!        Compute wall distances
!        ----------------------
         call sem % mesh % ComputeWallDistances
!
!        Get Poiseuille flow
!        -------------------
         do eID = 1, sem % mesh % no_of_elements
            call GetPoiseuilleFlow(sem % mesh % elements(eID))
         end do

         do fID = 1, size(sem % mesh % faces)   
            call GetPoiseuilleFlow(sem % mesh % faces(fID))
         end do
      
      end subroutine Initialize_SpaceAndTimeMethods
!
!////////////////////////////////////////////////////////////////////////
!
      subroutine ComputeTimeDerivative( mesh, particles, time, BCFunctions)
         IMPLICIT NONE 
!
!        ---------
!        Arguments
!        ---------
!
         TYPE(HexMesh), target      :: mesh
         logical                    :: particles
         REAL(KIND=RP)              :: time
         type(BCFunctions_t), intent(in)  :: BCFunctions(no_of_BCsets)
!
!        ---------------
!        Local variables
!        ---------------
!
         INTEGER :: i, j, k, eID, fID
         class(Element), pointer  :: e
         class(Face),    pointer  :: f
         interface
<<<<<<< HEAD
            subroutine UserDefinedSourceTerm(mesh, time, multiphase_)
=======
            subroutine UserDefinedSourceTerm(x, time, S, thermodynamics_, dimensionless_, refValues_)
>>>>>>> ad98e9bd
               use SMConstants
               USE HexMeshClass
               use FluidData
               IMPLICIT NONE
<<<<<<< HEAD
               CLASS(HexMesh)                        :: mesh
               REAL(KIND=RP)                         :: time
               type(Multiphase_t)                    :: multiphase_
=======
               real(kind=RP),             intent(in)  :: x(NDIM)
               real(kind=RP),             intent(in)  :: time
               real(kind=RP),             intent(out)  :: S(NCONS)
               type(Thermodynamics_t),    intent(in)  :: thermodynamics_
               type(Dimensionless_t),     intent(in)  :: dimensionless_
               type(RefValues_t),         intent(in)  :: refValues_
>>>>>>> ad98e9bd
            end subroutine UserDefinedSourceTerm
         end interface

!
!        **************************************
!        Compute chemical potential: Q stores c
!        **************************************
!
!$omp parallel shared(mesh, time) private(e, i, j, k, eID, fID)
!
!        ------------------------------
!        Change memory to concentration
!        ------------------------------
!
         do eID = 1, mesh % no_of_elements
            call mesh % elements(eID) % storage % SetStorageToCH_c
         end do

         do fID = 1, size(mesh % faces)
            call mesh % faces(fID) % storage(1) % SetStorageToCH_c
            call mesh % faces(fID) % storage(2) % SetStorageToCH_c
         end do
!
!        -----------------------------------------
!        Prolongation of the solution to the faces
!        -----------------------------------------
!
         call mesh % ProlongSolutionToFaces(NCOMP)
!
!        ----------------
!        Update MPI Faces
!        ----------------
!
#ifdef _HAS_MPI_
!$omp single
         call mesh % UpdateMPIFacesSolution
!$omp end single
#endif
!
!        -----------------
!        Compute gradients
!        -----------------
!
         CALL DGSpatial_ComputeGradient( mesh , time , BCFunctions(C_BC) % externalState)

#ifdef _HAS_MPI_
!$omp single
         call mesh % UpdateMPIFacesGradients
!$omp end single
#endif
!
!        ------------------------------
!        Compute the chemical potential
!        ------------------------------
!
!        Linear part
!        -----------
         call ComputeLaplacian(mesh = mesh , &
                               t    = time, &
                  externalState     = BCFunctions(C_BC) % externalState, &
                  externalGradients = BCFunctions(C_BC) % externalGradients )

!$omp do schedule(runtime)
         do eID = 1, mesh % no_of_elements
            e => mesh % elements(eID)
            e % storage % mu = - POW2(multiphase % eps) * e % storage % QDot
            call AddQuarticDWPDerivative(e % storage % c, e % storage % mu)
!
!           Move storage to chemical potential
!           ----------------------------------
            call e % storage % SetStorageToCH_mu
         end do
!$omp end do

!$omp do schedule(runtime)
         do fID = 1, size(mesh % faces)
            call mesh % faces(fID) % storage(1) % SetStorageToCH_mu
            call mesh % faces(fID) % storage(2) % SetStorageToCH_mu
         end do
!$omp end do
!
!        *************************
!        Compute cDot: Q stores mu
!        *************************
!
!        -----------------------------------------
!        Prolongation of the solution to the faces
!        -----------------------------------------
!
         call mesh % ProlongSolutionToFaces(NCOMP)
!
!        ----------------
!        Update MPI Faces
!        ----------------
!
#ifdef _HAS_MPI_
!$omp single
         call mesh % UpdateMPIFacesSolution
!$omp end single
#endif
!
!        -----------------
!        Compute gradients
!        -----------------
!
         CALL DGSpatial_ComputeGradient( mesh , time , BCFunctions(MU_BC) % externalState)

#ifdef _HAS_MPI_
!$omp single
         call mesh % UpdateMPIFacesGradients
!$omp end single
#endif
!
!        ------------------------------
!        Compute the chemical potential
!        ------------------------------
!
         call ComputeLaplacian(mesh = mesh , &
                               t    = time, &
                  externalState     = BCFunctions(MU_BC) % externalState, &
                  externalGradients = BCFunctions(MU_BC) % externalGradients )
!
!        Scale QDot with the Peclet number
!        ---------------------------------
!$omp do schedule(runtime)
         do eID = 1, mesh % no_of_elements
            e => mesh % elements(eID)
            e % storage % QDot = (1.0_RP / multiphase % Pe) * e % storage % QDot
         end do
!$omp end do

!
!        Add a source term
!        -----------------
!$omp single
         call UserDefinedSourceTerm(mesh, time, multiphase)
!$omp end single
!
!        *****************************
!        Return the concentration to Q
!        *****************************
!
!$omp do schedule(runtime)
         do eID = 1, mesh % no_of_elements
            call mesh % elements(eID) % storage % SetStorageToCH_c
         end do
!$omp end do

!$omp do schedule(runtime)
         do fID = 1, size(mesh % faces)
            call mesh % faces(fID) % storage(1) % SetStorageToCH_c
            call mesh % faces(fID) % storage(2) % SetStorageToCH_c
         end do
!$omp end do

!
!        ***********************************
!        Compute the concentration advection
!        ***********************************
!
         if ( enable_speed ) then
!
!        Perform the stabilization
!        -------------------------
         call StabilizeGradients(mesh, time, BCFunctions(C_BC) % externalState)
!
!        Add the velocity field
!        ----------------------
!$omp do schedule(runtime)
         do eID = 1, mesh % no_of_elements
            e => mesh % elements(eID)
         
            do k = 0, e % Nxyz(3) ; do j = 0, e % Nxyz(2)   ; do i = 0, e % Nxyz(1)
               e % storage % cDot(1,i,j,k) = e % storage % cDot(1,i,j,k) &
                                 - e % storage % v(IX,i,j,k) * e % storage % c_x(1,i,j,k) &
                                 - e % storage % v(IY,i,j,k) * e % storage % c_y(1,i,j,k) &
                                 - e % storage % v(IZ,i,j,k) * e % storage % c_z(1,i,j,k) 
            end do                ; end do                  ; end do
         end do
!$omp end do

         end if
!$omp end parallel

      end subroutine ComputeTimeDerivative

      subroutine ComputeTimeDerivative_OnlyLinear( mesh, particles, time, BCFunctions)
         IMPLICIT NONE 
!
!        ---------
!        Arguments
!        ---------
!
         TYPE(HexMesh), target      :: mesh
         logical                    :: particles
         REAL(KIND=RP)              :: time
         type(BCFunctions_t), intent(in)  :: BCFunctions(no_of_BCsets)
!
!        ---------------
!        Local variables
!        ---------------
!
         INTEGER :: i, j, k, eID, fID
         class(Element), pointer  :: e
         class(Face),    pointer  :: f
         interface
            subroutine UserDefinedSourceTerm(mesh, time, multiphase_)
               use SMConstants
               USE HexMeshClass
               use FluidData
               IMPLICIT NONE
               CLASS(HexMesh)                        :: mesh
               REAL(KIND=RP)                         :: time
               type(Multiphase_t),        intent(in) :: multiphase_
            end subroutine UserDefinedSourceTerm
         end interface
!
!        **************************************
!        Compute chemical potential: Q stores c
!        **************************************
!
!$omp parallel shared(mesh, time) private(e, i, j, k, eID, fID)
!
!        ------------------------------
!        Change memory to concentration
!        ------------------------------
!
         do eID = 1, mesh % no_of_elements
            call mesh % elements(eID) % storage % SetStorageToCH_c
         end do

         do fID = 1, size(mesh % faces)
            call mesh % faces(fID) % storage(1) % SetStorageToCH_c
            call mesh % faces(fID) % storage(2) % SetStorageToCH_c
         end do
!
!        -----------------------------------------
!        Prolongation of the solution to the faces
!        -----------------------------------------
!
         call mesh % ProlongSolutionToFaces(NCOMP)
!
!        ----------------
!        Update MPI Faces
!        ----------------
!
#ifdef _HAS_MPI_
!$omp single
         call mesh % UpdateMPIFacesSolution
!$omp end single
#endif
!
!        -----------------
!        Compute gradients
!        -----------------
!
         CALL DGSpatial_ComputeGradient( mesh , time , BCFunctions(C_BC) % externalState)

#ifdef _HAS_MPI_
!$omp single
         call mesh % UpdateMPIFacesGradients
!$omp end single
#endif
!
!        ------------------------------
!        Compute the chemical potential
!        ------------------------------
!
!        Linear part
!        -----------
         call ComputeLaplacian(mesh = mesh , &
                               t    = time, &
                  externalState     = BCFunctions(C_BC) % externalState, &
                  externalGradients = BCFunctions(C_BC) % externalGradients )

!$omp do schedule(runtime)
         do eID = 1, mesh % no_of_elements
            e => mesh % elements(eID)
            e % storage % mu = - POW2(multiphase % eps) * e % storage % QDot
!
!           Move storage to chemical potential
!           ----------------------------------
            call e % storage % SetStorageToCH_mu
         end do
!$omp end do

!$omp do schedule(runtime)
         do fID = 1, size(mesh % faces)
            call mesh % faces(fID) % storage(1) % SetStorageToCH_mu
            call mesh % faces(fID) % storage(2) % SetStorageToCH_mu
         end do
!$omp end do
!
!        *************************
!        Compute cDot: Q stores mu
!        *************************
!
!        -----------------------------------------
!        Prolongation of the solution to the faces
!        -----------------------------------------
!
         call mesh % ProlongSolutionToFaces(NCOMP)
!
!        ----------------
!        Update MPI Faces
!        ----------------
!
#ifdef _HAS_MPI_
!$omp single
         call mesh % UpdateMPIFacesSolution
!$omp end single
#endif
!
!        -----------------
!        Compute gradients
!        -----------------
!
         CALL DGSpatial_ComputeGradient( mesh , time , BCFunctions(MU_BC) % externalState)

#ifdef _HAS_MPI_
!$omp single
         call mesh % UpdateMPIFacesGradients
!$omp end single
#endif
!
!        ------------------------------
!        Compute the chemical potential
!        ------------------------------
!
         call ComputeLaplacian(mesh = mesh , &
                               t    = time, &
                  externalState     = BCFunctions(MU_BC) % externalState, &
                  externalGradients = BCFunctions(MU_BC) % externalGradients )
!
!        Scale QDot with the Peclet number
!        ---------------------------------
!$omp do schedule(runtime)
         do eID = 1, mesh % no_of_elements
            e => mesh % elements(eID)
            e % storage % QDot = (1.0_RP / multiphase % Pe) * e % storage % QDot
         end do
!$omp end do

!
!        Add a source term
!        -----------------
<<<<<<< HEAD
!$omp single
         call UserDefinedSourceTerm(mesh, time, multiphase)
!$omp end single
=======
!$omp do schedule(runtime) private(i,j,k)
         do eID = 1, mesh % no_of_elements
            associate ( e => mesh % elements(eID) )
            do k = 0, e % Nxyz(3)   ; do j = 0, e % Nxyz(2) ; do i = 0, e % Nxyz(1)
               call UserDefinedSourceTerm(e % geom % x(:,i,j,k), time, e % storage % S(:,i,j,k), thermodynamics, dimensionless, refValues)
            end do                  ; end do                ; end do
            end associate
         end do
!$omp end do
>>>>>>> ad98e9bd
!
!        *****************************
!        Return the concentration to Q
!        *****************************
!
!$omp do schedule(runtime)
         do eID = 1, mesh % no_of_elements
            call mesh % elements(eID) % storage % SetStorageToCH_c
         end do
!$omp end do

!$omp do schedule(runtime)
         do fID = 1, size(mesh % faces)
            call mesh % faces(fID) % storage(1) % SetStorageToCH_c
            call mesh % faces(fID) % storage(2) % SetStorageToCH_c
         end do
!$omp end do
!$omp end parallel

      end subroutine ComputeTimeDerivative_OnlyLinear

      subroutine ComputeTimeDerivative_OnlyNonLinear( mesh, particles, time, BCFunctions)
         IMPLICIT NONE 
!
!        ---------
!        Arguments
!        ---------
!
         TYPE(HexMesh), target           :: mesh
         logical                         :: particles
         REAL(KIND=RP)                   :: time
         type(BCFunctions_t), intent(in) :: BCFunctions(no_of_BCsets)
!
!        ---------------
!        Local variables
!        ---------------
!
         INTEGER                 :: i, j, k, eID, fID
         class(Element), pointer :: e
         class(Face),    pointer :: f
         interface
            subroutine UserDefinedSourceTerm(mesh, time, multiphase_)
               use SMConstants
               USE HexMeshClass
               use FluidData
               IMPLICIT NONE
               CLASS(HexMesh)                        :: mesh
               REAL(KIND=RP)                         :: time
               type(Multiphase_t)                    :: multiphase_
            end subroutine UserDefinedSourceTerm
         end interface

!
!        **************************************
!        Compute chemical potential: Q stores c
!        **************************************
!
!$omp parallel shared(mesh, time) private(e, i, j, k, eID, fID)
!
!        ------------------------------
!        Change memory to concentration
!        ------------------------------
!
         do eID = 1, mesh % no_of_elements
            call mesh % elements(eID) % storage % SetStorageToCH_c
         end do

         do fID = 1, size(mesh % faces)
            call mesh % faces(fID) % storage(1) % SetStorageToCH_c
            call mesh % faces(fID) % storage(2) % SetStorageToCH_c
         end do
!
!        -----------------------------------------
!        Prolongation of the solution to the faces
!        -----------------------------------------
!
         call mesh % ProlongSolutionToFaces(NCOMP)
!
!        ----------------
!        Update MPI Faces
!        ----------------
!
#ifdef _HAS_MPI_
!$omp single
         call mesh % UpdateMPIFacesSolution
!$omp end single
#endif
!
!        -----------------
!        Compute gradients
!        -----------------
!
         CALL DGSpatial_ComputeGradient( mesh , time , BCFunctions(C_BC) % externalState)

#ifdef _HAS_MPI_
!$omp single
         call mesh % UpdateMPIFacesGradients
!$omp end single
#endif
!
!        ------------------------------
!        Compute the chemical potential
!        ------------------------------
!
!        Linear part: only Neumann boundary conditions contribution
!        -----------
         call ComputeLaplacianNeumannBCs(mesh = mesh , &
                               t    = time, &
                  externalState     = BCFunctions(C_BC) % externalState, &
                  externalGradients = BCFunctions(C_BC) % externalGradients )

!$omp do schedule(runtime)
         do eID = 1, mesh % no_of_elements
            e => mesh % elements(eID)
            e % storage % mu = - POW2(multiphase % eps) * e % storage % QDot
            call AddQuarticDWPDerivative(e % storage % c, e % storage % mu)
!
!           Move storage to chemical potential
!           ----------------------------------
            call e % storage % SetStorageToCH_mu
         end do
!$omp end do

!$omp do schedule(runtime)
         do fID = 1, size(mesh % faces)
            call mesh % faces(fID) % storage(1) % SetStorageToCH_mu
            call mesh % faces(fID) % storage(2) % SetStorageToCH_mu
         end do
!$omp end do
!
!        *************************
!        Compute cDot: Q stores mu
!        *************************
!
!        -----------------------------------------
!        Prolongation of the solution to the faces
!        -----------------------------------------
!
         call mesh % ProlongSolutionToFaces(NCOMP)
!
!        ----------------
!        Update MPI Faces
!        ----------------
!
#ifdef _HAS_MPI_
!$omp single
         call mesh % UpdateMPIFacesSolution
!$omp end single
#endif
!
!        -----------------
!        Compute gradients
!        -----------------
!
         CALL DGSpatial_ComputeGradient( mesh , time , BCFunctions(MU_BC) % externalState)

#ifdef _HAS_MPI_
!$omp single
         call mesh % UpdateMPIFacesGradients
!$omp end single
#endif
!
!        ------------------------------
!        Compute the chemical potential
!        ------------------------------
!
         call ComputeLaplacian(mesh = mesh , &
                               t    = time, &
                  externalState     = BCFunctions(MU_BC) % externalState, &
                  externalGradients = BCFunctions(MU_BC) % externalGradients )
!
!        Scale QDot with the Peclet number
!        ---------------------------------
!$omp do schedule(runtime)
         do eID = 1, mesh % no_of_elements
            e => mesh % elements(eID)
            e % storage % QDot = (1.0_RP / multiphase % Pe) * e % storage % QDot
         end do
!$omp end do

!
!        Add a source term
!        -----------------
!$omp single
         call UserDefinedSourceTerm(mesh, time, multiphase)
!$omp end single
!
!        *****************************
!        Return the concentration to Q
!        *****************************
!
!$omp do schedule(runtime)
         do eID = 1, mesh % no_of_elements
            call mesh % elements(eID) % storage % SetStorageToCH_c
         end do
!$omp end do

!$omp do schedule(runtime)
         do fID = 1, size(mesh % faces)
            call mesh % faces(fID) % storage(1) % SetStorageToCH_c
            call mesh % faces(fID) % storage(2) % SetStorageToCH_c
         end do
!$omp end do

!
!        ***********************************
!        Compute the concentration advection
!        ***********************************
!
         if ( enable_speed ) then
!
!        Perform the stabilization
!        -------------------------
         call StabilizeGradients(mesh, time, BCFunctions(C_BC) % externalState)
!
!        Add the velocity field
!        ----------------------
!$omp do schedule(runtime)
         do eID = 1, mesh % no_of_elements
            e => mesh % elements(eID)
         
            do k = 0, e % Nxyz(3) ; do j = 0, e % Nxyz(2)   ; do i = 0, e % Nxyz(1)
               e % storage % cDot(1,i,j,k) = e % storage % cDot(1,i,j,k) &
                                 - e % storage % v(IX,i,j,k) * e % storage % c_x(1,i,j,k) &
                                 - e % storage % v(IY,i,j,k) * e % storage % c_y(1,i,j,k) &
                                 - e % storage % v(IZ,i,j,k) * e % storage % c_z(1,i,j,k) 
            end do                ; end do                  ; end do
         end do
!$omp end do

         end if
         
!$omp end parallel

      end subroutine ComputeTimeDerivative_OnlyNonLinear
      
      subroutine ComputeTimeDerivativeIsolated( mesh, particles, time, BCFunctions)
         IMPLICIT NONE 
!
!        ---------
!        Arguments
!        ---------
!
         TYPE(HexMesh), target      :: mesh
         logical                    :: particles
         REAL(KIND=RP)              :: time
         type(BCFunctions_t), intent(in)  :: BCFunctions(no_of_BCsets)
         
         ERROR stop 'ComputeTimeDerivativeIsolated not implemented for Cahn-Hilliard'
      end subroutine ComputeTimeDerivativeIsolated
!
!///////////////////////////////////////////////////////////////////////////////////////////
!
!           Procedures to compute the state variables Laplacian
!           ---------------------------------------------------
!
!///////////////////////////////////////////////////////////////////////////////////////////
!
      subroutine ComputeLaplacian( mesh , t, externalState, externalGradients )
         implicit none
         type(HexMesh)              :: mesh
         real(kind=RP)              :: t
         external                   :: externalState, externalGradients
!
!        ---------------
!        Local variables
!        ---------------
!
         integer     :: eID , i, j, k, ierr, fID
!
!        ****************
!        Volume integrals
!        ****************
!
!$omp do schedule(runtime) 
         do eID = 1 , size(mesh % elements)
            call TimeDerivative_VolumetricContribution( mesh % elements(eID) , t)
         end do
!$omp end do nowait
!
!        ******************************************
!        Compute Riemann solver of non-shared faces
!        ******************************************
!
!$omp do schedule(runtime) 
         do fID = 1, size(mesh % faces) 
            associate( f => mesh % faces(fID)) 
            select case (f % faceType) 
            case (HMESH_INTERIOR) 
               CALL computeElementInterfaceFlux( f ) 
 
            case (HMESH_BOUNDARY) 
               CALL computeBoundaryFlux(f, t, externalState, externalGradients) 
            
            case (HMESH_MPI)

            case default
               print*, "Unrecognized face type"
               errorMessage(STD_OUT)
               stop
                
            end select 
            end associate 
         end do 
!$omp end do 
!
!        ***************************************************************
!        Surface integrals and scaling of elements with non-shared faces
!        ***************************************************************
! 
!$omp do schedule(runtime) private(i, j, k)
         do eID = 1, size(mesh % elements) 
            associate(e => mesh % elements(eID)) 
            if ( e % hasSharedFaces ) cycle
            call TimeDerivative_FacesContribution(e, t, mesh) 
 
            do k = 0, e % Nxyz(3) ; do j = 0, e % Nxyz(2) ; do i = 0, e % Nxyz(1) 
               e % storage % QDot(:,i,j,k) = e % storage % QDot(:,i,j,k) / e % geom % jacobian(i,j,k) 
            end do         ; end do          ; end do 
            end associate 
         end do
!$omp end do
!
!        ****************************
!        Wait until messages are sent
!        ****************************
!
#ifdef _HAS_MPI_
         if ( MPI_Process % doMPIAction ) then
!$omp single
            call mesh % GatherMPIFacesGradients
!$omp end single
!
!           **************************************
!           Compute Riemann solver of shared faces
!           **************************************
!
!$omp do schedule(runtime) 
            do fID = 1, size(mesh % faces) 
               associate( f => mesh % faces(fID)) 
               select case (f % faceType) 
               case (HMESH_MPI) 
                  CALL computeMPIFaceFlux( f ) 
               end select 
               end associate 
            end do 
!$omp end do 
!
!           ***********************************************************
!           Surface integrals and scaling of elements with shared faces
!           ***********************************************************
! 
!$omp do schedule(runtime) 
            do eID = 1, size(mesh % elements) 
               associate(e => mesh % elements(eID)) 
               if ( .not. e % hasSharedFaces ) cycle
               call TimeDerivative_FacesContribution(e, t, mesh) 
 
               do k = 0, e % Nxyz(3) ; do j = 0, e % Nxyz(2) ; do i = 0, e % Nxyz(1) 
                  e % storage % QDot(:,i,j,k) = e % storage % QDot(:,i,j,k) / e % geom % jacobian(i,j,k) 
               end do         ; end do          ; end do 
               end associate 
            end do
!$omp end do
!
!           Add a MPI Barrier
!           -----------------
!$omp single
            call mpi_barrier(MPI_COMM_WORLD, ierr)
!$omp end single
         end if
#endif

      end subroutine ComputeLaplacian

      subroutine ComputeLaplacianNeumannBCs( mesh , t, externalState, externalGradients )
         implicit none
         type(HexMesh)              :: mesh
         real(kind=RP)              :: t
         external                   :: externalState, externalGradients
!
!        ---------------
!        Local variables
!        ---------------
!
         integer     :: eID , i, j, k, ierr, fID
!
!        **************************
!        Reset QDot and face fluxes
!        **************************
!
         do eID = 1, mesh % no_of_elements
            mesh % elements(eID) % storage % QDot = 0.0_RP
         end do
   
         do fID = 1, size(mesh % faces)
            mesh % faces(fID) % storage(1) % genericInterfaceFluxMemory = 0.0_RP
            mesh % faces(fID) % storage(2) % genericInterfaceFluxMemory = 0.0_RP
         end do
!
!        ******************************************
!        Compute Riemann solver of non-shared faces
!        ******************************************
!
!$omp do schedule(runtime) 
         do fID = 1, size(mesh % faces) 
            associate( f => mesh % faces(fID)) 
            select case (f % faceType) 
            case (HMESH_BOUNDARY) 
               CALL computeBoundaryFlux(f, t, externalState, externalGradients) 
            end select 
            end associate 
         end do 
!$omp end do 
!
!        ***************************************************************
!        Surface integrals and scaling of elements with non-shared faces
!        ***************************************************************
! 
!$omp do schedule(runtime) private(i, j, k)
         do eID = 1, size(mesh % elements) 
            associate(e => mesh % elements(eID)) 
            if ( e % hasSharedFaces ) cycle
            call TimeDerivative_FacesContribution(e, t, mesh) 
 
            do k = 0, e % Nxyz(3) ; do j = 0, e % Nxyz(2) ; do i = 0, e % Nxyz(1) 
               e % storage % QDot(:,i,j,k) = e % storage % QDot(:,i,j,k) / e % geom % jacobian(i,j,k) 
            end do         ; end do          ; end do 
            end associate 
         end do
!$omp end do
!
!        ****************************
!        Wait until messages are sent
!        ****************************
!
#ifdef _HAS_MPI_
         if ( MPI_Process % doMPIAction ) then
!$omp single
            call mesh % GatherMPIFacesGradients
!$omp end single
!
!           **************************************
!           Compute Riemann solver of shared faces
!           **************************************
!
!$omp do schedule(runtime) 
            do fID = 1, size(mesh % faces) 
               associate( f => mesh % faces(fID)) 
               select case (f % faceType) 
               case (HMESH_MPI) 
                  CALL computeMPIFaceFlux( f ) 
               end select 
               end associate 
            end do 
!$omp end do 
!
!           ***********************************************************
!           Surface integrals and scaling of elements with shared faces
!           ***********************************************************
! 
!$omp do schedule(runtime) 
            do eID = 1, size(mesh % elements) 
               associate(e => mesh % elements(eID)) 
               if ( .not. e % hasSharedFaces ) cycle
               call TimeDerivative_FacesContribution(e, t, mesh) 
 
               do k = 0, e % Nxyz(3) ; do j = 0, e % Nxyz(2) ; do i = 0, e % Nxyz(1) 
                  e % storage % QDot(:,i,j,k) = e % storage % QDot(:,i,j,k) / e % geom % jacobian(i,j,k) 
               end do         ; end do          ; end do 
               end associate 
            end do
!$omp end do
!
!           Add a MPI Barrier
!           -----------------
!$omp single
            call mpi_barrier(MPI_COMM_WORLD, ierr)
!$omp end single
         end if
#endif

      end subroutine ComputeLaplacianNeumannBCs
!
!///////////////////////////////////////////////////////////////////////////////////////////////////////////////////////////////////
!
      subroutine TimeDerivative_VolumetricContribution( e , t )
         use HexMeshClass
         use ElementClass
         implicit none
         type(Element)      :: e
         real(kind=RP)      :: t

!
!        ---------------
!        Local variables
!        ---------------
!
         real(kind=RP) :: contravariantFlux  ( 1:NCOMP, 0:e%Nxyz(1) , 0:e%Nxyz(2) , 0:e%Nxyz(3), 1:NDIM ) 
         integer       :: eID
!
!        *************************************
!        Compute interior contravariant fluxes
!        *************************************
!
!        Compute contravariant flux
!        --------------------------
         call EllipticDiscretization  % ComputeInnerFluxes (NCOMP, NCOMP, e , CHDivergenceFlux3D, contravariantFlux  ) 
!
!        ************************
!        Perform volume integrals
!        ************************
!
         e % storage % QDot = - ScalarWeakIntegrals % StdVolumeGreen ( e , NCOMP, contravariantFlux ) 

      end subroutine TimeDerivative_VolumetricContribution
!
!///////////////////////////////////////////////////////////////////////////////////////////////////////////////////////////////////
!
      subroutine TimeDerivative_FacesContribution( e , t , mesh)
         use HexMeshClass
         use PhysicsStorage
         implicit none
         type(Element)           :: e
         real(kind=RP)           :: t
         type(HexMesh)           :: mesh

         e % storage % QDot = e % storage % QDot + ScalarWeakIntegrals % StdFace(e, NCOMP, &
                      mesh % faces(e % faceIDs(EFRONT))  % storage(e % faceSide(EFRONT))  % fStar, &
                      mesh % faces(e % faceIDs(EBACK))   % storage(e % faceSide(EBACK))   % fStar, &
                      mesh % faces(e % faceIDs(EBOTTOM)) % storage(e % faceSide(EBOTTOM)) % fStar, &
                      mesh % faces(e % faceIDs(ERIGHT))  % storage(e % faceSide(ERIGHT))  % fStar, &
                      mesh % faces(e % faceIDs(ETOP))    % storage(e % faceSide(ETOP))    % fStar, &
                      mesh % faces(e % faceIDs(ELEFT))   % storage(e % faceSide(ELEFT))   % fStar )

      end subroutine TimeDerivative_FacesContribution
!
!///////////////////////////////////////////////////////////////////////////////////////////// 
! 
!        Riemann solver drivers 
!        ---------------------- 
! 
!///////////////////////////////////////////////////////////////////////////////////////////// 
! 
      subroutine computeElementInterfaceFlux(f)
         use FaceClass
         use Physics
         use PhysicsStorage
         IMPLICIT NONE
         TYPE(Face)   , INTENT(inout) :: f   
         integer       :: i, j
         real(kind=RP) :: flux(1:NCOMP,0:f % Nf(1),0:f % Nf(2))

         DO j = 0, f % Nf(2)
            DO i = 0, f % Nf(1)

!      
!              --------------
!              Viscous fluxes
!              --------------
!      
               CALL EllipticDiscretization % RiemannSolver(nEqn = NCOMP, nGradEqn = NCOMP, &
                                                  f = f, &
                                                  EllipticFlux = CHDivergenceFlux0D, &
                                                  QLeft = f % storage(1) % Q(:,i,j), &
                                                  QRight = f % storage(2) % Q(:,i,j), &
                                                  U_xLeft = f % storage(1) % U_x(:,i,j), &
                                                  U_yLeft = f % storage(1) % U_y(:,i,j), &
                                                  U_zLeft = f % storage(1) % U_z(:,i,j), &
                                                  U_xRight = f % storage(2) % U_x(:,i,j), &
                                                  U_yRight = f % storage(2) % U_y(:,i,j), &
                                                  U_zRight = f % storage(2) % U_z(:,i,j), &
                                                  nHat = f % geom % normal(:,i,j) , &
                                                  dWall = f % geom % dWall(i,j), &
                                                  flux  = flux(:,i,j) )

               flux(:,i,j) = flux(:,i,j) * f % geom % jacobian(i,j)

            end do
         end do
!
!        ---------------------------
!        Return the flux to elements
!        ---------------------------
!
         call f % ProjectFluxToElements(NCOMP, flux, (/1,2/))

      end subroutine computeElementInterfaceFlux

      subroutine computeMPIFaceFlux(f)
         use FaceClass
         use Physics
         use PhysicsStorage
         IMPLICIT NONE
         TYPE(Face)   , INTENT(inout) :: f   
         integer       :: i, j
         integer       :: thisSide
         real(kind=RP) :: flux(1:NCOMP,0:f % Nf(1),0:f % Nf(2))

         DO j = 0, f % Nf(2)
            DO i = 0, f % Nf(1)
!      
!              --------------
!              Viscous fluxes
!              --------------
!      
               CALL EllipticDiscretization % RiemannSolver(nEqn = NCOMP, nGradEqn = NCOMP, &
                                                  f = f, &
                                                  EllipticFlux = CHDivergenceFlux0D, &
                                                  QLeft = f % storage(1) % Q(:,i,j), &
                                                  QRight = f % storage(2) % Q(:,i,j), &
                                                  U_xLeft = f % storage(1) % U_x(:,i,j), &
                                                  U_yLeft = f % storage(1) % U_y(:,i,j), &
                                                  U_zLeft = f % storage(1) % U_z(:,i,j), &
                                                  U_xRight = f % storage(2) % U_x(:,i,j), &
                                                  U_yRight = f % storage(2) % U_y(:,i,j), &
                                                  U_zRight = f % storage(2) % U_z(:,i,j), &
                                                  nHat = f % geom % normal(:,i,j) , &
                                                  dWall = f % geom % dWall(i,j), &
                                                  flux  = flux(:,i,j) )

               flux(:,i,j) = flux(:,i,j) * f % geom % jacobian(i,j)

            END DO   
         END DO  
!
!        ---------------------------
!        Return the flux to elements: The sign in eR % storage % FstarB has already been accouted.
!        ---------------------------
!
         thisSide = maxloc(f % elementIDs, dim = 1)
         call f % ProjectFluxToElements(NCOMP, flux, (/thisSide, HMESH_NONE/))

      end subroutine ComputeMPIFaceFlux

      subroutine computeBoundaryFlux(f, time, externalStateProcedure , externalGradientsProcedure)
      USE ElementClass
      use FaceClass
      USE EllipticDiscretizations
      USE Physics
      use PhysicsStorage
      USE BoundaryConditionFunctions
      IMPLICIT NONE
!
!     ---------
!     Arguments
!     ---------
!
      type(Face),    intent(inout) :: f
      REAL(KIND=RP)                :: time
      procedure(BCState_FCN)     :: externalState
      procedure(BCGradients_FCN) :: externalGradients
!
!     ---------------
!     Local variables
!     ---------------
!
      INTEGER                         :: i, j
      INTEGER, DIMENSION(2)           :: N
      REAL(KIND=RP)                   :: UGradExt(NDIM , NCOMP) 
      real(kind=RP)                   :: flux(NCOMP, 0:f % Nf(1), 0:f % Nf(2))
      
      CHARACTER(LEN=BC_STRING_LENGTH) :: boundaryType
            
      boundaryType = f % boundaryType
!
!     -------------------
!     Get external states
!     -------------------
!
      do j = 0, f % Nf(2)  ; do i = 0, f % Nf(1)
         f % storage(2) % Q(:,i,j) = f % storage(1) % Q(:,i,j)
         CALL externalStateProcedure( f % geom % x(:,i,j), &
                                      time, &
                                      f % geom % normal(:,i,j), &
                                      f % storage(2) % Q(:,i,j),&
                                      boundaryType )

      end do               ; end do

      do j = 0, f % Nf(2)  ; do i = 0, f % Nf(1)
         UGradExt(IX,:) = f % storage(1) % U_x(:,i,j)
         UGradExt(IY,:) = f % storage(1) % U_y(:,i,j)
         UGradExt(IZ,:) = f % storage(1) % U_z(:,i,j)

         CALL externalGradientsProcedure(  f % geom % x(:,i,j), &
                                           time, &
                                           f % geom % normal(:,i,j), &
                                           UGradExt,&
                                           boundaryType )

         f % storage(1) % U_x(:,i,j) = UGradExt(IX,:)
         f % storage(1) % U_y(:,i,j) = UGradExt(IY,:)
         f % storage(1) % U_z(:,i,j) = UGradExt(IZ,:)

         f % storage(2) % U_x(:,i,j) = UGradExt(IX,:)
         f % storage(2) % U_y(:,i,j) = UGradExt(IY,:)
         f % storage(2) % U_z(:,i,j) = UGradExt(IZ,:)

!   
!           --------------
!           Viscous fluxes
!           --------------
!   
         CALL EllipticDiscretization % RiemannSolver(nEqn = NCOMP, nGradEqn = NCOMP, &
                                            f = f, &
                                            EllipticFlux = CHDivergenceFlux0D, &
                                            QLeft = f % storage(1) % Q(:,i,j), &
                                            QRight = f % storage(2) % Q(:,i,j), &
                                            U_xLeft = f % storage(1) % U_x(:,i,j), &
                                            U_yLeft = f % storage(1) % U_y(:,i,j), &
                                            U_zLeft = f % storage(1) % U_z(:,i,j), &
                                            U_xRight = f % storage(2) % U_x(:,i,j), &
                                            U_yRight = f % storage(2) % U_y(:,i,j), &
                                            U_zRight = f % storage(2) % U_z(:,i,j), &
                                            nHat = f % geom % normal(:,i,j) , &
                                            dWall = f % geom % dWall(i,j), &
                                            flux  = flux(:,i,j) )

         flux(:,i,j) = flux(:,i,j) * f % geom % jacobian(i,j)

      end do               ; end do

      call f % ProjectFluxToElements(NCOMP, flux, (/1, HMESH_NONE/))

      end subroutine computeBoundaryFlux
!
!////////////////////////////////////////////////////////////////////////////////////////////////////////////////////
!
!              GRADIENT PROCEDURES
!              -------------------
!
!////////////////////////////////////////////////////////////////////////////////////////////////////////////////////
!
      subroutine DGSpatial_ComputeGradient( mesh , time , externalStateProcedure)
         implicit none
         type(HexMesh)                  :: mesh
         real(kind=RP),      intent(in) :: time
         procedure(BCState_FCN)         :: externalStateProcedure

         call EllipticDiscretization % ComputeGradient( NCOMP, NCOMP, mesh , time , externalStateProcedure, CHGradientValuesForQ_0D, CHGradientValuesForQ_3D)

      end subroutine DGSpatial_ComputeGradient
!
!////////////////////////////////////////////////////////////////////////////////////////
!
!           GET POISEUILLE FLOW
!           -------------------
!
!////////////////////////////////////////////////////////////////////////////////////////
!
      subroutine GetPoiseuilleFlow_Element(e)
!
!        ****************************************************************************
!              To ensure a continuous flow (OK, impossible in NS, but at least
!           in the advection eqn) we first interpolate the poiseuille flow in
!           Chebyshev-Gauss-Lobatto points, and then traduce the result
!           to Gauss-(Lobatto) points.
!        ****************************************************************************
!
         implicit none
         type(Element)  :: e
!
!        ---------------
!        Local variables
!        ---------------
!
         integer        :: i, j, k, n, m, l
         real(kind=RP)  :: xCGL(1:NDIM, 0:e % Nxyz(1), 0:e % Nxyz(2), 0:e % Nxyz(3))
         real(kind=RP)  :: vCGL(1:NDIM, 0:e % Nxyz(1), 0:e % Nxyz(2), 0:e % Nxyz(3))
!!
!!        Recover CGL coordinates
!!        -----------------------
!         do k = 0, e % Nxyz(3) ; do j = 0, e % Nxyz(2) ; do i = 0, e % Nxyz(1)
!            xCGL(:,i,j,k) = e % hexMap % transfiniteMapAt([e % spAxi % xCGL(i), e % spAeta % xCGL(j), &
!                                                           e % spAzeta % xCGL(k)])
!         end do         ; end do          ; end do
!!
!!        Compute the velocity in CGL points
!!        ----------------------------------
!         do k = 0, e % Nxyz(3)   ; do j = 0, e % Nxyz(2) ; do i = 0, e % Nxyz(1)
!            call PoiseuilleFlow(xCGL(:,i,j,k), vCGL(:,i,j,k))
!         end do                  ; end do                ; end do
!!
!!        Return to Gauss points
!!        ----------------------
!         do k = 0, e % Nxyz(3)  ; do j = 0, e % Nxyz(2)  ; do i = 0, e % Nxyz(1)
!            do n = 0, e % Nxyz(3) ; do m = 0, e % Nxyz(2) ; do l = 0, e % Nxyz(1)
!               e % storage % v(:,i,j,k) = e % storage % v(:,i,j,k) + vCGL(:,l,m,n) & 
!                                          * e % spAxi   % TCheb2Gauss(i,l) &
!                                          * e % spAeta  % TCheb2Gauss(j,m) &
!                                          * e % spAzeta % TCheb2Gauss(k,n)
!            end do              ; end do              ; end do
!         end do               ; end do               ; end do

         do k = 0, e % Nxyz(3)   ; do j = 0, e % Nxyz(2) ; do i = 0, e % Nxyz(1)
            call PoiseuilleFlow(e % geom % x(:,i,j,k), e % storage % v(:,i,j,k))
         end do                  ; end do                ; end do
         
      end subroutine GetPoiseuilleFlow_Element

      subroutine GetPoiseuilleFlow_Face(f)
         implicit none
         type(Face)  :: f
!
!        ---------------
!        Local variables
!        ---------------
!
         integer        :: i, j
         logical, save :: shown = .false.

         if ( .not. shown ) then
            write(STD_OUT,'(A)' )"Poiseuille flow computed in face with Gauss points directly."
            shown = .true.
         end if
!
!        Compute the velocity    TODO: compute it in Chebyshev points first 
!        --------------------
         do j = 0, f % Nf(2) ; do i = 0, f % Nf(1)
            call PoiseuilleFlow(f % geom % x(:,i,j), f % storage(1) % v(:,i,j))
            call PoiseuilleFlow(f % geom % x(:,i,j), f % storage(2) % v(:,i,j))
         end do                ; end do

      end subroutine GetPoiseuilleFlow_Face

end module SpatialDiscretization<|MERGE_RESOLUTION|>--- conflicted
+++ resolved
@@ -4,9 +4,9 @@
 !   @File:    SpatialDiscretization.f90
 !   @Author:  Juan Manzanero (juan.manzanero@upm.es)
 !   @Created: Sun Jan 14 17:14:44 2018
-!   @Last revision date: Fri May 11 13:06:51 2018
-!   @Last revision author: Juan Manzanero (juan.manzanero@upm.es)
-!   @Last revision commit: 8e164298629e7c619d07ae268e3284e9ecc3158c
+!   @Last revision date: Sat May 12 20:53:24 2018
+!   @Last revision author: Juan (juan.manzanero@upm.es)
+!   @Last revision commit: ece79010cbff566c377be7e7026f86a2889a191e
 !
 !//////////////////////////////////////////////////////
 !
@@ -146,28 +146,16 @@
          class(Element), pointer  :: e
          class(Face),    pointer  :: f
          interface
-<<<<<<< HEAD
-            subroutine UserDefinedSourceTerm(mesh, time, multiphase_)
-=======
-            subroutine UserDefinedSourceTerm(x, time, S, thermodynamics_, dimensionless_, refValues_)
->>>>>>> ad98e9bd
+            subroutine UserDefinedSourceTermCH(x, time, S, multiphase_)
                use SMConstants
                USE HexMeshClass
                use FluidData
                IMPLICIT NONE
-<<<<<<< HEAD
-               CLASS(HexMesh)                        :: mesh
-               REAL(KIND=RP)                         :: time
-               type(Multiphase_t)                    :: multiphase_
-=======
                real(kind=RP),             intent(in)  :: x(NDIM)
                real(kind=RP),             intent(in)  :: time
-               real(kind=RP),             intent(out)  :: S(NCONS)
-               type(Thermodynamics_t),    intent(in)  :: thermodynamics_
-               type(Dimensionless_t),     intent(in)  :: dimensionless_
-               type(RefValues_t),         intent(in)  :: refValues_
->>>>>>> ad98e9bd
-            end subroutine UserDefinedSourceTerm
+               real(kind=RP),             intent(out) :: S(NCONS)
+               type(Multiphase_t)                     :: multiphase_               
+            end subroutine UserDefinedSourceTermCH
          end interface
 
 !
@@ -301,9 +289,15 @@
 !
 !        Add a source term
 !        -----------------
-!$omp single
-         call UserDefinedSourceTerm(mesh, time, multiphase)
-!$omp end single
+!$omp do schedule(runtime) private(i,j,k)
+      do eID = 1, mesh % no_of_elements
+         associate ( e => mesh % elements(eID) )
+         do k = 0, e % Nxyz(3)   ; do j = 0, e % Nxyz(2) ; do i = 0, e % Nxyz(1)
+            call UserDefinedSourceTermCH(e % geom % x(:,i,j,k), time, e % storage % S(:,i,j,k), multiphase)
+         end do                  ; end do                ; end do
+         end associate
+      end do
+!$omp end do
 !
 !        *****************************
 !        Return the concentration to Q
@@ -372,17 +366,6 @@
          INTEGER :: i, j, k, eID, fID
          class(Element), pointer  :: e
          class(Face),    pointer  :: f
-         interface
-            subroutine UserDefinedSourceTerm(mesh, time, multiphase_)
-               use SMConstants
-               USE HexMeshClass
-               use FluidData
-               IMPLICIT NONE
-               CLASS(HexMesh)                        :: mesh
-               REAL(KIND=RP)                         :: time
-               type(Multiphase_t),        intent(in) :: multiphase_
-            end subroutine UserDefinedSourceTerm
-         end interface
 !
 !        **************************************
 !        Compute chemical potential: Q stores c
@@ -511,24 +494,6 @@
 !$omp end do
 
 !
-!        Add a source term
-!        -----------------
-<<<<<<< HEAD
-!$omp single
-         call UserDefinedSourceTerm(mesh, time, multiphase)
-!$omp end single
-=======
-!$omp do schedule(runtime) private(i,j,k)
-         do eID = 1, mesh % no_of_elements
-            associate ( e => mesh % elements(eID) )
-            do k = 0, e % Nxyz(3)   ; do j = 0, e % Nxyz(2) ; do i = 0, e % Nxyz(1)
-               call UserDefinedSourceTerm(e % geom % x(:,i,j,k), time, e % storage % S(:,i,j,k), thermodynamics, dimensionless, refValues)
-            end do                  ; end do                ; end do
-            end associate
-         end do
-!$omp end do
->>>>>>> ad98e9bd
-!
 !        *****************************
 !        Return the concentration to Q
 !        *****************************
@@ -569,15 +534,16 @@
          class(Element), pointer :: e
          class(Face),    pointer :: f
          interface
-            subroutine UserDefinedSourceTerm(mesh, time, multiphase_)
+            subroutine UserDefinedSourceTermCH(x, time, S, multiphase_)
                use SMConstants
                USE HexMeshClass
                use FluidData
                IMPLICIT NONE
-               CLASS(HexMesh)                        :: mesh
-               REAL(KIND=RP)                         :: time
-               type(Multiphase_t)                    :: multiphase_
-            end subroutine UserDefinedSourceTerm
+               real(kind=RP),             intent(in)  :: x(NDIM)
+               real(kind=RP),             intent(in)  :: time
+               real(kind=RP),             intent(out) :: S(NCONS)
+               type(Multiphase_t)                     :: multiphase_               
+            end subroutine UserDefinedSourceTermCH
          end interface
 
 !
@@ -711,9 +677,15 @@
 !
 !        Add a source term
 !        -----------------
-!$omp single
-         call UserDefinedSourceTerm(mesh, time, multiphase)
-!$omp end single
+!$omp do schedule(runtime) private(i,j,k)
+      do eID = 1, mesh % no_of_elements
+      associate ( e => mesh % elements(eID) )
+      do k = 0, e % Nxyz(3)   ; do j = 0, e % Nxyz(2) ; do i = 0, e % Nxyz(1)
+         call UserDefinedSourceTermCH(e % geom % x(:,i,j,k), time, e % storage % S(:,i,j,k), multiphase)
+      end do                  ; end do                ; end do
+      end associate
+   end do
+!$omp end do
 !
 !        *****************************
 !        Return the concentration to Q
