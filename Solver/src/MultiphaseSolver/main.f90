!
!//////////////////////////////////////////////////////
!
!   @File:    HORSES3DMain.f90
!   @Author:  Juan (juan.manzanero@upm.es)
!   @Created: Tue Apr 24 17:10:06 2018
<<<<<<< HEAD
!   @Last revision date: Sat Jun 23 10:20:21 2018
!   @Last revision author: Juan Manzanero (juan.manzanero@upm.es)
!   @Last revision commit: fce351220409e80ce5df1949249c2b870dd847aa
=======
!   @Last revision date: Fri Jun 29 15:54:12 2018
!   @Last revision author: Andrés Rueda (am.rueda@upm.es)
!   @Last revision commit: 5a58027d1f8c132d3c17f35fb4b996d18a394da6
>>>>>>> 6f6b0127
!
!//////////////////////////////////////////////////////
!
!
!////////////////////////////////////////////////////////////////////////
!
!      HORSES3DMain.f90
!      Created: May 21, 2015 at 12:56 PM 
!      By: David Kopriva  
!
!////////////////////////////////////////////////////////////////////////
!
!
!////////////////////////////////////////////////////////////////////////
!
      PROGRAM HORSES3DMainNS
      
      USE SMConstants
      use FTValueDictionaryClass
      USE PhysicsStorage
      USE SharedBCModule
      USE zoneClass
      USE DGSEMClass
      USE BoundaryConditionFunctions
      USE TimeIntegratorClass
      USE mainKeywordsModule
      USE Headers
      USE pAdaptationClass
      use StopwatchClass
      use MPI_Process_Info
      use SpatialDiscretization
      use pAdaptationClass
      use NodalStorageClass
      use ManufacturedSolutions
      use FluidData
<<<<<<< HEAD
      use FileReaders               , only: ReadControlFile 
      use FileReadingUtilities      , only: getFileName
=======
      use FileReadingUtilities, only: getFileName
      use FileReaders         , only: ReadControlFile
>>>>>>> 6f6b0127
#ifdef _HAS_MPI_
      use mpi
#endif
      
      IMPLICIT NONE
interface
         SUBROUTINE UserDefinedStartup
            IMPLICIT NONE  
         END SUBROUTINE UserDefinedStartup
         SUBROUTINE UserDefinedFinalSetup(mesh , thermodynamics_, &
                                                 dimensionless_, &
                                                     refValues_ )
            use SMConstants
            use PhysicsStorage
            use HexMeshClass
            use FluidData
            IMPLICIT NONE
            CLASS(HexMesh)             :: mesh
            type(Thermodynamics_t),    intent(in)  :: thermodynamics_
            type(Dimensionless_t),     intent(in)  :: dimensionless_
            type(RefValues_t),         intent(in)  :: refValues_
         END SUBROUTINE UserDefinedFinalSetup
         SUBROUTINE UserDefinedFinalize(mesh, time, iter, maxResidual, thermodynamics_, &
                                                    dimensionless_, &
                                                        refValues_, &
                                                          monitors, &
                                                       elapsedTime, &
                                                           CPUTime   )
            use SMConstants
            use PhysicsStorage
            use HexMeshClass
            use MonitorsClass
            use FluidData
            IMPLICIT NONE
            CLASS(HexMesh)                        :: mesh
            REAL(KIND=RP)                         :: time
            integer                               :: iter
            real(kind=RP)                         :: maxResidual
            type(Thermodynamics_t),    intent(in) :: thermodynamics_
            type(Dimensionless_t),     intent(in) :: dimensionless_
            type(RefValues_t),         intent(in) :: refValues_
            type(Monitor_t),          intent(in) :: monitors
            real(kind=RP),             intent(in) :: elapsedTime
            real(kind=RP),             intent(in) :: CPUTime
         END SUBROUTINE UserDefinedFinalize
      SUBROUTINE UserDefinedTermination
         IMPLICIT NONE  
      END SUBROUTINE UserDefinedTermination
end interface

      TYPE( FTValueDictionary)   :: controlVariables
      TYPE( DGSem )              :: sem
      TYPE( TimeIntegrator_t )   :: timeIntegrator
      
      LOGICAL                    :: success, saveGradients
      integer                    :: initial_iteration
      INTEGER                    :: ierr
      real(kind=RP)              :: initial_time
      type(BCFunctions_t)        :: BCFunctions(3)
      procedure(BCState_FCN)     :: externalStateForBoundaryName_NS
      procedure(BCGradients_FCN) :: ExternalGradientForBoundaryName_NS
      procedure(BCState_FCN)     :: externalCHStateForBoundaryName
      procedure(BCGradients_FCN) :: ExternalConcentrationGradientForBoundaryName
      procedure(BCGradients_FCN) :: ExternalChemicalPotentialGradientForBoundaryName
      character(len=LINE_LENGTH) :: solutionFileName
      
      ! For pAdaptation
      integer, allocatable       :: Nx(:), Ny(:), Nz(:)
      integer                    :: Nmax
      type(pAdaptation_t)        :: pAdaptator

      solver = "multiphase"
!
!     ---------------
!     Initializations
!     ---------------
!
      call MPI_Process % Init
      call CheckIfTheVersionIsRequested
!
!     ----------------------------------------------------------------------------------
!     The main is always compiled, so that __DATE__ and __TIME__ are updated accordingly
!     ----------------------------------------------------------------------------------
!
      if ( MPI_Process % doMPIAction ) then
         CALL Main_Header("HORSES3D High-Order (DG) Spectral Element Parallel Multiphase Solver",__DATE__,__TIME__)

      else
         CALL Main_Header("HORSES3D High-Order (DG) Spectral Element Sequential Multiphase Solver",__DATE__,__TIME__)

      end if

      CALL controlVariables % initWithSize(16)
      CALL UserDefinedStartup
      CALL ConstructSharedBCModule
      
      CALL ReadControlFile( controlVariables )
      CALL CheckInputIntegrity(controlVariables, success)
      IF(.NOT. success)   ERROR STOP "Control file reading error"
      
!
!     ----------------
!     Set up the DGSEM
!     ----------------
!      
      CALL ConstructPhysicsStorage( controlVariables, success )
      IF(.NOT. success)   ERROR STOP "Physics parameters input error"
      
      ! Initialize manufactured solutions if necessary
      sem % ManufacturedSol = controlVariables % containsKey("manufactured solution")
      
      IF (sem % ManufacturedSol) THEN
         CALL InitializeManufacturedSol(controlVariables % StringValueForKey("manufactured solution",LINE_LENGTH))
      END IF
      
      call GetMeshPolynomialOrders(controlVariables,Nx,Ny,Nz,Nmax)
      call InitializeNodalStorage(Nmax)
      call pAdaptator % construct (Nx,Ny,Nz,controlVariables)      ! If not requested, the constructor returns doing nothing
      
      BCFunctions(NS_BC) % externalState     => externalStateForBoundaryName_NS
      BCFunctions(NS_BC) % externalGradients => externalGradientForBoundaryName_NS

      BCFunctions(C_BC) % externalState      => externalCHStateForBoundaryName
      BCFunctions(C_BC) % externalGradients  => externalConcentrationGradientForBoundaryName

      BCFunctions(MU_BC) % externalState     => externalCHStateForBoundaryName
      BCFunctions(MU_BC) % externalGradients => externalChemicalPotentialGradientForBoundaryName

      call sem % construct (  controlVariables  = controlVariables,                                         &
                              BCFunctions = BCFunctions, &
                                 Nx_ = Nx,     Ny_ = Ny,     Nz_ = Nz,                                                 &
                                 success           = success)

      call Initialize_SpaceAndTimeMethods(controlVariables, sem % mesh)
                           
      IF(.NOT. success)   ERROR STOP "Mesh reading error"
      CALL checkBCIntegrity(sem % mesh, success)
      IF(.NOT. success)   ERROR STOP "Boundary condition specification error"
      CALL UserDefinedFinalSetup(sem % mesh, thermodynamics, dimensionless, refValues)
!
!     -------------------------
!     Set the initial condition
!     -------------------------
!
      call sem % SetInitialCondition(controlVariables, initial_iteration, initial_time)
!
!     -----------------------------
!     Construct the time integrator
!     -----------------------------
!
      CALL timeIntegrator % construct (controlVariables, initial_iteration, initial_time)
!
!     -----------------
!     Integrate in time
!     -----------------
!
      CALL timeIntegrator % integrate(sem, controlVariables, sem % monitors, pAdaptator, ComputeTimeDerivative, ComputeTimeDerivativeIsolated)
!
!     ----------------------------------
!     Export particles to VTK (temporal)
!     ----------------------------------
!TODO
!      call sem % particles % ExportToVTK()
!
!     --------------------------
!     Show simulation statistics
!     --------------------------
!
      call DisplaySimulationStatistics(sem % numberOftimeSteps, sem % mesh)
!
!     -----------------------------------------------------
!     Let the user perform actions on the computed solution
!     -----------------------------------------------------
!
      CALL UserDefinedFinalize(sem % mesh, timeIntegrator % time, sem % numberOfTimeSteps, &
                              sem % maxResidual, thermodynamics, dimensionless, refValues, &
                              sem % monitors, Stopwatch % ElapsedTime("Solver"), &
                              Stopwatch % CPUTime("Solver"))
#ifdef _HAS_MPI_
      if ( MPI_Process % doMPIAction ) then
         call mpi_barrier(MPI_COMM_WORLD, ierr)
      end if
#endif
!
!     -------------------------------------
!     Save the results to the solution file
!     -------------------------------------
!
      IF(controlVariables % stringValueForKey(solutionFileNameKey,LINE_LENGTH) /= "none")     THEN 
         solutionFileName = trim(getFileName(controlVariables % stringValueForKey(solutionFileNameKey,LINE_LENGTH))) // ".hsol"
         saveGradients    = controlVariables % logicalValueForKey(saveGradientsToSolutionKey)
         CALL sem % mesh % SaveSolution(sem % numberOfTimeSteps, timeIntegrator % time, solutionFileName, saveGradients)
      END IF
!
!     ---------
!     Finish up
!     ---------
!
      if (pAdaptator % Constructed) call pAdaptator % destruct()
      CALL timeIntegrator % destruct()
      CALL sem % destruct()
      call Finalize_SpaceAndTimeMethods
      call DestructGlobalNodalStorage()
      CALL destructSharedBCModule
      
      CALL UserDefinedTermination

      call MPI_Process % Close
      
      END PROGRAM HORSES3DMainNS
!
!/////////////////////////////////////////////////////////////////////////////////////////////////////////////////////////////////// 
! 
      SUBROUTINE CheckBCIntegrity(mesh, success)
!
         use SMConstants
         use MeshTypes
         USE HexMeshClass
         use FTValueDictionaryClass
         USE SharedBCModule
         USE BoundaryConditionFunctions_NS, ONLY:implementedNSBCNames
         IMPLICIT NONE
!
!        ---------
!        Arguments
!        ---------
!
         TYPE(HexMesh) :: mesh
         LOGICAL       :: success
!
!        ---------------
!        Local variables
!        ---------------
!
         INTEGER                              :: i, j
         INTEGER                              :: faceID, eId
         CHARACTER(LEN=BC_STRING_LENGTH)      :: bcName, namedBC
         CHARACTER(LEN=BC_STRING_LENGTH)      :: bcType
         real(kind=RP)                        :: bcValue
         TYPE(FTMutableObjectArray), POINTER :: bcObjects
         CLASS(FTValue)             , POINTER :: v
         CLASS(FTObject), POINTER             :: obj
         
         success = .TRUE.
!
!        ----------------------------------------------------------
!        Check to make sure that the boundaries defined in the mesh
!        have an associated name in the control file.
!        ----------------------------------------------------------
         
         DO eID = 1, SIZE( mesh % elements )
            DO faceID = 1, 6
               namedBC = mesh % elements(eId) % boundaryName(faceID)
               IF( namedBC == emptyBCName ) CYCLE
               
               bcName = bcTypeDictionary % stringValueForKey(key             = namedBC,         &
                                                             requestedLength = BC_STRING_LENGTH)
               IF ( LEN_TRIM(bcName) == 0 )     THEN
                  PRINT *, "Control file does not define a boundary condition for boundary name = ", &
                            mesh % elements(eId) % boundaryName(faceID)
                  success = .FALSE.
                  return 
               END IF 
            END DO   
         END DO
!
!        --------------------------------------------------------------------------
!        Check that the boundary conditions to be applied are implemented
!        in the code. Keep those updated in the boundary condition functions module
!        --------------------------------------------------------------------------
!
         bcObjects => bcTypeDictionary % allObjects()
         DO j = 1, bcObjects % COUNT()
            obj => bcObjects % objectAtIndex(j)
            CALL castToValue(obj,v)
            bcType = v % stringValue(requestedLength = BC_STRING_LENGTH)
            DO i = 1, SIZE(implementedNSBCNames)
               IF ( bcType == implementedNSBCNames(i) )     THEN
                  success = .TRUE. 
                  EXIT 
               ELSE 
                  success = .FALSE. 
               END IF 
            END DO
            
            IF ( .NOT. success )     THEN
               PRINT *, "Boundary condition ", TRIM(bcType)," not implemented in this code"
               CALL release(bcObjects)
               RETURN 
            END IF  
            
         END DO
         
         CALL release(bcObjects)
         
      END SUBROUTINE checkBCIntegrity
!
!//////////////////////////////////////////////////////////////////////// 
! 
      SUBROUTINE CheckInputIntegrity( controlVariables, success )  
         use SMConstants
         use Utilities, only: toLower
         USE FTValueDictionaryClass
         USE mainKeywordsModule
         use FTValueClass
         use MPI_Process_Info
         use SpatialDiscretization, only: viscousDiscretizationKey, CHDiscretizationKey
         IMPLICIT NONE
!
!        ---------
!        Arguments
!        ---------
!
         TYPE(FTValueDictionary) :: controlVariables
         LOGICAL                 :: success
!
!        ---------------
!        Local variables
!        ---------------
!
         CLASS(FTObject), POINTER :: obj
         INTEGER                  :: i
         character(len=LINE_LENGTH)    :: inviscidDiscretization, discretizationNodes
         
         success = .TRUE.
!
!        Control variables with default value
!        ------------------------------------
         obj => controlVariables % objectForKey(saveGradientsToSolutionKey)
         if ( .not. associated(obj) ) then
            call controlVariables % addValueForKey(".false.",saveGradientsToSolutionKey)
         end if

         obj => controlVariables % objectForKey(discretizationNodesKey)
         if ( .not. associated(obj) ) then
            call controlVariables % addValueForKey("Gauss",discretizationNodesKey)
         end if

         obj => controlVariables % objectForKey(inviscidDiscretizationKey)
         if ( .not. associated(obj) ) then
            call controlVariables % addValueForKey("Standard",inviscidDiscretizationKey)
         end if

         obj => controlVariables % objectForKey(viscousDiscretizationKey)
         if ( .not. associated(obj) ) then
            call controlVariables % addValueForKey("BR1",viscousDiscretizationKey)
         end if

         obj => controlVariables % objectForKey(CHDiscretizationKey)
         if ( .not. associated(obj) ) then
            call controlVariables % addValueForKey("IP",CHDiscretizationKey)
         end if

         obj => controlVariables % objectForKey(splitFormKey)
         if ( .not. associated(obj) ) then
            call controlVariables % addValueForKey("Ducros",splitFormKey)
         end if
!
!        Check for inconsistencies in the input variables
!        ------------------------------------------------
         inviscidDiscretization = trim(controlVariables % stringValueForKey(inviscidDiscretizationKey, LINE_LENGTH))
         discretizationNodes = trim(controlVariables % stringValueForKey(discretizationNodesKey, LINE_LENGTH))

         call toLower(inviscidDiscretization)
         call toLower(discretizationNodes)

         if ( (trim(inviscidDiscretization) .eq. "split-form") .and. (trim(discretizationNodes) .eq. "gauss") ) then
            if ( MPI_Process % isRoot ) then
               write(STD_OUT,'(A)') "*** WARNING:    Only Gauss-Lobatto nodes are available for Split-Form discretizations"
               write(STD_OUT,'(A)') "*** WARNING:    Automatically switched to Gauss-Lobatto points"
            end if
            call controlVariables % removeObjectForKey(discretizationNodesKey)
            call controlVariables % addValueForKey("Gauss-Lobatto",discretizationNodesKey)
         end if
!
!        Check the controlVariables created
!        ----------------------------------        
         DO i = 1, SIZE(mainKeywords)
            obj => controlVariables % objectForKey(mainKeywords(i))
            IF ( .NOT. ASSOCIATED(obj) )     THEN
               PRINT *, "Input file is missing entry for keyword: ",mainKeywords(i)
               success = .FALSE. 
            END IF  
         END DO  
         
      END SUBROUTINE checkInputIntegrity

      subroutine DisplaySimulationStatistics(iter,mesh)
         use SMConstants
         use HexMeshClass
         use StopwatchClass
         use Headers
         use MPI_Process_Info
#ifdef _HAS_MPI_
         use mpi
#endif
         implicit none
         integer,    intent(in)      :: iter
         type(HexMesh),   intent(in) :: mesh
!
!        ---------------
!        Local variables
!        ---------------
!
         integer                    :: eID
         integer                    :: NDOF, localNDOF, ierr
         real(kind=RP)              :: Naverage, localNaverage
         real(kind=RP)              :: t_elaps, t_cpu
   
         if ( MPI_Process % isRoot ) write(STD_OUT,'(/)')
         call Section_Header("Simulation statistics")
         if ( MPI_Process % isRoot ) write(STD_OUT,'(/)')
!
!        Get mesh-related quantities
!        ---------------------------
         NDOF = 0
         Naverage = 0
   
         do eID = 1, mesh % no_of_elements
            associate ( e => mesh % elements(eID) )
            NDOF = NDOF + (e % Nxyz(1) + 1)*(e % Nxyz(2) + 1)*(e % Nxyz(3) + 1)      
            Naverage = Naverage + e % Nxyz(1) + e % Nxyz(2) + e % Nxyz(3)
            end associate
         end do

         Naverage = Naverage / (3.0_RP * mesh % no_of_elements)
!
!        Perform a broadcast for the MPI solver
!        --------------------------------------
#ifdef _HAS_MPI_
         if ( MPI_Process % doMPIAction ) then
            localNDOF = NDOF
            localNaverage = Naverage * 3.0_RP * mesh % no_of_elements
            call mpi_allreduce(localNDOF, NDOF, 1, MPI_INT, MPI_SUM, &
                               MPI_COMM_WORLD, ierr)

            call mpi_allreduce(localNaverage, Naverage, 1, MPI_DOUBLE, MPI_SUM, &
                               MPI_COMM_WORLD, ierr)

            Naverage = Naverage / (3.0_RP * mesh % no_of_allElements)

         end if
#endif

         if ( .not. MPI_Process % isRoot ) return
!
!        Show preprocessing time
!        -----------------------
         t_elaps = Stopwatch % Elapsedtime("Preprocessing")
         t_cpu   = Stopwatch % CPUTime("Preprocessing")

         call Subsection_Header("Preprocessing")

         write(STD_OUT,'(30X,A,I0,A,F5.2,A,I0,A)')      "->   ", mesh % no_of_elements, &
                                                      " elements with polynomial order ",Naverage," (NDOF = ",NDOF,")."
         write(STD_OUT,'(30X,A,A30,ES10.3,A,ES10.3,A)') "->", "Preprocessing time: ",t_elaps," seconds (total CPU time: ",t_cpu,")."

!
!        Show simulation time
!        --------------------
         write(STD_OUT,'(/)')
         call Subsection_Header("Solver")
         if ( iter .le. 0 ) return

         t_elaps = Stopwatch % ElapsedTime("Solver")
         t_cpu   = Stopwatch % CPUTime("Solver")

         write(STD_OUT,'(30X,A,A30,ES10.3,A)') "->", "Simulation elapsed time: ",t_elaps," seconds."
         write(STD_OUT,'(30X,A,A30,ES10.3,A,ES10.3,A)') "->", "Simulation CPU time: ",t_cpu," seconds (ratio is ",t_cpu/t_elaps ,")."
         write(STD_OUT,'(30X,A,A30,ES10.3,A)') "->", "Solver efficiency: " , t_elaps/(NDOF * iter)*1.0e6_RP, " seconds/(1 Million DOF·iter)."

      end subroutine DisplaySimulationStatistics

      subroutine CheckIfTheVersionIsRequested
         use SMConstants
         use MPI_Process_Info
         implicit none
!
!        ---------------
!        Local variables
!        ---------------
!
         integer     :: nArgs, i
         character(len=128)    :: arg

         if ( .not. MPI_Process % isRoot ) return

         nArgs = command_argument_count()

         do i = 1, nArgs
            call get_command_argument(i, arg)

            if ( trim(arg) .eq. "--version" ) then
               print*, "Current HORSES version: ", trim(VERSION)
               stop
            end if
         end do
            
      end subroutine CheckIfTheVersionIsRequested<|MERGE_RESOLUTION|>--- conflicted
+++ resolved
@@ -4,15 +4,9 @@
 !   @File:    HORSES3DMain.f90
 !   @Author:  Juan (juan.manzanero@upm.es)
 !   @Created: Tue Apr 24 17:10:06 2018
-<<<<<<< HEAD
-!   @Last revision date: Sat Jun 23 10:20:21 2018
-!   @Last revision author: Juan Manzanero (juan.manzanero@upm.es)
-!   @Last revision commit: fce351220409e80ce5df1949249c2b870dd847aa
-=======
 !   @Last revision date: Fri Jun 29 15:54:12 2018
 !   @Last revision author: Andrés Rueda (am.rueda@upm.es)
 !   @Last revision commit: 5a58027d1f8c132d3c17f35fb4b996d18a394da6
->>>>>>> 6f6b0127
 !
 !//////////////////////////////////////////////////////
 !
@@ -48,13 +42,8 @@
       use NodalStorageClass
       use ManufacturedSolutions
       use FluidData
-<<<<<<< HEAD
-      use FileReaders               , only: ReadControlFile 
-      use FileReadingUtilities      , only: getFileName
-=======
       use FileReadingUtilities, only: getFileName
       use FileReaders         , only: ReadControlFile
->>>>>>> 6f6b0127
 #ifdef _HAS_MPI_
       use mpi
 #endif
