--- conflicted
+++ resolved
@@ -1049,25 +1049,6 @@
 
          f % storage(2) % rho(i,j) = dimensionless % rho(2) + (dimensionless % rho(1)-dimensionless % rho(2))*f % storage(2) % Q(IMC,i,j)
          f % storage(2) % rho(i,j) = min(max(f % storage(2) % rho(i,j), dimensionless % rho_min),dimensionless % rho_max)
-<<<<<<< HEAD
-=======
-
-      end do               ; end do
-
-      do j = 0, f % Nf(2)  ; do i = 0, f % Nf(1)
-         f % storage(2) % U_x(:,i,j) = f % storage(1) % U_x(:,i,j)
-         f % storage(2) % U_y(:,i,j) = f % storage(1) % U_y(:,i,j)
-         f % storage(2) % U_z(:,i,j) = f % storage(1) % U_z(:,i,j)
-
-         CALL BCs(f % zone) % bc % FlowNeumann(&
-                                           f % geom % x(:,i,j), &
-                                           time, &
-                                           f % geom % normal(:,i,j), &
-                                           f % storage(1) % Q(:,i,j), &
-                                           f % storage(2) % U_x(:,i,j), &
-                                           f % storage(2) % U_y(:,i,j), &
-                                           f % storage(2) % U_z(:,i,j))
->>>>>>> 05607372
 !   
 !        --------------
 !        Viscous fluxes
@@ -1075,30 +1056,11 @@
 !   
          call GetmTwoFluidsViscosity(f % storage(1) % Q(IMC,i,j), mu)
 
-<<<<<<< HEAD
          call mViscousFlux(NCONS, NCONS, f % storage(1) % Q(:,i,j), &
                                          f % storage(1) % U_x(:,i,j), &
                                          f % storage(1) % U_y(:,i,j), &
                                          f % storage(1) % U_z(:,i,j), &
                                          mu, multiphase % M0_star, 0.0_RP, fv_3d)
-=======
-         CALL ViscousDiscretization % RiemannSolver(nEqn = NCONS, nGradEqn = NCONS, &
-                                            EllipticFlux = mViscousFlux, &
-                                            f = f, &
-                                            QLeft = f % storage(1) % Q(:,i,j), &
-                                            QRight = f % storage(1) % Q(:,i,j), &
-                                            U_xLeft = f % storage(1) % U_x(:,i,j), &
-                                            U_yLeft = f % storage(1) % U_y(:,i,j), &
-                                            U_zLeft = f % storage(1) % U_z(:,i,j), &
-                                            U_xRight = f % storage(2) % U_x(:,i,j), &
-                                            U_yRight = f % storage(2) % U_y(:,i,j), &
-                                            U_zRight = f % storage(2) % U_z(:,i,j), &
-                                            mu   = mu, beta = multiphase % M0_star, kappa = 0.0_RP, &
-                                            nHat = f % geom % normal(:,i,j) , &
-                                            dWall = f % geom % dWall(i,j), &
-                                            sigma = [multiphase % M0_star, 0.0_RP, 0.0_RP, 0.0_RP, 0.0_RP], &
-                                            flux  = visc_flux(:,i,j) )
->>>>>>> 05607372
 
          visc_flux(:,i,j) =   fv_3d(:,IX)*f % geom % normal(IX,i,j) &
                             + fv_3d(:,IY)*f % geom % normal(IY,i,j) &
@@ -1512,20 +1474,12 @@
 !        --------------
 !   
          f % storage(2) % Q(:,i,j) = f % storage(1) % Q(:,i,j)
-<<<<<<< HEAD
          call GetCHViscosity(0.0_RP, mu)
          call CHDivergenceFlux(NCOMP, NCOMP, f % storage(1) % Q(:,i,j), &
                                              f % storage(1) % U_x(:,i,j), &
                                              f % storage(1) % U_y(:,i,j), &
                                              f % storage(1) % U_z(:,i,j), &
                                              mu, 0.0_RP, 0.0_RP, fv_3d)
-=======
-         CALL BCs(f % zone) % bc % StateForEqn(NCOMP, f % geom % x(:,i,j), &
-                                      time, &
-                                      f % geom % normal(:,i,j), &
-                                      f % storage(2) % Q(:,i,j))
-      end do               ; end do
->>>>>>> 05607372
 
          flux(:,i,j) =   fv_3d(:,IX)*f % geom % normal(IX,i,j) &
                        + fv_3d(:,IY)*f % geom % normal(IY,i,j) &
@@ -1536,41 +1490,9 @@
                                            time, &
                                            f % geom % normal(:,i,j), &
                                            f % storage(1) % Q(:,i,j), &
-<<<<<<< HEAD
                                            f % storage(1) % U_x(:,i,j), &
                                            f % storage(1) % U_y(:,i,j), &
                                            f % storage(1) % U_z(:,i,j), flux(:,i,j))
-=======
-                                           f % storage(2) % U_x(:,i,j), &
-                                           f % storage(2) % U_y(:,i,j), &
-                                           f % storage(2) % U_z(:,i,j))
-
-         f % storage(1) % U_x(:,i,j) = f % storage(2) % U_x(:,i,j)
-         f % storage(1) % U_y(:,i,j) = f % storage(2) % U_y(:,i,j)
-         f % storage(1) % U_z(:,i,j) = f % storage(2) % U_z(:,i,j)
-!   
-!           --------------
-!           Viscous fluxes
-!           --------------
-!   
-         call GetCHViscosity(0.0_RP, mu)
-         CALL CHDiscretization % RiemannSolver(nEqn = NCOMP, nGradEqn = NCOMP, &
-                                            EllipticFlux = CHDivergenceFlux, &
-                                            f = f, &
-                                            QLeft = f % storage(1) % Q(:,i,j), &
-                                            QRight = f % storage(1) % Q(:,i,j), &
-                                            U_xLeft = f % storage(1) % U_x(:,i,j), &
-                                            U_yLeft = f % storage(1) % U_y(:,i,j), &
-                                            U_zLeft = f % storage(1) % U_z(:,i,j), &
-                                            U_xRight = f % storage(2) % U_x(:,i,j), &
-                                            U_yRight = f % storage(2) % U_y(:,i,j), &
-                                            U_zRight = f % storage(2) % U_z(:,i,j), &
-                                            mu = mu, beta = 0.0_RP, kappa = 0.0_RP, &
-                                            nHat = f % geom % normal(:,i,j) , &
-                                            dWall = f % geom % dWall(i,j), &
-                                            sigma = [1.0_RP], &
-                                            flux  = flux(:,i,j) )
->>>>>>> 05607372
 
          flux(:,i,j) = flux(:,i,j) * f % geom % jacobian(i,j)
 
@@ -1595,5 +1517,4 @@
 
       end subroutine ComputeTimeDerivativeIsolated
 
-
 end module SpatialDiscretization