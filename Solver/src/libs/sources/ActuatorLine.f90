--- conflicted
+++ resolved
@@ -88,19 +88,6 @@
     integer                        :: number_iterations
     integer                        :: save_iterations
 
-<<<<<<< HEAD
-   contains
-        procedure   :: ConstructFarm
-        procedure   :: DestructFarm
-        procedure   :: UpdateFarm
-        procedure   :: ForcesFarm             
-        procedure   :: WriteFarmForces
-        ! procedure   :: ReadOpertionFile
-        procedure   :: GaussianInterpolation
-        procedure   :: FarmUpdateLocalForces
-        procedure   :: FarmUpdateBladeForces
-        procedure   :: FindActuatorPointElement
-=======
    ! contains
    !      procedure   :: ConstructFarm
    !      procedure   :: DestructFarm
@@ -112,7 +99,6 @@
    !      procedure   :: FarmUpdateLocalForces
    !      procedure   :: FarmUpdateBladeForces
    !      procedure   :: FindActuatorPointElement
->>>>>>> 844b4a3a
     end type
 
    Abstract Interface
