--- conflicted
+++ resolved
@@ -1,12 +1,3 @@
-<<<<<<< HEAD
-!
-!//////////////////////////////////////////////////////
-!
-!   @File:    AnisFASMultigridClass.f90
-!   @Last revision commit: a699bf7e073bc5d10666b5a6a373dc4e8a629897
-!
-=======
->>>>>>> df431882
 !//////////////////////////////////////////////////////
 !
 !      Anisotropic version of the FAS Multigrid Class
