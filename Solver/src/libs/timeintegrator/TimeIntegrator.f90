--- conflicted
+++ resolved
@@ -397,11 +397,8 @@
 !     Set up mask's coefficient for IBM
 !     ----------------------------------
 !
-<<<<<<< HEAD
-=======
-
-
->>>>>>> 500b1e1d
+
+
       if( sem % mesh% IBM% active .and. sem % mesh% IBM% TimePenal ) then
          if ( self % Compute_dt ) then
             call MaxTimeStep( self=sem, cfl=self % cfl, dcfl=self % dcfl, MaxDt= dt )
@@ -512,7 +509,6 @@
 !        Correct time step
 !        -----------------
          dt = self % CorrectDt(t,self % dt)
-
 
 !
 !        Set penalization term for IBM
@@ -565,11 +561,7 @@
             call AnisFASSolver % solve(k,t, ComputeTimeDerivative)
          case (IMEX_SOLVER)
             call TakeIMEXStep(sem, t, dt, controlVariables, computeTimeDerivative)
-<<<<<<< HEAD
-         END SELECT         
-=======
          END SELECT
->>>>>>> 500b1e1d
 
 #if defined(NAVIERSTOKES)
          if(ActuatorLineFlag)  call farm % WriteFarmForces(t)
