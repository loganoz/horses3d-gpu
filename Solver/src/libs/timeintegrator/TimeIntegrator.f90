!
!////////////////////////////////////////////////////////////////////////
!
!      TimeIntegration.f95
!      Created: 2007-10-23 09:25:32 -0400 
!      By: David Kopriva  
!
!      Third order RK integrator for DG approximation to conservation
!      laws in 2D
!
!////////////////////////////////////////////////////////////////////////
!
#include "Includes.h"
      MODULE TimeIntegratorClass
      
      USE SMConstants
      use FTValueDictionaryClass
      USE PolynomialInterpAndDerivsModule
      USE DGSEMClass
      use HexMeshClass
      use PhysicsStorage
      USE Physics
      USE ExplicitMethods
      USE IMEXMethods    
      use AutosaveClass
      use StopwatchClass
      use MPI_Process_Info
      use TimeIntegratorDefinitions
      use MonitorsClass
      use ParticlesClass
<<<<<<< HEAD
      use FileReadingUtilities      , only: getFileName
=======
      use Utilities, only: ToLower
>>>>>>> ba413155
      IMPLICIT NONE 
      
      INTEGER, PARAMETER :: TIME_ACCURATE = 0, STEADY_STATE = 1

      TYPE TimeIntegrator_t
         INTEGER                                :: integratorType
         REAL(KIND=RP)                          :: tFinal, time, initial_time
         INTEGER                                :: initial_iter, numTimeSteps, outputInterval, iter
         REAL(KIND=RP)                          :: dt, tolerance, cfl, dcfl
         LOGICAL                                :: Compute_dt                    ! Is st computed from an inputted CFL number?
         type(Autosave_t)                       :: autosave
         PROCEDURE(TimeStep_FCN), NOPASS , POINTER :: RKStep
!
!        ========         
         CONTAINS
!        ========         
!
         PROCEDURE :: construct => constructTimeIntegrator
         PROCEDURE :: destruct => destructTimeIntegrator
         PROCEDURE :: integrate
         procedure :: Display => TimeIntegrator_Display
      END TYPE TimeIntegrator_t

      abstract interface
         subroutine RKStepFcn( sem , t , deltaT )
            use SMConstants, only: RP
            use DGSEMClass,  only: DGSEM
            implicit none
            type(DGSem)     :: sem
            real(kind=RP)   :: t, deltaT
         end subroutine RKStepFcn
      end interface

      character(len=*), parameter   :: TIME_INTEGRATION_KEY  = 'time integration'
      character(len=*), parameter   :: EXPLICIT_SOLVER   = 'explicit'
      character(len=*), parameter   :: IMEX_SOLVER       = 'imex'
      character(len=*), parameter   :: IMPLICIT_SOLVER   = 'implicit'
      character(len=*), parameter   :: FAS_SOLVER        = 'fas'
      character(len=*), parameter   :: ANISFAS_SOLVER    = 'anisfas'
      character(len=*), parameter   :: ROSENBROCK_SOLVER = 'rosenbrock'
!
!     ========      
      CONTAINS 
!     ========      
!
!     ////////////////////////////////////////////////////////////////////////////////////////
!
      SUBROUTINE constructTimeIntegrator(self,controlVariables, initial_iter, initial_time)
      
         IMPLICIT NONE
         CLASS(TimeIntegrator_t)     :: self
         TYPE(FTValueDictionary)     :: controlVariables
         integer                     :: initial_iter
         real(kind=RP)               :: initial_time
!
!        ----------------------------------------------------------------------------------
!        Set time-stepping variables
!           If keyword "cfl" is present, the time step size is computed in every time step.
!           If it is not, the keyword "dt" must be specified explicitly.
!        ----------------------------------------------------------------------------------
!
         IF (controlVariables % containsKey("cfl")) THEN
#if defined(NAVIERSTOKES)
            self % Compute_dt = .TRUE.
            self % cfl        = controlVariables % doublePrecisionValueForKey("cfl")
            if (flowIsNavierStokes) then
               if (controlVariables % containsKey("dcfl")) then
                  self % dcfl       = controlVariables % doublePrecisionValueForKey("dcfl")
               else
                  ERROR STOP '"cfl" and "dcfl", or "dt" keyword must be specified for the time integrator'
               end if
            end if
#elif defined(CAHNHILLIARD)
            print*, "Error, use fixed time step to solve Cahn-Hilliard equations"
            errorMessage(STD_OUT)
            stop
#endif
         ELSEIF (controlVariables % containsKey("dt")) THEN
            self % Compute_dt = .FALSE.
            self % dt         = controlVariables % doublePrecisionValueForKey("dt")
         ELSE
            ERROR STOP '"cfl" or "dt" keyword must be specified for the time integrator'
         END IF
!
!        ----------------------
!        Common initializations
!        ----------------------
!
         self % time           =  initial_time 
         self % initial_time   =  initial_time
         self % initial_iter   =  initial_iter
         self % numTimeSteps   =  controlVariables % integerValueForKey ("number of time steps")
         self % outputInterval =  controlVariables % integerValueForKey("output interval")
         self % tolerance      =  controlVariables % doublePrecisionValueForKey("convergence tolerance")
         self % RKStep         => TakeRK3Step
!
!        ------------------------------------
!        Integrator-dependent initializarions
!        ------------------------------------
!
         SELECT CASE (controlVariables % StringValueForKey("simulation type",LINE_LENGTH))
            CASE ('time-accurate')
               IF (controlVariables % containsKey("final time")) THEN
                  self % tFinal         = controlVariables % doublePrecisionValueForKey("final time")
               ELSE
                  ERROR STOP '"final time" keyword must be specified for time-accurate integrators'
               ENDIF
               self % integratorType = TIME_ACCURATE
            CASE DEFAULT ! Using 'steady-state' even if not specified in input file
               self % integratorType = STEADY_STATE
         END SELECT
!
!        ----------------
!        Set the autosave
!        ----------------
!
         call self % autosave % Configure(controlVariables, initial_time)
         
      END SUBROUTINE constructTimeIntegrator
!
!     ////////////////////////////////////////////////////////////////////////////////////////
!
      SUBROUTINE destructTimeIntegrator( self ) 
         CLASS(TimeIntegrator_t) :: self
         self % tFinal       = 0.0_RP
         self % numTimeSteps = 0
         self % dt           = 0.0_RP
         
      END SUBROUTINE destructTimeIntegrator
!
!     ////////////////////////////////////////////////////////////////////////////////////////
!
      SUBROUTINE Integrate( self, sem, controlVariables, monitors, pAdaptator, ComputeTimeDerivative, ComputeTimeDerivativeIsolated, &
                            ComputeTimeDerivative_onlyLinear, ComputeTimeDerivative_onlyNonLinear) 
      use pAdaptationClass
      USE FASMultigridClass
      IMPLICIT NONE
!
!     ---------
!     Arguments
!     ---------
!
      CLASS(TimeIntegrator_t)              :: self
      TYPE(DGSem)                          :: sem
      TYPE(FTValueDictionary)              :: controlVariables
      class(Monitor_t)                     :: monitors
      type(pAdaptation_t)                  :: pAdaptator
      procedure(ComputeQDot_FCN)           :: ComputeTimeDerivative
      procedure(ComputeQDot_FCN)           :: ComputeTimeDerivativeIsolated
      procedure(ComputeQDot_FCN), optional :: ComputeTimeDerivative_onlyLinear
      procedure(ComputeQDot_FCN), optional :: ComputeTimeDerivative_onlyNonLinear

!
!     ---------
!     Internal variables
!     ---------
!
      integer              :: PA_Stage  ! P-adaptation stage
      real(kind=RP)        :: FMGres    ! Target residual for FMG solver
      REAL(KIND=RP)        :: maxResidual(NTOTALVARS)
      type(FASMultigrid_t) :: FMGSolver ! FAS multigrid solver for Full-Multigrid (FMG) initialization
      
!     Initializations
!     ---------------

      sem  % numberOfTimeSteps = self % initial_iter
      if (.not. self % Compute_dt) monitors % dt_restriction = DT_FIXED
      
!     Measure solver time
!     -------------------
      
      call Stopwatch % CreateNewEvent("Solver")
      call Stopwatch % Start("Solver")
      
!     Perform FMG cycle if requested
!        (only for steady simulations)
!     ------------------------------
      
      if (self % integratorType == STEADY_STATE .and. &
          controlVariables % containsKey("fasfmg residual")) then
          
         FMGres = controlVariables % doubleprecisionValueForKey("fasfmg residual")
         write(STD_OUT,*) 'Using FMG solver to get initial condition. Res =', FMGres
         
         call FMGSolver % construct(controlVariables,sem)
         call FMGSolver % solve(0,0._RP, 0._RP, ComputeTimeDerivative, .TRUE.,FMGres) 
         
         call FMGSolver % destruct
      end if
      
!     Perform p-adaptation stage(s) if requested
!     ------------------------------------------
      if (pAdaptator % Adapt) then
         
         PA_Stage = 0
         do while (pAdaptator % Adapt)
            PA_Stage = PA_Stage + 1
            
            call IntegrateInTime( self, sem, controlVariables, monitors, ComputeTimeDerivative, pAdaptator % reqTE*0.1_RP)  ! The residual is hard-coded to 0.1 * truncation error threshold (see Kompenhans, Moritz, et al. "Adaptation strategies for high order discontinuous Galerkin methods based on Tau-estimation." Journal of Computational Physics 306 (2016): 216-236.)
            
            call pAdaptator % pAdaptTE(sem,sem  % numberOfTimeSteps,0._RP, ComputeTimeDerivative, ComputeTimeDerivativeIsolated, controlVariables)  ! Time is hardcoded to 0._RP (not important since it's only for STEADY_STATE)
            
            sem % numberOfTimeSteps = sem % numberOfTimeSteps + 1
            
         end do
      end if
      
!     Finish time integration
!     -----------------------
      if ( present(ComputeTimeDerivative_onlyLinear) ) then
         call IntegrateInTime( self, sem, controlVariables, monitors, ComputeTimeDerivative, CTD_linear = ComputeTimeDerivative_onlyLinear, CTD_nonlinear = ComputeTimeDerivative_onlyNonLinear)
      else
         call IntegrateInTime( self, sem, controlVariables, monitors, ComputeTimeDerivative)
      end if

!     Measure solver time
!     -------------------

      call Stopwatch % Pause("Solver")

      END SUBROUTINE Integrate    
!
!///////////////////////////////////////////////////////////////////////////////////////////////////////////////////////////////////
!
!  ------------------------------------------------------------------------
!  Perform the standard time marching integration
!  -> If "tolerance" is provided, the value in controlVariables is ignored. 
!     This is only relevant for STEADY_STATE computations.
!  ------------------------------------------------------------------------
   subroutine IntegrateInTime( self, sem, controlVariables, monitors, ComputeTimeDerivative, tolerance, CTD_linear, CTD_nonlinear)
      
      USE BDFTimeIntegrator
      use FASMultigridClass
      use AnisFASMultigridClass
      use RosenbrockTimeIntegrator
      use StopwatchClass
      IMPLICIT NONE
!
!     ---------
!     Arguments
!     ---------
!
      CLASS(TimeIntegrator_t)              :: self
      TYPE(DGSem)                          :: sem
      TYPE(FTValueDictionary), intent(in)  :: controlVariables
      class(Monitor_t)                     :: monitors
      procedure(ComputeQDot_FCN)           :: ComputeTimeDerivative
      real(kind=RP), optional, intent(in)  :: tolerance   !< ? tolerance to integrate down to
      procedure(ComputeQDot_FCN), optional :: CTD_linear
      procedure(ComputeQDot_FCN), optional :: CTD_nonlinear
!
!     ------------------
!     Internal variables
!     ------------------
!
interface
         subroutine UserDefinedPeriodicOperation(mesh, time, monitors)
            use SMConstants
            use HexMeshClass
            use MonitorsClass
            use PhysicsStorage
            IMPLICIT NONE
            CLASS(HexMesh)  :: mesh
            REAL(KIND=RP) :: time
            type(Monitor_t), intent(in)  :: monitors
         end subroutine UserDefinedPeriodicOperation
end interface
      
      real(kind=RP)                 :: Tol                                 ! Tolerance used for STEADY_STATE computations
      REAL(KIND=RP)                 :: t
      REAL(KIND=RP)                 :: maxResidual(NTOTALVARS)
      REAL(KIND=RP)                 :: dt
      INTEGER                       :: k, mNumber
      CHARACTER(LEN=13)             :: fName = "Movie_XX.tec"
      CHARACTER(LEN=2)              :: numChar
      CHARACTER(len=LINE_LENGTH)    :: SolutionFileName
      ! Time-step solvers:
      type(FASMultigrid_t)          :: FASSolver
      type(AnisFASMultigrid_t)      :: AnisFASSolver
      type(BDFIntegrator_t)         :: BDFSolver
      type(RosenbrockIntegrator_t)  :: RosenbrockSolver
      
      CHARACTER(len=LINE_LENGTH)    :: TimeIntegration
      logical                       :: saveGradients
!
!     ----------------------
!     Read Control variables
!     ----------------------
!
      IF (controlVariables % containsKey(TIME_INTEGRATION_KEY)) THEN
         TimeIntegration  = controlVariables % StringValueForKey(TIME_INTEGRATION_KEY,LINE_LENGTH)
      ELSE ! Default value
         TimeIntegration = EXPLICIT_SOLVER
      END IF
      call toLower(TimeIntegration)
      SolutionFileName   = trim(getFileName(controlVariables % StringValueForKey("solution file name",LINE_LENGTH)))
      
!
!     ---------------
!     Initializations
!     ---------------
!
      if (present(tolerance)) then
         Tol = tolerance
      else
         Tol = self % tolerance
      end if
      
      mNumber = 0
      t = self % time
!
!     ------------------
!     Configure restarts
!     ------------------
!
      saveGradients = controlVariables % logicalValueForKey("save gradients with solution")
!
!     -----------------------
!     Check initial residuals
!     -----------------------
!
      call ComputeTimeDerivative(sem % mesh, sem % particles, t, sem % BCFunctions)
      maxResidual       = ComputeMaxResiduals(sem % mesh)
      sem % maxResidual = maxval(maxResidual)
      call Monitors % UpdateValues( sem % mesh, t, sem % numberOfTimeSteps, maxResidual )
      call self % Display(sem % mesh, monitors, sem  % numberOfTimeSteps)

      call monitors % WriteToFile(sem % mesh)

      IF (self % integratorType == STEADY_STATE) THEN
         IF (maxval(maxResidual) <= Tol )  THEN
            write(STD_OUT,'(/,A,I0,A,ES10.3)') "   *** Residual tolerance reached at iteration ",sem % numberOfTimeSteps," with Residual = ", maxval(maxResidual)
            call monitors % WriteToFile(sem % mesh, force = .TRUE.)
            return
         END IF
      end if
!
!     -----------------
!     Integrate in time
!     -----------------
!
      select case (TimeIntegration)
      case(FAS_SOLVER)
         call FASSolver % construct(controlVariables,sem)

      case(ANISFAS_SOLVER)
         call AnisFASSolver % construct(controlVariables,sem)

      case(IMPLICIT_SOLVER)
         call BDFSolver % construct(controlVariables,sem)

      case(ROSENBROCK_SOLVER)
         call RosenbrockSolver % construct(controlVariables,sem)

      end select
      
      DO k = sem  % numberOfTimeSteps, self % initial_iter + self % numTimeSteps-1
!
!        CFL-bounded time step
!        ---------------------      
         IF ( self % Compute_dt ) self % dt = MaxTimeStep( sem, self % cfl, self % dcfl )
!
!        Autosave bounded time step
!        --------------------------
         dt = self % autosave % CorrectDt(t,self % dt)
!
!        Autosave bounded by time-accurate simulations
!        ---------------------------------------------
         if ( self % integratorType .eq. TIME_ACCURATE ) then
            if ( ( t + dt) .gt. self % tFinal ) then
               dt = self % tFinal - t
            end if
         end if
!
!        Perform time step
!        -----------------         
         SELECT CASE (TimeIntegration)
         CASE (IMPLICIT_SOLVER)
            call BDFSolver % TakeStep (sem, t , dt , ComputeTimeDerivative)
         CASE (ROSENBROCK_SOLVER)
            call RosenbrockSolver % TakeStep (sem, t , dt , ComputeTimeDerivative)
         CASE (EXPLICIT_SOLVER)
            CALL self % RKStep ( sem % mesh, sem % particles, t, sem % BCFunctions, dt, ComputeTimeDerivative)
         case (FAS_SOLVER)
            call FASSolver % solve(k, t, dt, ComputeTimeDerivative)
         case (ANISFAS_SOLVER)
            call AnisFASSolver % solve(k,t, ComputeTimeDerivative)
         case (IMEX_SOLVER)
            call TakeIMEXEulerStep(sem, t, dt, controlVariables, computeTimeDerivative, CTD_linear, CTD_nonlinear)
         END SELECT
!
!        Compute the new time
!        --------------------         
         t = t + dt
         self % time = t
!
!        Get maximum residuals
!        ---------------------
         maxResidual       = ComputeMaxResiduals(sem % mesh)
         sem % maxResidual = maxval(maxResidual)
!
!        Update monitors
!        ---------------
         call Monitors % UpdateValues( sem % mesh, t, k+1, maxResidual )
!
!        Exit if the target is reached
!        -----------------------------
         IF (self % integratorType == STEADY_STATE) THEN
            IF (maxval(maxResidual) <= Tol )  THEN
               call self % Display(sem % mesh, monitors, k+1)
               write(STD_OUT,'(/,A,I0,A,ES10.3)') "   *** Residual tolerance reached at iteration ",k+1," with Residual = ", maxval(maxResidual)
               sem % numberOfTimeSteps = k + 1
               exit
            END IF
         ELSEIF (self % integratorType == TIME_ACCURATE) THEN
            IF ( t .ge. self % tFinal) then
               call self % Display( sem % mesh, monitors, k+1)
               sem % numberOfTimeSteps = k + 1
               exit
            end if
         END IF
#if defined(NAVIERSTOKES)
!
!        Integration of particles
!        ------------------------
         if ( sem % particles % active ) then 
            call sem % particles % Integrate(sem % mesh, dt)
         endif 
#endif
!
!        User defined periodic operation
!        -------------------------------
         CALL UserDefinedPeriodicOperation(sem % mesh, t, monitors)
!
!        Print monitors
!        --------------
         IF( (MOD( k+1, self % outputInterval) == 0) .or. (k .eq. self % initial_iter) ) call self % Display(sem % mesh, monitors, k+1)
!
!        Autosave
!        --------         
         if ( self % autosave % Autosave(k+1) ) then
            call SaveRestart(sem,k+1,t,SolutionFileName, saveGradients)
   
         end if

!        Flush monitors
!        --------------
         call monitors % WriteToFile(sem % mesh)
         
         sem % numberOfTimeSteps = k + 1
      END DO
!
!     Flush the remaining information in the monitors
!     -----------------------------------------------
      if ( k .ne. 0 ) then
         call Monitors % writeToFile(sem % mesh, force = .true. )
      end if
      
      sem % maxResidual       = maxval(maxResidual)
      self % time             = t
      
!
!     ---------
!     Finish up
!     ---------
!
      select case(TimeIntegration)
      case(FAS_SOLVER)
         CALL FASSolver % destruct
      
      case(ANISFAS_SOLVER)
         CALL AnisFASSolver % destruct
      
      case(IMPLICIT_SOLVER)
         call BDFSolver % destruct

      case(ROSENBROCK_SOLVER)
         call RosenbrockSolver % destruct

      end select

   end subroutine IntegrateInTime
      
!
!/////////////////////////////////////////////////////////////////////////////////////////////////
!
!     Subroutine to print the residuals
!
!
   subroutine TimeIntegrator_Display(self, mesh, monitors, iter)
      implicit none
      class(TimeIntegrator_t),   intent(in)     :: self
      class(HexMesh),            intent(in)     :: mesh
      class(Monitor_t),          intent(inout)  :: monitors
      integer                  , intent(in)     :: iter
!
!     ---------------
!     Local variables      
!     ---------------
!
      real(kind=RP)           :: ETA, tEl
      integer, parameter      :: showLabels = 50
      integer, save           :: shown = 0

      if ( .not. MPI_Process % isRoot ) return 

      if ( mod(shown, showLabels) .eq. 0 ) then
         if ( (self % integratorType .eq. TIME_ACCURATE) .and. (iter .gt. self % initial_iter+1) ) then 
!
!           Compute ETA
!           -----------
            tEl = Stopwatch % ElapsedTime("Solver")
            ETA = (self % tFinal - self % initial_time) * tEl / (self % time - self % initial_time) - tEl
            write(STD_OUT,'(A,F10.3,A)') "*** ETA:", ETA," seconds."
         end if
         write(STD_OUT,'(/)')
         write(STD_OUT,'(/)')
         
         call monitors % WriteLabel
         call monitors % WriteUnderlines

      end if
      shown = shown + 1 

      call monitors % WriteValues

   end subroutine TimeIntegrator_Display
!
!/////////////////////////////////////////////////////////////////////////////////////////////////
!
   SUBROUTINE SaveRestart(sem,k,t,RestFileName, saveGradients)
      IMPLICIT NONE
!
!     ------------------------------------
!     Save the results to the restart file
!     ------------------------------------
!
!     ----------------------------------------------
      TYPE(DGSem)                  :: sem            !< DGsem class
      INTEGER                      :: k              !< Time step
      REAL(KIND=RP)                :: t              !< Simu time
      CHARACTER(len=*)             :: RestFileName   !< Name of restart file
      logical,          intent(in) :: saveGradients
!     ----------------------------------------------
      INTEGER                      :: fd             !  File unit for new restart file
      CHARACTER(len=LINE_LENGTH)   :: FinalName      !  Final name for particular restart file
!     ----------------------------------------------
      
      WRITE(FinalName,'(2A,I10.10,A)')  TRIM(RestFileName),'_',k,'.hsol'
      if ( MPI_Process % isRoot ) write(STD_OUT,'(A,A,A,ES10.3,A)') '*** Writing file "',trim(FinalName),'", with t = ',t,'.'
      call sem % mesh % SaveSolution(k,t,trim(finalName),saveGradients)
   
   END SUBROUTINE SaveRestart
!
!/////////////////////////////////////////////////////////////////////////////////////////////
!         
END MODULE TimeIntegratorClass<|MERGE_RESOLUTION|>--- conflicted
+++ resolved
@@ -28,11 +28,8 @@
       use TimeIntegratorDefinitions
       use MonitorsClass
       use ParticlesClass
-<<<<<<< HEAD
+      use Utilities, only: ToLower
       use FileReadingUtilities      , only: getFileName
-=======
-      use Utilities, only: ToLower
->>>>>>> ba413155
       IMPLICIT NONE 
       
       INTEGER, PARAMETER :: TIME_ACCURATE = 0, STEADY_STATE = 1
