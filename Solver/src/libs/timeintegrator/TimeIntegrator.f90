--- conflicted
+++ resolved
@@ -792,20 +792,11 @@
 #if defined(NAVIERSTOKES) && (!(SPALARTALMARAS))
          call sem % fwh % writeToFile( force = .TRUE. )
          if(ActuatorLineFlag) then
-<<<<<<< HEAD
-             call farm % UpdateFarm(t, sem % mesh)
-             call farm % WriteFarmForces(t, k, last=.true.)
-         end if
-         call sponge % writeBaseFlow(sem % mesh, k, t, last=.true.)
-#endif
-#if defined(INCNS)
-=======
              ! call farm % UpdateFarm(t, sem % mesh)
              call UpdateFarm(farm, t, sem % mesh)
              ! call farm % WriteFarmForces(t, k, last=.true.)
              call WriteFarmForces(farm, t, k, last=.true.)
          end if
->>>>>>> 844b4a3a
          call sponge % writeBaseFlow(sem % mesh, k, t, last=.true.)
 #endif
       end if
@@ -842,6 +833,7 @@
 #if defined(INCNS)
          call sponge % destruct()
 #endif
+
       if (saveOrders) call sem % mesh % ExportOrders(SolutionFileName)
 
    end subroutine IntegrateInTime
