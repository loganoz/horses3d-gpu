!
!////////////////////////////////////////////////////////////////////////
!
!
!   Module for general time integration.
!
!////////////////////////////////////////////////////////////////////////
!
#include "Includes.h"
      MODULE TimeIntegratorClass

      USE SMConstants
      use FTValueDictionaryClass
      USE PolynomialInterpAndDerivsModule
      USE DGSEMClass
      use HexMeshClass
      use PhysicsStorage
      USE Physics
      USE ExplicitMethods
      USE IMEXMethods
      use AutosaveClass                   , only: Autosave_t, AUTOSAVE_BY_TIME
      use StopwatchClass
      use MPI_Process_Info
      use TimeIntegratorDefinitions
      use MonitorsClass
      use ParticlesClass
      use Utilities                       , only: ToLower, AlmostEqual
      use FileReadingUtilities            , only: getFileName
      use ProblemFileFunctions            , only: UserDefinedPeriodicOperation_f
      use pAdaptationClass                , only: pAdaptation_t, ADAPT_DYNAMIC_TIME, ADAPT_STATIC, getAdaptationType
      use pAdaptationClassTE              , only: pAdaptationTE_t 
      use pAdaptationClassRL              , only: pAdaptationRL_t
      use TruncationErrorClass            , only: EstimateAndPlotTruncationError
      use MultiTauEstimationClass         , only: MultiTauEstim_t
      use JacobianComputerClass
#if defined(NAVIERSTOKES)
      use SurfaceMesh                     , only: surfacesMesh, getU_tauInSurfaces, getWallDistInSurfaces
#else
      use SurfaceMesh                     , only: surfacesMesh
#endif
      IMPLICIT NONE

      INTEGER, PARAMETER :: TIME_ACCURATE = 0, STEADY_STATE = 1

      TYPE TimeIntegrator_t
         INTEGER                                :: integratorType
         REAL(KIND=RP)                          :: tFinal, time, initial_time
         INTEGER                                :: initial_iter, numTimeSteps, outputInterval, iter
         REAL(KIND=RP)                          :: dt, tolerance, cfl, dcfl
         LOGICAL                                :: Compute_dt                    ! Is st computed from an inputted CFL number?
         type(Autosave_t)                       :: autosave
         class(pAdaptation_t), allocatable      :: pAdaptator
         type(MultiTauEstim_t)                  :: TauEstimator
         character(len=LINE_LENGTH)             :: integration_method
         integer                                :: RKStep_key
         PROCEDURE(TimeStep_FCN), NOPASS , POINTER :: RKStep
!
!        ========
         CONTAINS
!        ========
!
         PROCEDURE :: construct  => constructTimeIntegrator
         PROCEDURE :: destruct   => destructTimeIntegrator
         PROCEDURE :: integrate
         procedure :: Display    => TimeIntegrator_Display
         procedure :: CorrectDt  => TimeIntegrator_CorrectDt
      END TYPE TimeIntegrator_t

      abstract interface
         subroutine RKStepFcn( sem , t , deltaT )
            use SMConstants, only: RP
            use DGSEMClass,  only: DGSEM
            implicit none
            type(DGSem)     :: sem
            real(kind=RP)   :: t, deltaT
         end subroutine RKStepFcn
      end interface

      character(len=*), parameter   :: TIME_INTEGRATION_KEY  = 'time integration'
      character(len=*), parameter   :: EXPLICIT_SOLVER   = 'explicit'
      character(len=*), parameter   :: IMEX_SOLVER       = 'imex'
      character(len=*), parameter   :: IMPLICIT_SOLVER   = 'implicit'
      character(len=*), parameter   :: FAS_SOLVER        = 'fas'
      character(len=*), parameter   :: ANISFAS_SOLVER    = 'anisfas'
      character(len=*), parameter   :: ROSENBROCK_SOLVER = 'rosenbrock'
!
!     ========
      CONTAINS
!     ========
!
!     ////////////////////////////////////////////////////////////////////////////////////////
!
      SUBROUTINE constructTimeIntegrator(self,controlVariables, sem, initial_iter, initial_time)

         IMPLICIT NONE
         CLASS(TimeIntegrator_t)     :: self
         TYPE(FTValueDictionary)     :: controlVariables
         type(DGSem)                 :: sem
         integer                     :: initial_iter
         real(kind=RP)               :: initial_time

         character(len=STRING_CONSTANT_LENGTH) :: keyword
         logical                               :: limit
         real(RP)                              :: limiter_minimum
         integer                               :: adaptationType  ! 0 for Truncation Error and 1 for Reinforcement Learning (VI algorithm)
!
!        ----------------------------------------------------------------------------------
!        Set time-stepping variables
!           If keyword "cfl" is present, the time step size is computed in every time step.
!           If it is not, the keyword "dt" must be specified explicitly.
!        ----------------------------------------------------------------------------------
!
         IF (controlVariables % containsKey("cfl")) THEN
#ifdef FLOW
            self % Compute_dt = .TRUE.
            self % cfl        = controlVariables % doublePrecisionValueForKey("cfl")
#if defined(NAVIERSTOKES)
            if (flowIsNavierStokes) then
               if (controlVariables % containsKey("dcfl")) then
                  self % dcfl       = controlVariables % doublePrecisionValueForKey("dcfl")
               else
                  error stop '"cfl" and "dcfl", or "dt" keyword must be specified for the time integrator'
               end if
            end if
#endif
#elif defined(CAHNHILLIARD)
            print*, "Error, use fixed time step to solve Cahn-Hilliard equations"
            errorMessage(STD_OUT)
            error stop
#endif
         ELSEIF (controlVariables % containsKey("dt")) THEN
            self % Compute_dt = .FALSE.
            self % dt         = controlVariables % doublePrecisionValueForKey("dt")
         ELSE
            error stop '"cfl" or "dt" keyword must be specified for the time integrator'
         END IF
!
!        ----------------------
!        Common initializations
!        ----------------------
!
         self % time           =  initial_time
         self % initial_time   =  initial_time
         self % initial_iter   =  initial_iter
         self % numTimeSteps   =  controlVariables % integerValueForKey ("number of time steps")
         self % outputInterval =  controlVariables % integerValueForKey("output interval")
         self % tolerance      =  controlVariables % doublePrecisionValueForKey("convergence tolerance")
         !self % RKStep         => TakeRK3Step

         if (controlVariables % containsKey(TIME_INTEGRATION_KEY)) then
            self % integration_method = controlVariables % stringValueForKey(TIME_INTEGRATION_KEY, LINE_LENGTH)
         else
            self % integration_method = EXPLICIT_SOLVER
         end if
         call toLower(self % integration_method)

         if ( controlVariables % ContainsKey("explicit method") ) then
            keyword = controlVariables % StringValueForKey("explicit method",LINE_LENGTH)
            call toLower(keyword)
            select case (keyword)
            case(EULER_NAME)
               !self % RKStep => TakeExplicitEulerStep
               self % RKStep_key = EULER_KEY

            case(RK3_NAME)
               !self % RKStep => TakeRK3Step
               self % RKStep_key = RK3_KEY

            case(RK5_NAME)
               !self % RKStep => TakeRK5Step
               self % RKStep_key = RK5_KEY

            case(SSPRK33_NAME)
               !self % RKStep => TakeSSPRK33Step
               self % RKStep_key = SSPRK33_KEY

            case(SSPRK43_NAME)
               !self % RKStep => TakeSSPRK43Step
               self % RKStep_key = SSPRK43_KEY

            case(EULER_RK3_NAME)
               self % RKStep => TakeEulerRK3Step
               self % RKStep_key = EULER_RK3_KEY
               !Create the array of High-Order elements and faces for the Euler-RK3 method
               call sem % mesh % UpdateHOArrays()

            case default
               print*, "Explicit time integration method not implemented"
               error stop

            end select
         else
            !self % RKStep => TakeRK3Step
            self % RKStep_key = RK3_KEY
         end if

         if ( controlVariables % ContainsKey("compute time derivative after timestep") ) then
            if ( controlVariables % LogicalValueForKey("compute time derivative after timestep") ) then
               call Enable_CTD_AFTER_STEPS
               call Enable_CTD_AFTER_STEPS_IMEX
            end if
         end if

         if ( controlVariables % ContainsKey("limit timestep") ) then
            if ( controlVariables % LogicalValueForKey("limit timestep") ) then
               if ( controlVariables % ContainsKey("limiter minimum") ) then
                  limiter_minimum = controlVariables % RealValueForKey("limiter minimum")
                  call Enable_limiter(self % RKStep_key, limiter_minimum)
               else
                  call Enable_limiter(self % RKStep_key)
               end if
            end if
         end if
!
!        ------------------------------------
!        Integrator-dependent initializations
!        ------------------------------------
!
         SELECT CASE (controlVariables % StringValueForKey("simulation type",LINE_LENGTH))
            CASE ('time-accurate')
               IF (controlVariables % containsKey("final time")) THEN
                  self % tFinal         = controlVariables % doublePrecisionValueForKey("final time")
               ELSE
                  self % tFinal         = huge(self % tFinal)
!~                  error stop '"final time" keyword must be specified for time-accurate integrators'
               ENDIF
               self % integratorType = TIME_ACCURATE
            CASE DEFAULT ! Using 'steady-state' even if not specified in input file
               self % integratorType = STEADY_STATE
         END SELECT
!
!        ----------------
!        Set the autosave
!        ----------------
!
         call self % autosave   % Configure (controlVariables, initial_time)
         ! Check the type input and allocate the pAdaptator
         adaptationType = getAdaptationType()
         select case (adaptationType)
            case(0)
               allocate(pAdaptationTE_t::self % pAdaptator)
            case(1)
               allocate(pAdaptationRL_t::self % pAdaptator)
            case default
               error stop 'Adaptation type not recognized'
         end select
         call self % pAdaptator % construct (controlVariables, initial_time)      ! If not requested, the constructor returns doing nothing
         call surfacesMesh % autosaveConfig (controlVariables, initial_time)      ! If not requested, the procedure returns only setting not save values

         call self % TauEstimator % construct(controlVariables, sem)

         if (.not. MPI_Process % isRoot ) return

         write(STD_OUT,'(/)')
         call Section_Header("Time integrator")
         write(STD_OUT,'(/)')

         write(STD_OUT,'(30X,A,A28,I10)',advance='no') "->" , "Simulation type: "
         select case (self % integratorType)
            case (TIME_ACCURATE)
               write(STD_OUT,'(A)') "Time accurate"
            case (STEADY_STATE)
               write(STD_OUT,'(A)') "Steady state"
         end select

         write(STD_OUT,'(30X,A,A28,I10)',advance='no') "->" , "Method: "
         if (self % integration_method == EXPLICIT_SOLVER) then
            select case (self % RKStep_key)
            case (EULER_KEY)
               write(STD_OUT,'(A)') "Euler"
            case (RK3_KEY)
               write(STD_OUT,'(A)') "RK3"
            case (RK5_KEY)
               write(STD_OUT,'(A)') "RK5"
            case (SSPRK33_KEY)
               write(STD_OUT,'(A)') "SSPRK33"
            case (SSPRK43_KEY)
               write(STD_OUT,'(A)') "SSPRK43"
            case (EULER_RK3_KEY)
               write(STD_OUT,'(A)') "Euler-RK3"
            end select

            write(STD_OUT,'(30X,A,A28)',advance='no') "->" , "Stage limiter: "
            if (LIMITED) then
               write(STD_OUT,'(A,1pG10.3)') "min. value ", LIMITER_MIN
            else
               write(STD_OUT,'(L)') LIMITED
            end if

         else
            write(STD_OUT,'(A)') self % integration_method

         end if

         write(STD_OUT,'(30X,A,A28,L)') "->" , "Derivative after timestep: ", CTD_AFTER_STEPS

      END SUBROUTINE constructTimeIntegrator
!
!     ////////////////////////////////////////////////////////////////////////////////////////
!
      SUBROUTINE destructTimeIntegrator( self )
         CLASS(TimeIntegrator_t) :: self
         self % tFinal       = 0.0_RP
         self % numTimeSteps = 0
         self % dt           = 0.0_RP

         if (self % pAdaptator % Constructed) call self % pAdaptator % destruct()

         call self % TauEstimator % destruct
      END SUBROUTINE destructTimeIntegrator
!
!     ////////////////////////////////////////////////////////////////////////////////////////
!
      SUBROUTINE Integrate( self, sem, controlVariables, monitors, ComputeTimeDerivative, ComputeTimeDerivativeIsolated)
      USE FASMultigridClass
      IMPLICIT NONE
!
!     ---------
!     Arguments
!     ---------
!
      CLASS(TimeIntegrator_t)                      :: self
      TYPE(DGSem)                                  :: sem
      TYPE(FTValueDictionary)                      :: controlVariables
      class(Monitor_t)                             :: monitors
      procedure(ComputeTimeDerivative_f)           :: ComputeTimeDerivative
      procedure(ComputeTimeDerivative_f)           :: ComputeTimeDerivativeIsolated

!
!     ---------
!     Internal variables
!     ---------
!
      real(kind=RP)        :: FMGres    ! Target residual for FMG solver
      REAL(KIND=RP)        :: maxResidual(NCONS)
      type(FASMultigrid_t) :: FMGSolver ! FAS multigrid solver for Full-Multigrid (FMG) initialization

!     Initializations
!     ---------------

      sem  % numberOfTimeSteps = self % initial_iter
      if (.not. self % Compute_dt) monitors % dt_restriction = DT_FIXED

!     Measure solver time
!     -------------------

      call Stopwatch % CreateNewEvent("Solver")
      call Stopwatch % Start("Solver")

!     Estimate Tau initially, if requested
!     ------------------------------------
      if ( controlVariables % logicalValueForKey("plot truncation error") ) then
         call EstimateAndPlotTruncationError(sem,0._RP,controlVariables,ComputeTimeDerivative,ComputeTimeDerivativeIsolated)
      end if

!     Perform FMG cycle if requested
!        (only for steady simulations)
!     ------------------------------

      if (controlVariables % containsKey("fasfmg residual")) then

         FMGres = controlVariables % doubleprecisionValueForKey("fasfmg residual")
         write(STD_OUT,*) 'Using FMG solver to get initial condition. Res =', FMGres

         call FMGSolver % construct(controlVariables,sem)
         call FMGSolver % solve(0,0._RP, ComputeTimeDerivative, ComputeTimeDerivativeIsolated, .TRUE.,FMGres)

         call FMGSolver % destruct
      end if

!     Perform static p-adaptation stage(s) if requested
!     -------------------------------------------------
      if (self % pAdaptator % adaptation_mode == ADAPT_STATIC) then

         do while (self % pAdaptator % Adapt)

            if (self % integratorType == STEADY_STATE) then
!
!              Lower the residual to 0.1 * truncation error threshold
!              -> See Kompenhans et al. "Adaptation strategies for high order discontinuous Galerkin methods based on Tau-estimation." Journal of Computational Physics 306 (2016): 216-236.
!              ------------------------------------------------------
               call IntegrateInTime( self, sem, controlVariables, monitors, ComputeTimeDerivative, ComputeTimeDerivativeIsolated, self % pAdaptator % reqTE*0.1_RP)
            end if

            call self % pAdaptator % pAdapt(sem,sem  % numberOfTimeSteps, self % time, ComputeTimeDerivative, ComputeTimeDerivativeIsolated, controlVariables)
            sem % numberOfTimeSteps = sem % numberOfTimeSteps + 1

         end do
      end if

!     Finish time integration
!     -----------------------
      call IntegrateInTime( self, sem, controlVariables, monitors, ComputeTimeDerivative, ComputeTimeDerivativeIsolated )

!     Measure solver time
!     -------------------
      call Stopwatch % Pause("Solver")

      END SUBROUTINE Integrate
!
!///////////////////////////////////////////////////////////////////////////////////////////////////////////////////////////////////
!
!  ------------------------------------------------------------------------
!  Perform the standard time marching integration
!  -> If "tolerance" is provided, the value in controlVariables is ignored.
!     This is only relevant for STEADY_STATE computations.
!  ------------------------------------------------------------------------
   subroutine IntegrateInTime( self, sem, controlVariables, monitors, ComputeTimeDerivative, ComputeTimeDerivativeIsolated, tolerance, CTD_linear, CTD_nonlinear)

      use BDFTimeIntegrator
      use FASMultigridClass
      use AnisFASMultigridClass
      use RosenbrockTimeIntegrator
      use StopwatchClass
      use FluidData
#if defined(NAVIERSTOKES)
      use ShockCapturing
      use TripForceClass, only: randomTrip
      use ActuatorLine, only: farm
      use SpongeClass, only: sponge
      use WallFunctionDefinitions, only: useAverageV
      use WallFunctionConnectivity, only: Initialize_WallConnection, WallUpdateMeanV, useWallFunc
#endif
#if defined(INCNS)
      use SpongeClass, only: sponge
#endif

      use IBMClass

      IMPLICIT NONE
!
!     ---------
!     Arguments
!     ---------
!
      CLASS(TimeIntegrator_t)                      :: self
      TYPE(DGSem)                                  :: sem
      TYPE(FTValueDictionary), intent(in)          :: controlVariables
      class(Monitor_t)                             :: monitors
      procedure(ComputeTimeDerivative_f)           :: ComputeTimeDerivative
      procedure(ComputeTimeDerivative_f)           :: ComputeTimeDerivativeIsolated
      real(kind=RP), optional, intent(in)          :: tolerance   !< ? tolerance to integrate down to
      procedure(ComputeTimeDerivative_f), optional :: CTD_linear
      procedure(ComputeTimeDerivative_f), optional :: CTD_nonlinear
!
!     ---------------
!     Local variables
!     ---------------
!
      real(kind=RP)                 :: Tol                                 ! Tolerance used for STEADY_STATE computations
      REAL(KIND=RP)                 :: t
      REAL(KIND=RP)                 :: maxResidual(NCONS)
      REAL(KIND=RP)                 :: dt
      integer                       :: k
      integer                       :: eID
      CHARACTER(len=LINE_LENGTH)    :: SolutionFileName
      ! Time-step solvers:
      type(FASMultigrid_t)          :: FASSolver
      type(AnisFASMultigrid_t)      :: AnisFASSolver
      type(BDFIntegrator_t)         :: BDFSolver
      type(RosenbrockIntegrator_t)  :: RosenbrockSolver

      logical                       :: saveGradients, saveSensor, useTrip, ActuatorLineFlag, saveLES, saveOrders
      procedure(UserDefinedPeriodicOperation_f) :: UserDefinedPeriodicOperation
!
!     ----------------------
!     Read Control variables
!     ----------------------
!
      SolutionFileName   = trim(getFileName(controlVariables % StringValueForKey("solution file name",LINE_LENGTH)))
      useTrip            = controlVariables % logicalValueForKey("use trip")
      ActuatorLineFlag   = controlVariables % logicalValueForKey("use actuatorline")
      saveOrders         = controlVariables % logicalValueForKey("save mesh order")

!
!     ---------------
!     Initializations
!     ---------------
!
      if (present(tolerance)) then
         Tol = tolerance
      else
         Tol = self % tolerance
      end if

      t = self % time

#if defined(NAVIERSTOKES)
      if( .not. sem % mesh% IBM% active ) call Initialize_WallConnection(controlVariables, sem % mesh)
      if (useTrip) call randomTrip % construct(sem % mesh, controlVariables)
      if(ActuatorLineFlag) then
          call farm % ConstructFarm(controlVariables, t)
          call farm % UpdateFarm(t, sem % mesh)
      end if
      call sponge % construct(sem % mesh,controlVariables)
#endif
#if defined(INCNS)
      call sponge % construct(sem % mesh,controlVariables)
#endif
!
!     ----------------------------------
!     Set up mask's coefficient for IBM
!     ----------------------------------
!
      if( sem % mesh% IBM% active ) then
         if ( self % Compute_dt ) then
            call MaxTimeStep( self=sem, cfl=self % cfl, dcfl=self % dcfl, MaxDt= dt )
         else
            dt = self% dt
         end if

         if( sem % mesh% IBM% TimePenal ) then 
!
!           Correct time step
!           -----------------
#if defined(NAVIERSTOKES) && (!(SPALARTALMARAS))
            sem % mesh% IBM% eta = self% CorrectDt(t, dt)
            sem % mesh% IBM% penalization = sem % mesh% IBM% eta
#endif
         end if
      end if
!
!     ------------------
!     Configure restarts
!     ------------------
!
      saveGradients = controlVariables % logicalValueForKey("save gradients with solution")
      saveLES = controlVariables % logicalValueForKey("save les with solution")
      saveSensor    = controlVariables % logicalValueForKey("save sensor with solution")
!
!     -----------------------
!     Check initial residuals
!     -----------------------
!
      if( sem% mesh% IBM% active ) call sem% mesh% IBM% SemiImplicitCorrection( sem% mesh% elements, t, dt )     
      call ComputeTimeDerivative(sem % mesh, sem % particles, t, CTD_IGNORE_MODE)
      if( sem% mesh% IBM% active ) call sem% mesh% IBM% SemiImplicitCorrection( sem% mesh% elements, t, dt )
      maxResidual       = ComputeMaxResiduals(sem % mesh)
      sem % maxResidual = maxval(maxResidual)
      call Monitors % UpdateValues( sem % mesh, t, sem % numberOfTimeSteps, maxResidual, .false., dt )
      call self % Display(sem % mesh, monitors, sem  % numberOfTimeSteps)

      if (self % pAdaptator % adaptation_mode    == ADAPT_DYNAMIC_TIME .and. &
          self % pAdaptator % nextAdaptationTime == self % time) then
         call self % pAdaptator % pAdapt(sem,sem  % numberOfTimeSteps,t, ComputeTimeDerivative, ComputeTimeDerivativeIsolated, controlVariables)
         self % pAdaptator % nextAdaptationTime = self % pAdaptator % nextAdaptationTime + self % pAdaptator % time_interval
      end if

      call monitors % WriteToFile(sem % mesh)

      IF (self % integratorType == STEADY_STATE) THEN
         IF (maxval(maxResidual) <= Tol )  THEN
            if (MPI_Process % isRoot) then
               write(STD_OUT,'(/,A,I0,A,ES10.3)') "   *** Residual tolerance reached at iteration ",sem % numberOfTimeSteps," with Residual = ", maxval(maxResidual)
            end if
            call monitors % WriteToFile(sem % mesh, force = .TRUE.)
#if defined(NAVIERSTOKES) && (!(SPALARTALMARAS))
            call sem % fwh % writeToFile( force = .TRUE. )
#endif
            return
         END IF
      end if
!
!     Update shock-capturing sensor
!     -----------------------------
#if defined(NAVIERSTOKES)
      if (ShockCapturingDriver % isActive) then
         call ShockCapturingDriver % Detect(sem, t)
      end if
      call getWallDistInSurfaces(surfacesMesh, sem % mesh)
#endif
!
!     Save surfaces sol before the first time step
!     --------------------------------------------
#if defined(NAVIERSTOKES) && (!(SPALARTALMARAS))
      call sem % fwh % updateValues(sem % mesh, t, sem % numberOfTimeSteps )
      call sem % fwh % writeToFile()
#endif
      call surfacesMesh % saveAllSolution(sem % mesh, self % initial_iter, t, controlVariables)
!
!     -----------------
!     Integrate in time
!     -----------------
!
      select case (self % integration_method)
      case(FAS_SOLVER)
         call FASSolver % construct(controlVariables,sem)

      case(ANISFAS_SOLVER)
         call AnisFASSolver % construct(controlVariables,sem)

      case(IMPLICIT_SOLVER)
         call BDFSolver % construct(controlVariables,sem)

      case(ROSENBROCK_SOLVER)
         call RosenbrockSolver % construct(controlVariables,sem)

      end select
!
!     ----------------
!     Start time loop
!     ----------------
!
      DO k = sem  % numberOfTimeSteps, self % initial_iter + self % numTimeSteps-1

!
!        CFL-bounded time step
!        ---------------------      
         IF ( self % Compute_dt ) then
           call MaxTimeStep( self=sem, cfl=self % cfl, dcfl=self % dcfl, MaxDt=self % dt )
         END IF
!
!        Correct time step
!        -----------------
         dt = self % CorrectDt(t,self % dt)

!
!        Set penalization term for IBM
!        -----------------------------
         if( sem % mesh% IBM% active ) then
            if( sem% mesh% IBM% TimePenal ) sem % mesh% IBM% penalization = dt
         end if

!
!        Moving Body IMMERSED BOUNDARY
!        -----------------------------
         if( sem% mesh% IBM% active ) then
            call sem% mesh% IBM% MoveBody( sem% mesh% elements,                  &
                                           sem% mesh% no_of_elements,            &
                                           sem% mesh% NDOF, sem% mesh% child, t, &
                                           k+1,                                  &
                                           self % autosave % Autosave(k+1)       )
         end if
 
!
!        User defined periodic operation
!        -------------------------------
         CALL UserDefinedPeriodicOperation(sem % mesh, t, dt, monitors, FLUID_DATA_VARS)
#if defined(NAVIERSTOKES)
         if (useTrip) call randomTrip % gTrip % updateInTime(t)
         if(ActuatorLineFlag) call farm % UpdateFarm(t, sem % mesh)
#endif
!
!        Perform time step
!        -----------------
         SELECT CASE (self % integration_method)
         CASE (IMPLICIT_SOLVER)
            call BDFSolver % TakeStep (sem, t , dt , ComputeTimeDerivative)
         CASE (ROSENBROCK_SOLVER)
            call RosenbrockSolver % TakeStep (sem, t , dt , ComputeTimeDerivative)
         CASE (EXPLICIT_SOLVER)
            if( sem% mesh% IBM% active ) call sem% mesh% IBM% SemiImplicitCorrection( sem% mesh% elements, t, dt )
<<<<<<< HEAD
            CALL TakeRK3Step ( sem % mesh, sem % particles, t, dt, ComputeTimeDerivative)
=======
            CALL self % RKStep ( sem % mesh, sem % particles, t, dt, ComputeTimeDerivative, iter=k+1)
>>>>>>> 56656f4e
            if( sem% mesh% IBM% active ) call sem% mesh% IBM% SemiImplicitCorrection( sem% mesh% elements, t, dt )
         case (FAS_SOLVER)
            if (self % integratorType .eq. STEADY_STATE) then
               ! call FASSolver % solve(k, t, ComputeTimeDerivative)
               call FASSolver % solve(k, t, ComputeTimeDerivative, ComputeTimeDerivativeIsolated)
            elseif (self % integratorType .eq. TIME_ACCURATE) then
               call FASSolver % TakePseudoStep(k, t, ComputeTimeDerivative, ComputeTimeDerivativeIsolated)
            else
               error stop "FAS SOLVER :: Wrong simulation type."
            end if
         case (ANISFAS_SOLVER)
            call AnisFASSolver % solve(k,t, ComputeTimeDerivative)
         case (IMEX_SOLVER)
            call TakeIMEXStep(sem, t, dt, controlVariables, computeTimeDerivative)
         END SELECT

#if defined(NAVIERSTOKES)
         if(ActuatorLineFlag)  call farm % WriteFarmForces(t,k)
         call sponge % updateBaseFlow(sem % mesh,dt)
#endif
#if defined(INCNS)
         call sponge % updateBaseFlow(sem % mesh,dt)
#endif
!
!        Compute the new time
!        --------------------
         t = t + dt
         self % time = t
!
!        Get maximum residuals
!        ---------------------
         maxResidual       = ComputeMaxResiduals(sem % mesh)
         sem % maxResidual = maxval(maxResidual)
!
!        Update sensor
!        -------------
#ifdef NAVIERSTOKES
         if (ShockCapturingDriver % isActive) then
            call ShockCapturingDriver % Detect(sem, t)
         end if
#endif
!
!        Update monitors
!        ---------------
         call Monitors % UpdateValues( sem % mesh, t, k+1, maxResidual, self% autosave% Autosave(k+1), dt )
!
!        Exit if the target is reached
!        -----------------------------
         IF (self % integratorType == STEADY_STATE) THEN
            IF (maxval(maxResidual) <= Tol )  THEN
               call self % Display(sem % mesh, monitors, k+1)
               if (MPI_Process % isRoot) then
                  write(STD_OUT,'(/,A,I0,A,ES10.3)') "   *** Residual tolerance reached at iteration ",k+1," with Residual = ", maxval(maxResidual)
               end if
               sem % numberOfTimeSteps = k + 1               
               exit
            END IF
         ELSEIF (self % integratorType == TIME_ACCURATE) THEN
            IF ( (t .ge. self % tFinal) .or. (abs(t-self % tFinal) .le. 100.0_RP*epsilon(1.0_RP))) then
               call self % Display( sem % mesh, monitors, k+1)
               sem % numberOfTimeSteps = k + 1
               exit
            end if
         END IF
#if defined(NAVIERSTOKES)
!
!        Update wall avg
!        ---------------
         if (useAverageV) call WallUpdateMeanV(sem % mesh, dt)
!
!        Integration of particles
!        ------------------------
         if ( sem % particles % active ) then

            call sem % particles % Integrate(sem % mesh, dt)

            if ( sem % particles % injection % active ) then
               if ( (MOD(k+1, sem % particles % injection % period) == 0 ) .or. (k .eq. self % initial_iter) ) then
                  call sem % particles % inject( sem % mesh )
               endif
            endif

         endif


#endif
!
!        Print monitors
!        --------------
         IF( (MOD( k+1, self % outputInterval) == 0) .or. (k .eq. self % initial_iter) ) call self % Display(sem % mesh, monitors, k+1)
!
!        p- Adapt
!        --------------
         IF( self % pAdaptator % hasToAdapt(k+1) ) then
            call self % pAdaptator % pAdapt(sem,k,t, ComputeTimeDerivative, ComputeTimeDerivativeIsolated, controlVariables)
         end if
         call self % TauEstimator % estimate(sem, k+1, t, ComputeTimeDerivative, ComputeTimeDerivativeIsolated)
!
!        Autosave
!        --------
         if ( self % autosave % Autosave(k+1) ) then
            call SaveRestart(sem,k+1,t,SolutionFileName, saveGradients, saveSensor, saveLES)
#if defined(NAVIERSTOKES)
            if ( sem % particles % active ) then
               call sem % particles % ExportToVTK ( k+1, monitors % solution_file )
            end if
#endif
         end if
!
!        Save surfaces solution
!        ----------------------
         if (surfacesMesh % autosave % Autosave(k+1)) then
#if defined(NAVIERSTOKES) && (!(SPALARTALMARAS))
             call sem % fwh % updateValues(sem % mesh, t, k+1)
             call sem % fwh % writeToFile()
#endif
#if defined(NAVIERSTOKES)
      if (.not. useWallFunc) call getU_tauInSurfaces(surfacesMesh, sem % mesh)
#endif
             call surfacesMesh % saveAllSolution(sem % mesh, k+1, t, controlVariables)
         end if

!        Flush monitors
!        --------------
         call monitors % WriteToFile(sem % mesh)

         sem % numberOfTimeSteps = k + 1
      END DO
!
!     Flush the remaining information in the monitors
!     -----------------------------------------------
      if ( k .ne. 0 ) then
         call Monitors % writeToFile(sem % mesh, force = .true. )
#if defined(NAVIERSTOKES) && (!(SPALARTALMARAS))
         call sem % fwh % writeToFile( force = .TRUE. )
         if(ActuatorLineFlag) then
             call farm % UpdateFarm(t, sem % mesh)
             call farm % WriteFarmForces(t, k, last=.true.)
         end if
         call sponge % writeBaseFlow(sem % mesh, k, t, last=.true.)
#endif
#if defined(INCNS)
         call sponge % writeBaseFlow(sem % mesh, k, t, last=.true.)
#endif
      end if

      sem % maxResidual       = maxval(maxResidual)
      self % time             = t

!
!     ---------
!     Finish up
!     ---------
!
      select case(self % integration_method)
      case(FAS_SOLVER)
         CALL FASSolver % destruct

      case(ANISFAS_SOLVER)
         CALL AnisFASSolver % destruct

      case(IMPLICIT_SOLVER)
         call BDFSolver % destruct

      case(ROSENBROCK_SOLVER)
         call RosenbrockSolver % destruct

      end select

#if defined(NAVIERSTOKES)
         if (useTrip) call randomTrip % destruct
         if(ActuatorLineFlag) call farm % DestructFarm
         call sponge % destruct()
#endif
#if defined(INCNS)
         call sponge % destruct()
#endif
      if (saveOrders) call sem % mesh % ExportOrders(SolutionFileName)

   end subroutine IntegrateInTime

!
!/////////////////////////////////////////////////////////////////////////////////////////////////
!
!     Subroutine to print the residuals
!
!
   subroutine TimeIntegrator_Display(self, mesh, monitors, iter)
      implicit none
      class(TimeIntegrator_t),   intent(in)     :: self
      class(HexMesh),            intent(in)     :: mesh
      class(Monitor_t),          intent(inout)  :: monitors
      integer                  , intent(in)     :: iter
!
!     ---------------
!     Local variables
!     ---------------
!
      real(kind=RP)           :: ETA, tEl
      integer, parameter      :: showLabels = 50
      integer, save           :: shown = 0

      if ( .not. MPI_Process % isRoot ) return

      if ( mod(shown, showLabels) .eq. 0 ) then
         if ( (self % integratorType .eq. TIME_ACCURATE) .and. (iter .gt. self % initial_iter+1) ) then
!
!           Compute ETA
!           -----------
            tEl = Stopwatch % ElapsedTime("Solver")
            ETA = (self % tFinal - self % initial_time) * tEl / (self % time - self % initial_time) - tEl
            write(STD_OUT,'(A,F10.3,A)') "*** ETA:", ETA," seconds."
         end if
         write(STD_OUT,'(/)')
         write(STD_OUT,'(/)')

         call monitors % WriteLabel
         call monitors % WriteUnderlines

      end if
      shown = shown + 1

      call monitors % WriteValues

   end subroutine TimeIntegrator_Display
!
!/////////////////////////////////////////////////////////////////////////////////////////////////
!
   SUBROUTINE SaveRestart(sem,k,t,RestFileName, saveGradients, saveSensor, saveLES)
#if defined(NAVIERSTOKES) || defined(INCNS)
      use SpongeClass, only: sponge
#endif
      IMPLICIT NONE
!
!     ------------------------------------
!     Save the results to the restart file
!     ------------------------------------
!
!     ----------------------------------------------
      TYPE(DGSem)                  :: sem            !< DGsem class
      INTEGER                      :: k              !< Time step
      REAL(KIND=RP)                :: t              !< Simu time
      CHARACTER(len=*)             :: RestFileName   !< Name of restart file
      logical,          intent(in) :: saveGradients
      logical,          intent(in) :: saveSensor
      logical,          intent(in) :: saveLES
!     ----------------------------------------------
      INTEGER                      :: fd             !  File unit for new restart file
      CHARACTER(len=LINE_LENGTH)   :: FinalName      !  Final name for particular restart file
!     ----------------------------------------------

      WRITE(FinalName,'(2A,I10.10,A)')  TRIM(RestFileName),'_',k,'.hsol'
      if ( MPI_Process % isRoot ) write(STD_OUT,'(A,A,A,ES10.3,A)') '*** Writing file "',trim(FinalName),'", with t = ',t,'.'
      call sem % mesh % SaveSolution(k,t,trim(finalName),saveGradients,saveSensor, saveLES)
#if defined(NAVIERSTOKES) || defined(INCNS)
      call sponge % writeBaseFlow(sem % mesh, k, t)
#endif
   END SUBROUTINE SaveRestart
!
!/////////////////////////////////////////////////////////////////////////////////////////////
!
!  -------------------------------------------------
!  This routine corrects the time-step size, so that
!  time-periodic operations can be performed
!  -------------------------------------------------
   recursive function TimeIntegrator_CorrectDt (self, t, dt_in) result(dt_out)
      implicit none
      !-arguments------------------------------------------------
      class(TimeIntegrator_t) , intent(inout)   :: self
      real(kind=RP)           , intent(in)      :: t
      real(kind=RP)           , intent(in)      :: dt_in
      real(kind=RP)                             :: dt_out
      !-local-variables------------------------------------------
      real(kind=RP) :: dt_temp

      integer, parameter :: DO_NOTHING  = 0
      integer, parameter :: AUTOSAVE    = 1
      integer, parameter :: ADAPT       = 2
      integer, parameter :: SURFSAVE     = 3
      integer, parameter :: DONT_KNOW   = 4
      integer, save :: next_time_will = DONT_KNOW
      !----------------------------------------------------------

!
!     Initializations
!     -------------------------------
      self % pAdaptator % performPAdaptationT = .FALSE.
      self % autosave   % performAutosave = .FALSE.
      surfacesMesh % autosave % performAutosave = .FALSE.
      dt_out = dt_in

!
!     time-step bounded by final time
!     -------------------------------
      if ( self % integratorType .eq. TIME_ACCURATE ) then
         if ( ( t + dt_out) .gt. self % tFinal ) then
            dt_out = self % tFinal - t
         end if
      end if

!
!     time-step bounded by periodic operations
!     ----------------------------------------

      select case (next_time_will)
         case (DO_NOTHING)
            return

         case (AUTOSAVE)

            if ( self % autosave % nextAutosaveTime < (t + dt_out) ) then
               dt_out = self % autosave % nextAutosaveTime - t
               self % autosave % performAutosave = .TRUE.

               if ( AlmostEqual(self % autosave % nextAutosaveTime, self % pAdaptator % nextAdaptationTime) ) then
                  self % pAdaptator % performPAdaptationT = .TRUE.
                  self % pAdaptator % nextAdaptationTime = self % pAdaptator % nextAdaptationTime + self % pAdaptator % time_interval
               end if

               if ( AlmostEqual(self % autosave % nextAutosaveTime, surfacesMesh % autosave % nextAutosaveTime) ) then
                  surfacesMesh % autosave % performAutosave = .TRUE.
                  surfacesMesh % autosave % nextAutosaveTime = surfacesMesh % autosave % nextAutosaveTime + surfacesMesh % autosave % time_interval
               end if

               self % autosave % nextAutosaveTime = self % autosave % nextAutosaveTime + self % autosave % time_interval
               next_time_will = minloc([self % autosave % nextAutosaveTime, self % pAdaptator % nextAdaptationTime, surfacesMesh % autosave % nextAutosaveTime],1)
            end if

         case (ADAPT)

            if ( self % pAdaptator % nextAdaptationTime < (t + dt_out) ) then
               dt_out = self % pAdaptator % nextAdaptationTime - t
               self % pAdaptator % performPAdaptationT = .TRUE.

               if ( AlmostEqual(self % autosave % nextAutosaveTime, self % pAdaptator % nextAdaptationTime) ) then
                  self % autosave % performAutosave = .TRUE.
                  self % autosave % nextAutosaveTime = self % autosave % nextAutosaveTime + self % autosave % time_interval
               end if

               if ( AlmostEqual(self % pAdaptator % nextAdaptationTime, surfacesMesh % autosave % nextAutosaveTime) ) then
                  surfacesMesh % autosave % performAutosave = .TRUE.
                  surfacesMesh % autosave % nextAutosaveTime = surfacesMesh % autosave % nextAutosaveTime + surfacesMesh % autosave%time_interval
               end if

               self % pAdaptator % nextAdaptationTime = self % pAdaptator % nextAdaptationTime + self % pAdaptator % time_interval
               next_time_will = minloc([self % autosave % nextAutosaveTime, self % pAdaptator % nextAdaptationTime, surfacesMesh % autosave % nextAutosaveTime],1)
            end if

         case (SURFSAVE)

            if ( surfacesMesh % autosave % nextAutosaveTime < (t + dt_out) ) then
               dt_out = surfacesMesh % autosave % nextAutosaveTime - t
               surfacesMesh % autosave % performAutosave = .TRUE.

               if ( AlmostEqual(surfacesMesh % autosave % nextAutosaveTime, self % pAdaptator % nextAdaptationTime) ) then
                  self % pAdaptator % performPAdaptationT = .TRUE.
                  self % pAdaptator % nextAdaptationTime = self % pAdaptator % nextAdaptationTime + self % pAdaptator % time_interval
               end if

               if ( AlmostEqual(self % autosave % nextAutosaveTime, surfacesMesh % autosave % nextAutosaveTime) ) then
                  self % autosave % performAutosave = .TRUE.
                  self % autosave % nextAutosaveTime = self % autosave % nextAutosaveTime + self % autosave % time_interval
               end if

               surfacesMesh % autosave % nextAutosaveTime = surfacesMesh % autosave % nextAutosaveTime + surfacesMesh % autosave % time_interval
               next_time_will = minloc([self % autosave % nextAutosaveTime, self % pAdaptator % nextAdaptationTime, surfacesMesh % autosave % nextAutosaveTime],1)
            end if

         case (DONT_KNOW)

            if (  self % pAdaptator % adaptation_mode == ADAPT_DYNAMIC_TIME .or. &
                  surfacesMesh % autosave % mode      == AUTOSAVE_BY_TIME .or. &
                  self % autosave % mode              == AUTOSAVE_BY_TIME) then

               next_time_will = minloc([self % autosave % nextAutosaveTime, self % pAdaptator % nextAdaptationTime, surfacesMesh % autosave % nextAutosaveTime],1)
               dt_temp = self % CorrectDt (t, dt_out)
               dt_out  = dt_temp
            else
               next_time_will = DO_NOTHING
            end if

      end select

   end function TimeIntegrator_CorrectDt
!
!/////////////////////////////////////////////////////////////////////////////////////////////
!
END MODULE TimeIntegratorClass<|MERGE_RESOLUTION|>--- conflicted
+++ resolved
@@ -179,7 +179,7 @@
                self % RKStep_key = SSPRK43_KEY
 
             case(EULER_RK3_NAME)
-               self % RKStep => TakeEulerRK3Step
+               !self % RKStep => TakeEulerRK3Step
                self % RKStep_key = EULER_RK3_KEY
                !Create the array of High-Order elements and faces for the Euler-RK3 method
                call sem % mesh % UpdateHOArrays()
@@ -650,11 +650,8 @@
             call RosenbrockSolver % TakeStep (sem, t , dt , ComputeTimeDerivative)
          CASE (EXPLICIT_SOLVER)
             if( sem% mesh% IBM% active ) call sem% mesh% IBM% SemiImplicitCorrection( sem% mesh% elements, t, dt )
-<<<<<<< HEAD
-            CALL TakeRK3Step ( sem % mesh, sem % particles, t, dt, ComputeTimeDerivative)
-=======
-            CALL self % RKStep ( sem % mesh, sem % particles, t, dt, ComputeTimeDerivative, iter=k+1)
->>>>>>> 56656f4e
+            ! Need to fix this, Nvfortran does not like the pointer here - select function might solve the problem
+            CALL TakeRK3Step( sem % mesh, sem % particles, t, dt, ComputeTimeDerivative)
             if( sem% mesh% IBM% active ) call sem% mesh% IBM% SemiImplicitCorrection( sem% mesh% elements, t, dt )
          case (FAS_SOLVER)
             if (self % integratorType .eq. STEADY_STATE) then
