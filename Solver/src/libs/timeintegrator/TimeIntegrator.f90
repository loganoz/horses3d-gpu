--- conflicted
+++ resolved
@@ -486,18 +486,12 @@
 
       case(ROSENBROCK_SOLVER)
          call RosenbrockSolver % construct(controlVariables,sem)
-
-<<<<<<< HEAD
-      end select      
-
-=======
       end select
 !
 !     ----------------
 !     Start time loop
 !     ----------------
 !
->>>>>>> 30a2c367
       DO k = sem  % numberOfTimeSteps, self % initial_iter + self % numTimeSteps-1
 !
 !        CFL-bounded time step
