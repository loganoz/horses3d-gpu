--- conflicted
+++ resolved
@@ -37,14 +37,9 @@
       use TruncationErrorClass            , only: EstimateAndPlotTruncationError
       use MultiTauEstimationClass         , only: MultiTauEstim_t
       use JacobianComputerClass
-<<<<<<< HEAD
+      use SurfaceMesh                     , only: surfacesMesh
       IMPLICIT NONE
 
-=======
-      use SurfaceMesh                     , only: surfacesMesh
-      IMPLICIT NONE 
-      
->>>>>>> a8c0f2e6
       INTEGER, PARAMETER :: TIME_ACCURATE = 0, STEADY_STATE = 1
 
       TYPE TimeIntegrator_t
@@ -196,13 +191,8 @@
 !
          call self % autosave   % Configure (controlVariables, initial_time)
          call self % pAdaptator % construct (controlVariables, initial_time)      ! If not requested, the constructor returns doing nothing
-<<<<<<< HEAD
-
-
-=======
          call surfacesMesh % autosaveConfig (controlVariables, initial_time)      ! If not requested, the procedure returns only setting not save values
-         
->>>>>>> a8c0f2e6
+
          call self % TauEstimator % construct(controlVariables, sem)
 
       END SUBROUTINE constructTimeIntegrator
@@ -323,13 +313,9 @@
       use AnisFASMultigridClass
       use RosenbrockTimeIntegrator
       use StopwatchClass
-<<<<<<< HEAD
-#ifdef NAVIERSTOKES
+#if defined(NAVIERSTOKES)
       use ShockCapturing
-=======
-#if defined(NAVIERSTOKES)
       use TripForceClass, only: randomTrip
->>>>>>> a8c0f2e6
 #endif
       IMPLICIT NONE
 !
@@ -379,12 +365,8 @@
       END IF
       call toLower(TimeIntegration)
       SolutionFileName   = trim(getFileName(controlVariables % StringValueForKey("solution file name",LINE_LENGTH)))
-<<<<<<< HEAD
-
-=======
       useTrip            = controlVariables % logicalValueForKey("use trip")
-      
->>>>>>> a8c0f2e6
+
 !
 !     ---------------
 !     Initializations
@@ -440,17 +422,14 @@
          END IF
       end if
 !
-<<<<<<< HEAD
-!     -----------------------------
 !     Update shock-capturing sensor
 !     -----------------------------
-!
-#ifdef NAVIERSTOKES
+#if defined(NAVIERSTOKES)
       if (ShockCapturingDriver % isActive) then
          call ShockCapturingDriver % Detect(sem, t)
       end if
 #endif
-=======
+!
 !     Save surfaces sol before the first time step
 !     --------------------------------------------
 #if defined(NAVIERSTOKES) && (!(SPALARTALMARAS))
@@ -458,7 +437,6 @@
       call sem % fwh % writeToFile()
 #endif
       call surfacesMesh % saveAllSolution(sem % mesh, self % initial_iter, t, controlVariables)
->>>>>>> a8c0f2e6
 !
 !     -----------------
 !     Integrate in time
@@ -602,14 +580,14 @@
          end if
 !
 !        Save surfaces solution
-!        ----------------------         
+!        ----------------------
          if (surfacesMesh % autosave % Autosave(k+1)) then
 #if defined(NAVIERSTOKES) && (!(SPALARTALMARAS))
              call sem % fwh % updateValues(sem % mesh, t, k+1)
              call sem % fwh % writeToFile()
 #endif
              call surfacesMesh % saveAllSolution(sem % mesh, k+1, t, controlVariables)
-         end if 
+         end if
 
 !        Flush monitors
 !        --------------
@@ -788,14 +766,11 @@
                   self % pAdaptator % nextAdaptationTime = self % pAdaptator % nextAdaptationTime + self % pAdaptator % time_interval
                end if
 
-<<<<<<< HEAD
-=======
                if ( AlmostEqual(self % autosave % nextAutosaveTime, surfacesMesh % autosave % nextAutosaveTime) ) then
                   surfacesMesh % autosave % performAutosave = .TRUE.
                   surfacesMesh % autosave % nextAutosaveTime = surfacesMesh % autosave % nextAutosaveTime + surfacesMesh % autosave % time_interval
                end if
-               
->>>>>>> a8c0f2e6
+
                self % autosave % nextAutosaveTime = self % autosave % nextAutosaveTime + self % autosave % time_interval
                next_time_will = minloc([self % autosave % nextAutosaveTime, self % pAdaptator % nextAdaptationTime, surfacesMesh % autosave % nextAutosaveTime],1)
             end if
@@ -811,26 +786,21 @@
                   self % autosave % nextAutosaveTime = self % autosave % nextAutosaveTime + self % autosave % time_interval
                end if
 
-<<<<<<< HEAD
-=======
                if ( AlmostEqual(self % pAdaptator % nextAdaptationTime, surfacesMesh % autosave % nextAutosaveTime) ) then
                   surfacesMesh % autosave % performAutosave = .TRUE.
                   surfacesMesh % autosave % nextAutosaveTime = surfacesMesh % autosave % nextAutosaveTime + surfacesMesh % autosave%time_interval
                end if
-               
->>>>>>> a8c0f2e6
+
                self % pAdaptator % nextAdaptationTime = self % pAdaptator % nextAdaptationTime + self % pAdaptator % time_interval
                next_time_will = minloc([self % autosave % nextAutosaveTime, self % pAdaptator % nextAdaptationTime, surfacesMesh % autosave % nextAutosaveTime],1)
             end if
-<<<<<<< HEAD
-=======
-            
+
          case (SURFSAVE)
-            
+
             if ( surfacesMesh % autosave % nextAutosaveTime < (t + dt_out) ) then
                dt_out = surfacesMesh % autosave % nextAutosaveTime - t
                surfacesMesh % autosave % performAutosave = .TRUE.
-               
+
                if ( AlmostEqual(surfacesMesh % autosave % nextAutosaveTime, self % pAdaptator % nextAdaptationTime) ) then
                   self % pAdaptator % performPAdaptationT = .TRUE.
                   self % pAdaptator % nextAdaptationTime = self % pAdaptator % nextAdaptationTime + self % pAdaptator % time_interval
@@ -840,26 +810,18 @@
                   self % autosave % performAutosave = .TRUE.
                   self % autosave % nextAutosaveTime = self % autosave % nextAutosaveTime + self % autosave % time_interval
                end if
-               
+
                surfacesMesh % autosave % nextAutosaveTime = surfacesMesh % autosave % nextAutosaveTime + surfacesMesh % autosave % time_interval
                next_time_will = minloc([self % autosave % nextAutosaveTime, self % pAdaptator % nextAdaptationTime, surfacesMesh % autosave % nextAutosaveTime],1)
             end if
->>>>>>> a8c0f2e6
 
          case (DONT_KNOW)
 
             if (  self % pAdaptator % adaptation_mode == ADAPT_DYNAMIC_TIME .or. &
-<<<<<<< HEAD
-                  self % autosave % mode       == AUTOSAVE_BY_TIME) then
-
-               next_time_will = minloc([self % autosave % nextAutosaveTime, self % pAdaptator % nextAdaptationTime],1)
-
-=======
                   surfacesMesh % autosave % mode      == AUTOSAVE_BY_TIME .or. &
                   self % autosave % mode              == AUTOSAVE_BY_TIME) then
-               
+
                next_time_will = minloc([self % autosave % nextAutosaveTime, self % pAdaptator % nextAdaptationTime, surfacesMesh % autosave % nextAutosaveTime],1)
->>>>>>> a8c0f2e6
                dt_temp = self % CorrectDt (t, dt_out)
                dt_out  = dt_temp
             else
