--- conflicted
+++ resolved
@@ -485,11 +485,6 @@
          call RosenbrockSolver % construct(controlVariables,sem)
 
       end select
-<<<<<<< HEAD
-=======
-
-      DO k = sem  % numberOfTimeSteps, self % initial_iter + self % numTimeSteps-1
->>>>>>> 6b501c35
 
       DO k = sem  % numberOfTimeSteps, self % initial_iter + self % numTimeSteps-1
 !
@@ -537,12 +532,8 @@
 #endif
 !
 !        Perform time step
-<<<<<<< HEAD
-!        -----------------         
-
-=======
 !        -----------------
->>>>>>> 6b501c35
+
          SELECT CASE (TimeIntegration)
          CASE (IMPLICIT_SOLVER)
             call BDFSolver % TakeStep (sem, t , dt , ComputeTimeDerivative)
