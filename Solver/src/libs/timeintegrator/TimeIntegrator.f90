--- conflicted
+++ resolved
@@ -152,15 +152,8 @@
 !
 !     ////////////////////////////////////////////////////////////////////////////////////////
 !
-<<<<<<< HEAD
       SUBROUTINE Integrate( self, sem, controlVariables, monitors, pAdaptator, ComputeTimeDerivative, ComputeTimeDerivativeIsolated, &
                             ComputeTimeDerivative_onlyLinear, ComputeTimeDerivative_onlyNonLinear) 
-      USE Implicit_JF , ONLY : TakeBDFStep_JF
-      USE Implicit_NJ , ONLY : TakeBDFStep_NJ
-=======
-      SUBROUTINE Integrate( self, sem, controlVariables, monitors, pAdaptator, ComputeTimeDerivative, ComputeTimeDerivativeIsolated)
-      
->>>>>>> ad98e9bd
       use pAdaptationClass
       USE FASMultigridClass
       IMPLICIT NONE
@@ -358,11 +351,9 @@
       sem % maxResidual = maxval(maxResidual)
       call Monitors % UpdateValues( sem % mesh, t, sem % numberOfTimeSteps, maxResidual )
       call self % Display(sem % mesh, monitors, sem  % numberOfTimeSteps)
-<<<<<<< HEAD
-
-=======
+
       call monitors % WriteToFile(sem % mesh)
->>>>>>> ad98e9bd
+
       IF (self % integratorType == STEADY_STATE) THEN
          IF (maxval(maxResidual) <= Tol )  THEN
             write(STD_OUT,'(/,A,I0,A,ES10.3)') "   *** Residual tolerance reached at iteration ",sem % numberOfTimeSteps," with Residual = ", maxval(maxResidual)
