--- conflicted
+++ resolved
@@ -203,17 +203,9 @@
             call PCSetType(this%pc,PCJACOBI,ierr)                 ; call CheckPetscErr(ierr, 'error in PCSetType')
          case ('ILU')
             
-<<<<<<< HEAD
-         case ('ILU')
-            
-            call PetscInitialize("ilu.petscrc",ierr)
-            call PCSetType(this%pc,PCILU,ierr)                 ; call CheckPetscErr(ierr, 'error in PCSetType')
-            
-=======
             print *, "Nothing done yet."
             call PetscInitialize("ilu.petscrc",ierr) ! Fortran
             call PCSetType(this%pc,PCILU,ierr)                 ; call CheckPetscErr(ierr, 'error in PCSetType') 
->>>>>>> 0db6e117
          case default
          
             ERROR stop 'PETSc_SetPreconditioner: Not recognized preconditioner'
