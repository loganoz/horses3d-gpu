--- conflicted
+++ resolved
@@ -8,18 +8,11 @@
 !
 !////////////////////////////////////////////////////////////////////////
 MODULE LinearSolverClass
-<<<<<<< HEAD
-!   USE PetscSolverClass
-!   USE MKLPardisoSolverClass
-!   USE IterativeSolverClass
-!   USE MultigridSolverClass
-=======
    USE PetscSolverClass
    USE MKLPardisoSolverClass
    USE IterativeSolverClass
    USE MultigridSolverClass
    use MatrixFreeSmootherClass
    use MatrixFreeGMRESClass
->>>>>>> ad98e9bd
    IMPLICIT NONE
 END MODULE LinearSolverClass