--- conflicted
+++ resolved
@@ -1,12 +1,3 @@
-<<<<<<< HEAD
-!
-!//////////////////////////////////////////////////////
-!
-!   @File:    LinearMultigridSolverClass.f90
-!   @Last revision commit: 7f2742c299bcc588eb9b0816d9636904de01d3e0
-!
-=======
->>>>>>> df431882
 !//////////////////////////////////////////////////////
 !
 !  Class for solving a linear system obtained from implicit time discretization. 
