!///////////////////////////////////////////////////////////////////////////////////////////////////////////////////////////////////
!
!      GenericLinSolverClass.f90
!      Created: 2017-04-10 10:006:00 +0100 
!      By: Andrés Rueda
!
!      Class for defining common variables and type-bound procedures of linear solvers
!
!///////////////////////////////////////////////////////////////////////////////////////////////////////////////////////////////////
MODULE GenericLinSolverClass
   USE SMConstants
   USE DGSEMClass
   USE FTValueDictionaryClass
   use TimeIntegratorDefinitions
   IMPLICIT NONE
   
   PRIVATE
   PUBLIC GenericLinSolver_t, FTValueDictionary, MatrixShift_FCN, Default_MatrixShift, MatrixShift
   
   TYPE :: GenericLinSolver_t
      LOGICAL                                     :: converged = .FALSE.   ! The solution converged?
      INTEGER                                     :: DimPrb                ! Dimension of the problem
      INTEGER                                     :: niter = 0             ! Number of iterations to reach solution (for iterative solvers)
   CONTAINS
      !Subroutines:
      PROCEDURE :: construct
      PROCEDURE :: SetRHSValue
      PROCEDURE :: SetRHSValues
      PROCEDURE :: SetRHS
      PROCEDURE :: solve
      PROCEDURE :: GetXValue
      PROCEDURE :: GetX
      PROCEDURE :: destroy
      PROCEDURE :: SetOperatorDt
      PROCEDURE :: ReSetOperatorDt
      PROCEDURE :: AssemblyRHS
      !Functions:
      PROCEDURE :: Getxnorm    !Get solution norm
      PROCEDURE :: Getrnorm    !Get residual norm
      PROCEDURE :: ComputeANextStep
   END TYPE
   
   abstract interface
      function MatrixShift_FCN(dt) result(Ashift)
         use SMConstants
         implicit none
         !------------------------------------------------------
         real(kind=RP), intent(in) :: dt
         real(kind=RP)             :: Ashift
         !------------------------------------------------------
      end function MatrixShift_FCN
   end interface
   
   procedure(MatrixShift_FCN), pointer :: MatrixShift

CONTAINS
   
   function Default_MatrixShift(dt) result(Ashift)
      use SMConstants
      implicit none
      !------------------------------------------------------
      real(kind=RP), intent(in) :: dt
      real(kind=RP)             :: Ashift
      !------------------------------------------------------
      print*, 'using default'
      ! Do nothing
      Ashift = 0._RP
   end function Default_MatrixShift
   
   !~~~~~~~~~~~~~~~~~~~~~~~~~~~~~~~~~~~~~~~~~~~~~~~~~~~~
   
   SUBROUTINE Construct(this,DimPrb,controlVariables,sem,MatrixShiftFunc)
      IMPLICIT NONE
      CLASS(GenericLinSolver_t), INTENT(INOUT), TARGET :: this
      INTEGER                  , INTENT(IN)            :: DimPrb
      TYPE(FTValueDictionary)  , INTENT(IN), OPTIONAL  :: controlVariables
      TYPE(DGSem), TARGET                  , OPTIONAL  :: sem
      procedure(MatrixShift_FCN)                       :: MatrixShiftFunc
      
      ERROR stop ':: Linear solver does not have a constructor yet'
   END SUBROUTINE Construct
   
   !~~~~~~~~~~~~~~~~~~~~~~~~~~~~~~~~~~~~~~~~~~~~~~~~~~~~
   
   !~~~~~~~~~~~~~~~~~~~~~~~~~~~~~~~~~~~~~~~~~~~~~~~~~~~~
   
   SUBROUTINE SetRHS(this, RHS)
      IMPLICIT NONE
      CLASS(GenericLinSolver_t), INTENT(INOUT) :: this
      REAL(KIND=RP)            , INTENT(IN)    :: RHS(:)
      
      ERROR stop ':: SetRHS not implemented for desired linear solver'
   END SUBROUTINE SetRHS

   !~~~~~~~~~~~~~~~~~~~~~~~~~~~~~~~~~~~~~~~~~~~~~~~~~~~~
   
   !~~~~~~~~~~~~~~~~~~~~~~~~~~~~~~~~~~~~~~~~~~~~~~~~~~~~
   
   SUBROUTINE SetRHSValue(this, irow, value)
      IMPLICIT NONE
      CLASS(GenericLinSolver_t), INTENT(INOUT) :: this
      INTEGER                  , INTENT(IN)  :: irow
      REAL(KIND=RP)            , INTENT(IN)  :: value
      
      ERROR stop ':: SetRHSValue not implemented for desired linear solver'
   END SUBROUTINE SetRHSValue

   !~~~~~~~~~~~~~~~~~~~~~~~~~~~~~~~~~~~~~~~~~~~~~~~~~~~~
   
   !~~~~~~~~~~~~~~~~~~~~~~~~~~~~~~~~~~~~~~~~~~~~~~~~~~~~
   SUBROUTINE SetRHSValues(this, nvalues, irow, values)
      CLASS(GenericLinSolver_t)  , INTENT(INOUT)     :: this
      INTEGER                    , INTENT(IN)        :: nvalues
      INTEGER      , DIMENSION(:), INTENT(IN)        :: irow
      REAL(KIND=RP), DIMENSION(:), INTENT(IN)        :: values
      
      ERROR stop ':: SetRHSValues not implemented for desired linear solver'
   END SUBROUTINE SetRHSValues
   !~~~~~~~~~~~~~~~~~~~~~~~~~~~~~~~~~~~~~~~~~~~~~~~~~~~~
   
   
   !~~~~~~~~~~~~~~~~~~~~~~~~~~~~~~~~~~~~~~~~~~~~~~~~~~~~
   
<<<<<<< HEAD
   SUBROUTINE solve(this,nEqn,nGradEqn,tol,maxiter,time,dt, ComputeTimeDerivative,computeA)
      IMPLICIT NONE
      CLASS(GenericLinSolver_t), INTENT(INOUT) :: this
      integer,       intent(in)                :: nEqn
      integer,       intent(in)                :: nGradEqn
=======
   SUBROUTINE solve(this,ComputeTimeDerivative,tol,maxiter,time,dt,computeA)
      IMPLICIT NONE
      CLASS(GenericLinSolver_t), INTENT(INOUT) :: this
      procedure(ComputeQDot_FCN)               :: ComputeTimeDerivative
>>>>>>> ad98e9bd
      REAL(KIND=RP), OPTIONAL                  :: tol
      INTEGER      , OPTIONAL                  :: maxiter
      REAL(KIND=RP), OPTIONAL                  :: time
      REAL(KIND=RP), OPTIONAL                  :: dt
      logical      , optional  , intent(inout) :: computeA
      
      ERROR stop ':: solve not implemented for desired linear solver!!!'
   END SUBROUTINE solve

   !~~~~~~~~~~~~~~~~~~~~~~~~~~~~~~~~~~~~~~~~~~~~~~~~~~~~
   
   !~~~~~~~~~~~~~~~~~~~~~~~~~~~~~~~~~~~~~~~~~~~~~~~~~~~~
   
   SUBROUTINE GetXValue(this,irow,x_i)
      IMPLICIT NONE
      CLASS(GenericLinSolver_t), INTENT(INOUT) :: this
      INTEGER                  , INTENT(IN)    :: irow
      REAL(KIND=RP)            , INTENT(OUT)   :: x_i
      
      ERROR stop ':: GetXValue not implemented for desired linear solver'
   END SUBROUTINE GetXValue

   !~~~~~~~~~~~~~~~~~~~~~~~~~~~~~~~~~~~~~~~~~~~~~~~~~~~~
   
   !~~~~~~~~~~~~~~~~~~~~~~~~~~~~~~~~~~~~~~~~~~~~~~~~~~~~
   
   function GetX(this) result(x)
      IMPLICIT NONE
      CLASS(GenericLinSolver_t), INTENT(INOUT) :: this
      REAL(KIND=RP)                            :: x(this % DimPrb)
      
      ERROR stop ':: GetX not implemented for desired linear solver'
   end function GetX

   !~~~~~~~~~~~~~~~~~~~~~~~~~~~~~~~~~~~~~~~~~~~~~~~~~~~~
   
   !~~~~~~~~~~~~~~~~~~~~~~~~~~~~~~~~~~~~~~~~~~~~~~~~~~~~
   
   SUBROUTINE destroy(this)
      IMPLICIT NONE
      CLASS(GenericLinSolver_t), INTENT(INOUT) :: this
      
      write(STD_OUT,*) 'WARNING :: destroy not implemented for desired linear solver'
   END SUBROUTINE destroy

   !~~~~~~~~~~~~~~~~~~~~~~~~~~~~~~~~~~~~~~~~~~~~~~~~~~~~
   
   !~~~~~~~~~~~~~~~~~~~~~~~~~~~~~~~~~~~~~~~~~~~~~~~~~~~~
   
   SUBROUTINE SetOperatorDt(this, dt)
      IMPLICIT NONE
      CLASS(GenericLinSolver_t), INTENT(INOUT) :: this
      REAL(KIND=RP)            , INTENT(IN)    :: dt
      
      write(STD_OUT,*) 'WARNING :: SetOperatorDt not implemented for desired linear solver'
   END SUBROUTINE SetOperatorDt

   !~~~~~~~~~~~~~~~~~~~~~~~~~~~~~~~~~~~~~~~~~~~~~~~~~~~~
   
   !~~~~~~~~~~~~~~~~~~~~~~~~~~~~~~~~~~~~~~~~~~~~~~~~~~~~
   
   SUBROUTINE ReSetOperatorDt(this, dt)
      IMPLICIT NONE
      CLASS(GenericLinSolver_t), INTENT(INOUT) :: this
      REAL(KIND=RP)            , INTENT(IN)    :: dt
      
      write(STD_OUT,*) 'WARNING :: ReSetOperatorDt not implemented for desired linear solver'
   END SUBROUTINE ReSetOperatorDt
   
   !~~~~~~~~~~~~~~~~~~~~~~~~~~~~~~~~~~~~~~~~~~~~~~~~~~~~
   
   !~~~~~~~~~~~~~~~~~~~~~~~~~~~~~~~~~~~~~~~~~~~~~~~~~~~~
   
   SUBROUTINE AssemblyRHS(this)
      IMPLICIT NONE
      CLASS(GenericLinSolver_t), INTENT(INOUT) :: this
   END SUBROUTINE AssemblyRHS
   
   !~~~~~~~~~~~~~~~~~~~~~~~~~~~~~~~~~~~~~~~~~~~~~~~~~~~~

!///////////////////////////////////////////////////////////////////////////////////////////////////////////////////////////////////

   !~~~~~~~~~~~~~~~~~~~~~~~~~~~~~~~~~~~~~~~~~~~~~~~~~~~~
   
   FUNCTION Getxnorm(this,TypeOfNorm) RESULT(xnorm)
      IMPLICIT NONE
      CLASS(GenericLinSolver_t), INTENT(INOUT) :: this
      CHARACTER(len=*)                         :: TypeOfNorm
      REAL(KIND=RP)                            :: xnorm
      
      ERROR stop ':: Getxnorm not implemented for desired linear solver'
   END FUNCTION Getxnorm
   
   !~~~~~~~~~~~~~~~~~~~~~~~~~~~~~~~~~~~~~~~~~~~~~~~~~~~~
   
   !~~~~~~~~~~~~~~~~~~~~~~~~~~~~~~~~~~~~~~~~~~~~~~~~~~~~
   
   FUNCTION Getrnorm(this) RESULT(rnorm)
      IMPLICIT NONE
      CLASS(GenericLinSolver_t), INTENT(INOUT) :: this
      REAL(KIND=RP)                            :: rnorm
      
      ERROR stop ':: Getrnorm not implemented for desired linear solver'
   END FUNCTION Getrnorm
   
   !~~~~~~~~~~~~~~~~~~~~~~~~~~~~~~~~~~~~~~~~~~~~~~~~~~~~
   
   !~~~~~~~~~~~~~~~~~~~~~~~~~~~~~~~~~~~~~~~~~~~~~~~~~~~~
   
   FUNCTION ComputeANextStep(this) RESULT(ComputeA)
      IMPLICIT NONE
      CLASS(GenericLinSolver_t), INTENT(IN) :: this
      LOGICAL                               :: ComputeA
   END FUNCTION ComputeANextStep
   
   !~~~~~~~~~~~~~~~~~~~~~~~~~~~~~~~~~~~~~~~~~~~~~~~~~~~~
END MODULE GenericLinSolverClass<|MERGE_RESOLUTION|>--- conflicted
+++ resolved
@@ -120,19 +120,12 @@
    
    
    !~~~~~~~~~~~~~~~~~~~~~~~~~~~~~~~~~~~~~~~~~~~~~~~~~~~~
-   
-<<<<<<< HEAD
-   SUBROUTINE solve(this,nEqn,nGradEqn,tol,maxiter,time,dt, ComputeTimeDerivative,computeA)
+   SUBROUTINE solve(this,nEqn, nGradEqn, ComputeTimeDerivative,tol,maxiter,time,dt,computeA)
       IMPLICIT NONE
       CLASS(GenericLinSolver_t), INTENT(INOUT) :: this
       integer,       intent(in)                :: nEqn
       integer,       intent(in)                :: nGradEqn
-=======
-   SUBROUTINE solve(this,ComputeTimeDerivative,tol,maxiter,time,dt,computeA)
-      IMPLICIT NONE
-      CLASS(GenericLinSolver_t), INTENT(INOUT) :: this
       procedure(ComputeQDot_FCN)               :: ComputeTimeDerivative
->>>>>>> ad98e9bd
       REAL(KIND=RP), OPTIONAL                  :: tol
       INTEGER      , OPTIONAL                  :: maxiter
       REAL(KIND=RP), OPTIONAL                  :: time
@@ -141,11 +134,9 @@
       
       ERROR stop ':: solve not implemented for desired linear solver!!!'
    END SUBROUTINE solve
-
-   !~~~~~~~~~~~~~~~~~~~~~~~~~~~~~~~~~~~~~~~~~~~~~~~~~~~~
-   
-   !~~~~~~~~~~~~~~~~~~~~~~~~~~~~~~~~~~~~~~~~~~~~~~~~~~~~
-   
+   !~~~~~~~~~~~~~~~~~~~~~~~~~~~~~~~~~~~~~~~~~~~~~~~~~~~~
+   
+   !~~~~~~~~~~~~~~~~~~~~~~~~~~~~~~~~~~~~~~~~~~~~~~~~~~~~
    SUBROUTINE GetXValue(this,irow,x_i)
       IMPLICIT NONE
       CLASS(GenericLinSolver_t), INTENT(INOUT) :: this
