!///////////////////////////////////////////////////////////////////////////////////////////////////////////////////////////////////
!
<<<<<<< HEAD
!      GenericLinSolverClass.f90
=======
>>>>>>> df431882
!
!      Class for defining common variables and type-bound procedures of linear solvers
!
!///////////////////////////////////////////////////////////////////////////////////////////////////////////////////////////////////
module GenericLinSolverClass
   use SMConstants
   use DGSEMClass
   use FTValueDictionaryClass
   use TimeIntegratorDefinitions
   use MatrixClass            , only: Matrix_t
   use AnalyticalJacobian     , only: AnJacobian_t
   use NumericalJacobian      , only: NumJacobian_t
   use JacobianComputerClass  , only: JacobianComputer_t, GetJacobianFlag
   use MPI_Process_Info       , only: MPI_Process
   implicit none
   
   private
   public GenericLinSolver_t
   public MatrixShift_FCN
   public Default_MatrixShift, MatrixShift
   public NUMERICAL_JACOBIAN, ANALYTICAL_JACOBIAN
   
   public FTValueDictionary
   
   
   type :: GenericLinSolver_t
      class(JacobianComputer_t), allocatable   :: Jacobian
      logical                          :: converged = .FALSE.   ! The solution converged?
      logical                          :: withMPI = .FALSE.
      integer                          :: DimPrb                ! Dimension of the (local) problem
      integer                          :: globalDimPrb          ! Dimension of the (global) problem
      integer                          :: niter = 0             ! Number of iterations to reach solution (for iterative solvers)
      integer                          :: JacobianComputation = NUMERICAL_JACOBIAN
      type(DGSem), pointer             :: p_sem => null()
   contains
      !Subroutines:
      procedure :: construct
      procedure :: SetRHSValue
      procedure :: SetRHSValues
      procedure :: SetRHS
      procedure :: solve
      procedure :: GetXValue
      procedure :: GetX
      procedure :: destroy
      procedure :: SetOperatorDt
      procedure :: ReSetOperatorDt
      procedure :: AssemblyRHS
      procedure :: SetJacobian
      !Functions:
      procedure :: Getxnorm    !Get solution norm
      procedure :: Getrnorm    !Get residual norm
      procedure :: ComputeANextStep
   end type
   
   abstract interface
      function MatrixShift_FCN(dt) result(Ashift)
         use SMConstants
         implicit none
         !------------------------------------------------------
         real(kind=RP), intent(in) :: dt
         real(kind=RP)             :: Ashift
         !------------------------------------------------------
      end function MatrixShift_FCN
   end interface
   
   procedure(MatrixShift_FCN), pointer :: MatrixShift =>  Default_MatrixShift 

contains
!
!///////////////////////////////////////////////////////////////////////////////////////////////////////////////////////////////////
!
   function Default_MatrixShift(dt) result(Ashift)
      use SMConstants
      implicit none
      !------------------------------------------------------
      real(kind=RP), intent(in) :: dt
      real(kind=RP)             :: Ashift
      !------------------------------------------------------
      
      ! Do nothing
      Ashift = 0._RP
   end function Default_MatrixShift
!
!///////////////////////////////////////////////////////////////////////////////////////////////////////////////////////////////////
!
   subroutine Construct(this, DimPrb, globalDimPrb, nEqn, controlVariables, sem, MatrixShiftFunc)
      implicit none
      !-arguments-----------------------------------------------------------
      class(GenericLinSolver_t), intent(inout), target :: this
      integer                  , intent(in)            :: DimPrb
      integer                  , intent(in)            :: globalDimPrb        
      integer                  , intent(in)            :: nEqn
      type(FTValueDictionary)  , intent(in), optional  :: controlVariables
      type(DGSem), target                  , optional  :: sem
      procedure(MatrixShift_FCN)                       :: MatrixShiftFunc   
      !---------------------------------------------------------------------
      
      if (globalDimPrb < DimPrb) then        ! This never makes sense
         ERROR stop 'Inconsistent problem sizes: globalDimPrb < DimPrb'
      elseif (globalDimPrb > DimPrb) then    ! This only makes sense if MPI is active
         if (.not. MPI_Process % doMPIAction) then    ! MPI is not enabled: ERROR
            ERROR stop "Trying to solve linSystem with MPI, but there's no MPI"
         end if
         this % withMPI = .TRUE.
      end if
      
      this % JacobianComputation = GetJacobianFlag()
      
      select case (this % JacobianComputation)
         case (NOTDEF_JACOBIAN )    ; allocate(this % Jacobian)
         case (NUMERICAL_JACOBIAN ) ; allocate(NumJacobian_t :: this % Jacobian)
         case (ANALYTICAL_JACOBIAN) ; allocate(AnJacobian_t  :: this % Jacobian)
         case default
            ERROR stop 'Invalid jacobian type'
      end select
      
!
!     ***************************
!     Construct Jacobian computer
!     ***************************
!
      if ( present(sem) ) then
         call this % Jacobian % construct(sem % mesh, nEqn, controlVariables)
      end if
   end subroutine Construct
!
!///////////////////////////////////////////////////////////////////////////////////////////////////////////////////////////////////
!
   subroutine SetRHS(this, RHS)
      implicit none
      class(GenericLinSolver_t), intent(inout) :: this
      real(kind=RP)            , intent(in)    :: RHS(this % DimPrb)
      
      ERROR stop ':: SetRHS not implemented for desired linear solver'
   end subroutine SetRHS
!
!///////////////////////////////////////////////////////////////////////////////////////////////////////////////////////////////////
!
   subroutine SetJacobian(this,Matrix)
      implicit none
      !-arguments-----------------------------------------------------------
      class(GenericLinSolver_t), intent(inout)  :: this
      class(Matrix_t)          , intent(in)     :: Matrix
      !---------------------------------------------------------------------
      
      ERROR stop ':: SetJacobian not implemented for desired linear solver'
      
   end subroutine SetJacobian
!
!///////////////////////////////////////////////////////////////////////////////////////////////////////////////////////////////////
!
   subroutine SetRHSValue(this, irow, value)
      implicit none
      class(GenericLinSolver_t), intent(inout) :: this
      integer                  , intent(in)  :: irow
      real(kind=RP)            , intent(in)  :: value
      
      ERROR stop ':: SetRHSValue not implemented for desired linear solver'
   end subroutine SetRHSValue
!
!///////////////////////////////////////////////////////////////////////////////////////////////////////////////////////////////////
!
   subroutine SetRHSValues(this, nvalues, irow, values)
      class(GenericLinSolver_t)  , intent(inout)     :: this
      integer                    , intent(in)        :: nvalues
      integer      , DIMENSION(:), intent(in)        :: irow
      real(kind=RP), DIMENSION(:), intent(in)        :: values
      
      ERROR stop ':: SetRHSValues not implemented for desired linear solver'
   end subroutine SetRHSValues
!
!///////////////////////////////////////////////////////////////////////////////////////////////////////////////////////////////////
!
   subroutine solve(this,nEqn, nGradEqn, ComputeTimeDerivative,tol,maxiter,time,dt,computeA)
      implicit none
      class(GenericLinSolver_t), target, intent(inout) :: this
      integer,       intent(in)                :: nEqn
      integer,       intent(in)                :: nGradEqn
      procedure(ComputeTimeDerivative_f)       :: ComputeTimeDerivative
      real(kind=RP), optional                  :: tol
      integer      , optional                  :: maxiter
      real(kind=RP), optional                  :: time
      real(kind=RP), optional                  :: dt
      logical      , optional  , intent(inout) :: computeA
      
      ERROR stop ':: solve not implemented for desired linear solver!!!'
   end subroutine solve
!
!///////////////////////////////////////////////////////////////////////////////////////////////////////////////////////////////////
!
   subroutine GetXValue(this,irow,x_i)
      implicit none
      class(GenericLinSolver_t), intent(inout) :: this
      integer                  , intent(in)    :: irow
      real(kind=RP)            , intent(OUT)   :: x_i
      
      ERROR stop ':: GetXValue not implemented for desired linear solver'
   end subroutine GetXValue
!
!///////////////////////////////////////////////////////////////////////////////////////////////////////////////////////////////////
!
   function GetX(this) result(x)
      implicit none
      class(GenericLinSolver_t), intent(inout) :: this
      real(kind=RP)                            :: x(this % DimPrb)
      
      ERROR stop ':: GetX not implemented for desired linear solver'
   end function GetX
!
!///////////////////////////////////////////////////////////////////////////////////////////////////////////////////////////////////
!
   subroutine destroy(this)
      implicit none
      class(GenericLinSolver_t), intent(inout) :: this
      
      write(STD_OUT,*) 'WARNING :: destroy not implemented for desired linear solver'
   end subroutine destroy
!
!///////////////////////////////////////////////////////////////////////////////////////////////////////////////////////////////////
!
   subroutine SetOperatorDt(this, dt)
      implicit none
      class(GenericLinSolver_t), intent(inout) :: this
      real(kind=RP)            , intent(in)    :: dt
      
      write(STD_OUT,*) 'WARNING :: SetOperatorDt not implemented for desired linear solver'
   end subroutine SetOperatorDt
!
!///////////////////////////////////////////////////////////////////////////////////////////////////////////////////////////////////
!
   subroutine ReSetOperatorDt(this, dt)
      implicit none
      class(GenericLinSolver_t), intent(inout) :: this
      real(kind=RP)            , intent(in)    :: dt
      
      write(STD_OUT,*) 'WARNING :: ReSetOperatorDt not implemented for desired linear solver'
   end subroutine ReSetOperatorDt
!
!///////////////////////////////////////////////////////////////////////////////////////////////////////////////////////////////////
!
   subroutine AssemblyRHS(this)
      implicit none
      class(GenericLinSolver_t), intent(inout) :: this
   end subroutine AssemblyRHS
!
!///////////////////////////////////////////////////////////////////////////////////////////////////////////////////////////////////
!
   function Getxnorm(this,TypeOfNorm) RESULT(xnorm)
      implicit none
      class(GenericLinSolver_t), intent(inout) :: this
      character(len=*)                         :: TypeOfNorm
      real(kind=RP)                            :: xnorm
      
      ERROR stop ':: Getxnorm not implemented for desired linear solver'
   end function Getxnorm
!
!///////////////////////////////////////////////////////////////////////////////////////////////////////////////////////////////////
!
   function Getrnorm(this) RESULT(rnorm)
      implicit none
      class(GenericLinSolver_t), intent(inout) :: this
      real(kind=RP)                            :: rnorm
      
      ERROR stop ':: Getrnorm not implemented for desired linear solver'
   end function Getrnorm
!
!///////////////////////////////////////////////////////////////////////////////////////////////////////////////////////////////////
!
   function ComputeANextStep(this) RESULT(ComputeA)
      implicit none
      class(GenericLinSolver_t), intent(in) :: this
      logical                               :: ComputeA
   end function ComputeANextStep
!
!///////////////////////////////////////////////////////////////////////////////////////////////////////////////////////////////////
!
end module GenericLinSolverClass<|MERGE_RESOLUTION|>--- conflicted
+++ resolved
@@ -1,9 +1,5 @@
 !///////////////////////////////////////////////////////////////////////////////////////////////////////////////////////////////////
 !
-<<<<<<< HEAD
-!      GenericLinSolverClass.f90
-=======
->>>>>>> df431882
 !
 !      Class for defining common variables and type-bound procedures of linear solvers
 !
