!
!//////////////////////////////////////////////////////
!
!      FAS Multigrid Class
!        Provides the routines for solving a time step with nonlinear multigrid procedures.
!        Available smoothers are:
!           -> RK3:         Explicit smoother based on the Williamson's low-storage 3rd order Runge-Kutta. Only valid for STEADY_STATE cases since the time-stepping is advanced in every level.
!           -> BlockJacobi: Implicit smoother based on the matrix-free version of the classical Block-Jacobi method. STEADY_STATE or TIME_ACCURATE.
!           -> GMRES:       Implicit smoother based on the matrix-free GMRES method. STEADY_STATE or TIME_ACCURATE.
!
!        **NOTE: The implicit smoothers are currently using BDF time-integration. This can be changed...
!
!///////////////////////////////////////////////////////////////////////////////////////////////////////////////////////////////////
#include "Includes.h"
module FASMultigridClass
   use SMConstants
   use ExplicitMethods
   use DGSEMClass
   use PhysicsStorage
   use Physics
   use InterpolationMatrices
   use MultigridTypes
   use TimeIntegratorDefinitions
   use BDFTimeIntegrator
   use FileReadingUtilities      , only: getFileName
   use MPI_Process_Info          , only: MPI_Process
   use FileReadingUtilities      , only: getIntArrayFromString
   use MatrixClass
   use CSRMatrixClass         , only: csrMat_t
   use AnalyticalJacobian     , only: AnJacobian_t
   use NumericalJacobian      , only: NumJacobian_t
   use JacobianComputerClass  , only: JacobianComputer_t, GetJacobianFlag
   use DenseMatUtilities
   use MPI_Utilities          , only: infNorm, L2Norm! , MPI_SumAll
   use mkl_spblas
   use IBMClass
#if defined(NAVIERSTOKES) && (!(SPALARTALMARAS))
   use ManufacturedSolutionsNS
#elif defined(SPALARTALMARAS)
   use ManufacturedSolutionsNSSA
#endif

   implicit none

   private
   public FASMultigrid_t

   type :: LUpivots_t
   !-----Variables-----------------------------------------------------------
         integer      , dimension(:)  , allocatable :: v   ! LU pivots
   end type LUpivots_t

!
!  Multigrid class
!  ---------------
   type :: FASMultigrid_t
      type(DGSem)              , pointer      :: p_sem                 ! Pointer to DGSem class variable of current system
      type(FASMultigrid_t)     , pointer      :: Child                 ! Next coarser multigrid solver
      type(FASMultigrid_t)     , pointer      :: Parent                ! Next finer multigrid solver
      type(MGSolStorage_t)     , allocatable  :: MGStorage(:)          ! Storage
      integer                                 :: MGlevel               ! Current Multigrid level
      real(kind=RP),             allocatable  :: lts_dt(:)             ! dt array for LTS

      ! variables for implicit time integration
      class(JacobianComputer_t), allocatable       :: Jacobian           ! Jacobian
      class(Matrix_t), allocatable                 :: A                  ! Jacobian matrix
      class(LUpivots_t), allocatable, dimension(:) :: LUpivots
      real(kind=RP), dimension(:)  , allocatable   :: dQ
      real(kind=RP), dimension(:)  , allocatable   :: dQ0
      real(kind=RP), dimension(:)  , allocatable   :: SGS_RHS
      integer                                      :: JacobianComputation = NUMERICAL_JACOBIAN
      logical                                      :: computeA              !< Compute A in this level?
      integer                                      :: DimPrb                ! problem size
      integer                                      :: GlobalDimPrb                ! global problem size
#ifdef HAS_MKL
      type(matrix_descr)                           :: descrA
      type(sparse_matrix_t)                        :: csrA
#endif

      contains
         procedure :: construct
         procedure :: solve
         procedure :: Smooth
         procedure :: destruct
         procedure :: SetPreviousSolution => FAS_SetPreviousSolution    ! For implicit smoothing, it's necessary to store the previous solution(s) in all levels
         procedure :: TakePseudoStep ! solve for Dual Time Stepping 
         procedure :: SetIBM              => FAS_SetIBM
         procedure :: updateMovingBodyIBM => FAS_updateMovingBodyIBM

   end type FASMultigrid_t
!
!  ----------------
!  Module variables
!  ----------------
!
   procedure(SmoothIt_t), pointer :: SmoothIt

   !! Parameters
   integer, parameter :: MAX_SWEEPS_DEFAULT = 10000

   ! Other variables
   integer        :: MaxN           ! Maximum polynomial order of the mesh
   integer        :: NMIN           ! Minimum polynomial order allowed
   integer        :: MGlevels       ! Total number of multigrid levels
   integer        :: deltaN         !
   integer        :: nelem          ! Number of elements
   integer        :: num_of_allElems
   integer        :: Smoother       ! Current smoother being used
   integer        :: MaxSweeps      ! Maximum number of sweeps in a smoothing process
   logical        :: MGOutput       ! Display output?
   logical        :: FMG = .FALSE.  ! Use Full Multigrid algorithm?
   logical        :: PostFCycle,PostSmooth ! Post smoothing options
   logical        :: SmoothFine     !
   logical        :: ManSol         ! Does this case have manufactured solutions?
   logical        :: Compute_dt
   logical        :: SaveFMGFile =.FALSE.
   character(len=LINE_LENGTH)              :: FMGSolutionFile
   logical                                 :: saveGradients
   real(kind=RP)  :: SmoothFineFrac ! Fraction that must be smoothed in fine before going to coarser level
   real(kind=RP), target  :: cfl            ! Advective cfl number
   real(kind=RP), target  :: dcfl           ! Diffusive cfl number
   real(kind=RP), target  :: dt             ! dt
   integer, allocatable :: MGSweepsPre(:) ! Number of pre- and post-smoothings operations on each level
   integer, allocatable :: MGSweepsPost(:) ! Number of post- and post-smoothings operations on each level
   integer        :: Preconditioner       ! Current smoother being used
   integer        :: CurrentMGCycle
!-----CFL-ramping-variables-----------------------------------------------------------
   character(len=LINE_LENGTH) :: CFLboost  = "none"
   character(len=LINE_LENGTH) :: DCFLboost = "none"
   real(kind=RP)  :: cfl_max                    ! Max. advective cfl number (for CFL boost)
   real(kind=RP)  :: dcfl_max                   ! Max. diffusive cfl number (for CFL boost)
   real(kind=RP)  :: cflboost_rate              ! Max. diffusive cfl number (for CFL boost)
   integer        :: erk_order = 5              ! Steady-state OptERK type
!-----DTS-variables-------------------------------------------------------------------
   logical        :: DualTimeStepping = .false.
   logical        :: Compute_Global_dt = .true.
   logical        :: PseudoConvergenceMonitor = .false.
   real(kind=RP)  :: conv_tolerance = 1e-6_RP
   real(kind=RP), target  :: p_cfl            ! Pseudo advective cfl number
   real(kind=RP), target  :: p_dcfl           ! Pseudo diffusive cfl number
   real(kind=RP), target  :: p_dt             ! Pseudo dt
!-----Implicit-relaxation-variables---------------------------------------------------
   integer        :: MatrixType = JACOBIAN_MATRIX_NONE
   integer        :: StepsForJac = 1e8
   integer        :: StepsSinceJac
   integer        :: kSGS
!-----Initilization-------------------------------------------------------------------
   integer              :: ini_Preconditioner(2)
   integer              :: ini_Smoother(2)
   real(kind=RP)        :: ini_res
   real(kind=RP)        :: ini_cfl(4)
   logical              :: mg_Initialization = .false.
   logical              :: mg_Initialization_Present = .false.
!========
 contains
!========
!
!///////////////////////////////////////////////////////////////////////////////////////////////////////////////////////////////////
!
   subroutine construct(this,controlVariables,sem)
      use FTValueDictionaryClass
      use StopwatchClass
      implicit none
      !-----------------------------------------------------------
      class(FASMultigrid_t)  , intent(inout), target :: this               !<> Anisotropic FAS multigrid solver to be constructed
      type(FTValueDictionary), intent(in)            :: controlVariables   !<  Input variables
      type(DGSem)            , intent(in)   , target :: sem                !<  Fine sem class
      !-----------------------------------------------------------
      character(len=LINE_LENGTH)                     :: PostSmoothOptions
      integer                                        :: zoneID                ! Zone counter
      logical                                        :: conformingBoundaries  ! Is the mesh conforming on all boundaries?
      character(len=LINE_LENGTH)                     :: tmpc
      integer                                        :: i
      !-----------------------------------------------------------

      call Stopwatch % Pause("Solver")
      call Stopwatch % Start("Preprocessing")

!
!     ----------------------------------
!     Read important variables from file
!     ----------------------------------
!
!
!     Read cfl and dcfl numbers
!     -------------------------
      if (controlVariables % containsKey("cfl")) then
#if defined(NAVIERSTOKES)
         Compute_dt = .TRUE.
         cfl = controlVariables % doublePrecisionValueForKey("cfl")
         ! if there is no dcfl, use the same number as for cfl
         if (flowIsNavierStokes) then
            if (controlVariables % containsKey("dcfl")) then
               dcfl       = controlVariables % doublePrecisionValueForKey("dcfl")
            else
               dcfl = cfl
            end if
         end if
         ! CFL boosting
         if (controlVariables % containsKey("cfl boost")) then
<<<<<<< HEAD
            CFLboost = controlVariables % logicalValueForKey("cfl boost")
            CFL_max = controlVariables % realValueForKey("maximum cfl")
         end if
         ! DCFL boosting
         if (controlVariables % containsKey("dcfl boost")) then
            DCFLboost = controlVariables % logicalValueForKey("dcfl boost")
            DCFL_max = controlVariables % realValueForKey("maximum dcfl")
=======
            CFLboost = controlVariables % StringValueForKey("cfl boost",LINE_LENGTH)
         end if
         ! DCFL boosting
         if (controlVariables % containsKey("dcfl boost")) then
            DCFLboost = controlVariables % StringValueForKey("dcfl boost",LINE_LENGTH)
>>>>>>> 736b52cd
         end if
         ! boost rate
         if (controlVariables % containsKey("cfl boost rate")) then
            CFLboost_rate = controlVariables % doublePrecisionValueForKey("cfl boost rate")
         else
            CFLboost_rate = 0.1_RP
         end if

         ! max cfl
         if (controlVariables % containsKey("cfl max")) then
            cfl_max = controlVariables % doublePrecisionValueForKey("cfl max")
         else
            cfl_max = 1.0_RP
         end if
         if (controlVariables % containsKey("dcfl max")) then
            dcfl_max = controlVariables % doublePrecisionValueForKey("dcfl max")
         else
            dcfl_max = 1.0_RP
         end if

#elif defined(CAHNHILLIARD)
         print*, "Error, use fixed time step to solve Cahn-Hilliard equations"
         errorMessage(STD_OUT)
         stop
#endif
      elseif (controlVariables % containsKey("dt")) then
         Compute_dt = .false.
         Compute_Global_dt = .false.
         dt = controlVariables % doublePrecisionValueForKey("dt")
      else
         ERROR STOP '"cfl" (and "dcfl" if Navier-Stokes) or "dt" keywords must be specified for the FAS integrator'
      end if

!
!     Pseudo time stepping variables
!     -------------------------
      if ( trim(controlVariables % StringValueForKey("simulation type",LINE_LENGTH)) == "time-accurate" ) then
         ! is the simulation type is time-accurate and we use FAS
         DualTimeStepping = .true.
         Compute_dt = .true.

         if (controlVariables % containsKey("pseudo convergence monitor")) then
            PseudoConvergenceMonitor = controlVariables % logicalValueForKey("pseudo convergence monitor")
         end if

         if (controlVariables % containsKey("convergence tolerance")) &
            conv_tolerance = controlVariables % doublePrecisionValueForKey("convergence tolerance")

            if (controlVariables % containsKey("bdf order")) call BDF_SetOrder( controlVariables % integerValueForKey("bdf order") )
            call BDFInitialiseQ(sem % mesh)

         if (controlVariables % containsKey("pseudo cfl")) then
#if defined(NAVIERSTOKES)
            p_cfl = controlVariables % doublePrecisionValueForKey("pseudo cfl")
            if (flowIsNavierStokes) then
               if (controlVariables % containsKey("pseudo dcfl")) then
                  p_dcfl       = controlVariables % doublePrecisionValueForKey("pseudo dcfl")
               else
                  p_dcfl = p_cfl
               end if
            end if
#elif defined(CAHNHILLIARD)
            print*, "Error, use fixed time step to solve Cahn-Hilliard equations"
            errorMessage(STD_OUT)
            stop
#endif
         elseif (controlVariables % containsKey("pseudo dt")) then
            p_dt = controlVariables % doublePrecisionValueForKey("pseudo dt")
            Compute_dt = .false.
         else
            ERROR STOP '"pseudo cfl" or "pseudo dt" keywords must be specified for the time-accurate FAS integrator'
         end if
      end if ! time-accurate

!
!     Read multigrid variables
!     -------------------------
      if (.NOT. controlVariables % containsKey("multigrid levels")) then
         print*, 'Fatal error: "multigrid levels" keyword is needed by the FASMultigrid solver'
         STOP
      end if

      MGlevels  = controlVariables % IntegerValueForKey("multigrid levels")

      if (controlVariables % containsKey("delta n")) then
         deltaN = controlVariables % IntegerValueForKey("delta n")
      else
         deltaN = 1
      end if

!
!     Number of sweeps
!     -------------------

      if (.not. allocated(MGSweepsPre)) allocate(MGSweepsPre(MGlevels))
      if (.not. allocated(MGSweepsPost)) allocate(MGSweepsPost(MGlevels))
      MGsweepsPre  = 1
      MGsweepsPost = 1

      if (controlVariables % containsKey("mg sweeps pre" ) .AND. &
          controlVariables % containsKey("mg sweeps post") ) then
        MGsweepsPre = controlVariables % IntegerValueForKey("mg sweeps pre")
        MGsweepsPost =controlVariables % IntegerValueForKey("mg sweeps post")
      else if (controlVariables % containsKey("mg sweeps" ) ) then
        MGsweepsPre = controlVariables % IntegerValueForKey("mg sweeps")
        MGsweepsPost = controlVariables % IntegerValueForKey("mg sweeps")
      end if
      if (controlVariables % containsKey("mg sweeps coarsest")) then
        MGsweepsPre(1) = controlVariables % IntegerValueForKey("mg sweeps coarsest")
        MGsweepsPost(1) =controlVariables % IntegerValueForKey("mg sweeps coarsest")
      end if

      if ( controlVariables % containsKey("mg sweeps pre exact") .and. controlVariables % containsKey("mg sweeps post exact") ) then
         tmpc = controlVariables % StringValueForKey("mg sweeps pre exact",LINE_LENGTH)
         MGSweepsPre = getIntArrayFromString(tmpc)
         tmpc = controlVariables % StringValueForKey("mg sweeps post exact",LINE_LENGTH)
         MGSweepsPost = getIntArrayFromString(tmpc)
      else if (controlVariables % containsKey("mg sweeps exact") ) then
         tmpc = controlVariables % StringValueForKey("mg sweeps exact",LINE_LENGTH)
         MGSweepsPre = getIntArrayFromString(tmpc)
         MGSweepsPost = getIntArrayFromString(tmpc)
      end if
!
!     Select the smoother
!     -------------------
      select case (controlVariables % StringValueForKey("mg smoother",LINE_LENGTH))
         case('Euler')
            Smoother = Euler_SMOOTHER
         case('RK3')
            Smoother = RK3_SMOOTHER
         case('RK5')
            Smoother = RK5_SMOOTHER
         case('RKOpt')
            Smoother = RKOpt_SMOOTHER
            ! Select order of ERK scheme
            if ( controlVariables % containsKey("rk order") ) then
               erk_order = controlVariables % IntegerValueForKey("rk order")
               if (erk_order .gt. 7) then
                  erk_order = 7
                  print *, "FASMultigrid :: ERK Order too high, switching to 7."
               else if (erk_order .lt. 2) then
                  erk_order = 2
                  print *, "FASMultigrid :: ERK Order too low, switching to 2."
               end if
            end if
         case('IRK')
            Smoother = IRK_SMOOTHER
            MatrixType = JACOBIAN_MATRIX_CSR
         case('SGS')
            Smoother = SGS_SMOOTHER
            MatrixType = JACOBIAN_MATRIX_CSR

            if (controlVariables % containsKey("k gauss seidel")) then
               kSGS = controlVariables % IntegerValueForKey("k gauss seidel")
            else
               kSGS = 1
            end if

         case('ILU')
            Smoother = ILU_SMOOTHER
            MatrixType = JACOBIAN_MATRIX_CSR
         case('BIRK5')
            Smoother = BIRK5_SMOOTHER
            MatrixType = JACOBIAN_MATRIX_DENSE
         case default
            if (MPI_Process % isRoot) write(STD_OUT,*) '"mg smoother" not recognized. Defaulting to RK3.'
            Smoother = RK3_SMOOTHER
      end select

!
!     Additional options for implicit smoothers
!     -------------------
      if (Smoother .ge. IMPLICIT_SMOOTHER_IDX) then
         if (controlVariables % containsKey("compute jacobian every")) StepsForJac = controlVariables % integerValueForKey("compute jacobian every")
      end if

!
!     Select the preconditioner for smoothing
!     ---------------------------------------
      if (controlVariables % containsKey("mg preconditioner")) then
         select case (controlVariables % StringValueForKey("mg preconditioner",LINE_LENGTH))
         case('LTS')
            Preconditioner = PRECONDIIONER_LTS
         case default
            Preconditioner = PRECONDIIONER_NONE
         end select
      else
         Preconditioner = PRECONDIIONER_NONE
      end if

!
!     More control parameters for mg cycle
!     -------------------------------
      PostSmoothOptions = controlVariables % StringValueForKey("postsmooth option",LINE_LENGTH)
      if (trim(PostSmoothOptions) == 'f-cycle') then
         PostFCycle = .true.
      elseif (trim(PostSmoothOptions) == 'smooth') then
         PostSmooth = .true.
      end if

      if (controlVariables % containsKey("smooth fine")) then
         SmoothFine = .TRUE.
         SmoothFineFrac = controlVariables % doublePrecisionValueForKey("smooth fine")
      else
         SmoothFine = .FALSE.
      end if

      if (controlVariables % containsKey("max mg sweeps")) then
         MaxSweeps = controlVariables % IntegerValueForKey("max mg sweeps")
      else
         MaxSweeps = MAX_SWEEPS_DEFAULT
      end if

      if (controlVariables % logicalValueForKey("fasfmg save solutions") ) then
         SaveFMGFile = .TRUE.
         saveGradients = controlVariables % logicalValueForKey("save gradients with solution")
         FMGSolutionFile = trim(getFileName(controlVariables % stringValueForKey("solution file name", requestedLength = LINE_LENGTH)))
      end if

!
!     Read variables for the initial solution cycle
!     -------------------------
      if (controlVariables % containsKey("mg initialization")) then
         mg_Initialization = controlVariables % logicalValueForKey("mg initialization")
         if (mg_Initialization) then
            mg_Initialization_Present = .true.

            if (controlVariables % containsKey("initial residual")) then
               ini_res = controlVariables % doublePrecisionValueForKey("initial residual")
            else
               ini_res = 1.0d0
            end if

            if (controlVariables % containsKey("initial preconditioner")) then
               select case (controlVariables % StringValueForKey("initial preconditioner",LINE_LENGTH))
               case('LTS')
                  ini_Preconditioner(1) = PRECONDIIONER_LTS
               case default
                  ini_Preconditioner(1) = PRECONDIIONER_NONE
               end select
            else
               ini_Preconditioner(1) = PRECONDIIONER_LTS
            end if
            ini_Preconditioner(2) = Preconditioner ! desired preconditioner
            ini_Smoother(1) = RK5_SMOOTHER ! smoother for initialization
            ini_Smoother(2) = Smoother ! desired smoother

            ! cfl/dcfl for initialization
            if (controlVariables % containsKey("initial cfl")) then
               ini_cfl(1) = controlVariables % doublePrecisionValueForKey("initial cfl")
               ini_cfl(2) = controlVariables % doublePrecisionValueForKey("initial cfl")
            else
               ini_cfl(1) = 0.5d0
               ini_cfl(2) = 0.5d0
            end if
            ! desired cfl/dcfl
            if (controlVariables % containsKey("cfl")) then
               ini_cfl(3) = cfl
               ini_cfl(4) = dcfl
            else if (controlVariables % containsKey("pseudo cfl")) then
               ini_cfl(3) = p_cfl
               ini_cfl(4) = p_dcfl
            else
               ERROR STOP "FASMultigridClass :: "
            end if

         end if
      end if
!
!     ------------------------------------------
!     Get the minimum multigrid polynomial order
!     ------------------------------------------
!
      NMIN = 1
!
!     -----------------------
!     Update module variables
!     -----------------------
!
      MGOutput       = controlVariables % logicalValueForKey("multigrid output")
      plotInterval   = controlVariables % integerValueForKey("output interval")
      ManSol         = sem % ManufacturedSol
      MaxN           = MAX(MAXVAL(sem % mesh % Nx),MAXVAL(sem % mesh % Ny),MAXVAL(sem % mesh % Nz))
      MGlevels       = MIN (MGlevels,MaxN - NMIN + 1)

      if (MPI_Process % isRoot) then
         write(STD_OUT,*) 'Constructing FAS Multigrid'
         write(STD_OUT,*) 'Number of levels:', MGlevels
      end if

      this % p_sem => sem

      nelem = SIZE(sem % mesh % elements)
      num_of_allElems = sem % mesh % no_of_allElements

!
!     --------------------------
!     Create linked solvers list
!     --------------------------
!
      call RecursiveConstructor(this, sem % mesh % Nx, sem % mesh % Ny, sem % mesh % Nz, MGlevels, controlVariables)

      call Stopwatch % Pause("Preprocessing")
      call Stopwatch % Start("Solver")

   end subroutine construct
!
!///////////////////////////////////////////////////////////////////////////////////////////////////////////////////////////////////
!
   recursive subroutine RecursiveConstructor(Solver, N1x, N1y, N1z, lvl, controlVariables)
#if defined(NAVIERSTOKES) && (!(SPALARTALMARAS))
   use ManufacturedSolutionsNS
#elif defined(SPALARTALMARAS)
   use ManufacturedSolutionsNSSA
#endif
      use FTValueDictionaryClass
      implicit none
      type(FASMultigrid_t), target  :: Solver
      integer, dimension(:)         :: N1x,N1y,N1z      !<  Order of approximation for every element in current solver
      integer                       :: lvl              !<  Current multigrid level
      type(FTValueDictionary)       :: controlVariables !< Control variables (for the construction of coarse sems
      !----------------------------------------------
      integer, dimension(nelem)           :: N2x,N2y,N2z            !   Order of approximation for every element in child solver
      integer, dimension(num_of_allElems) :: N2xAll,N2yAll,N2zAll   !   Order of approximation for every element in child solver
      integer                             :: i,j,k, iEl             !   Counter
      logical                             :: success                ! Did the creation of sem succeed?
      type(FASMultigrid_t), pointer       :: Child_p                ! Pointer to Child
      integer                             :: Q1,Q2,Q3,Q4            ! Sizes of vector Q (conserved solution) used for allocation. In this version the argument MOLD of ALLOCATE is not used since several versions of gfortran don't support it yet...
      !----------------------------------------------
      !
      integer :: Nxyz(3), fd, l
      integer :: N1(3), N2(3)
      integer, dimension(:), allocatable :: nnz_perblock

      Solver % MGlevel = lvl
      Solver % DimPrb = Solver % p_sem % NDOF * NCONS
      Solver % globalDimPrb = Solver % p_sem % totalNDOF * NCONS
!
!     --------------------------
!     Allocate Multigrid storage
!     --------------------------
!
      allocate (Solver % MGStorage(nelem))
!$omp parallel do private(Q1,Q2,Q3,Q4) schedule(runtime)
      DO k = 1, nelem
         Q1 = SIZE(Solver % p_sem % mesh % elements(k) % storage % Q,1)
         Q2 = SIZE(Solver % p_sem % mesh % elements(k) % storage % Q,2) - 1
         Q3 = SIZE(Solver % p_sem % mesh % elements(k) % storage % Q,3) - 1
         Q4 = SIZE(Solver % p_sem % mesh % elements(k) % storage % Q,4) - 1
         allocate(Solver % MGStorage(k) % Q    (Q1,0:Q2,0:Q3,0:Q4))
         allocate(Solver % MGStorage(k) % E    (Q1,0:Q2,0:Q3,0:Q4))
         allocate(Solver % MGStorage(k) % S    (Q1,0:Q2,0:Q3,0:Q4))
         allocate(Solver % MGStorage(k) % Scase(Q1,0:Q2,0:Q3,0:Q4))

         if (DualTimeStepping) then
            allocate(Solver % MGStorage(k) % R    (Q1,0:Q2,0:Q3,0:Q4))
            allocate(Solver % MGStorage(k) % Q0   (Q1,0:Q2,0:Q3,0:Q4))
         end if

         Solver % MGStorage(k) % Scase = 0._RP
      end DO
!$omp end parallel do

      ! allocate storage for implicit relaxation
      if (Smoother .ge. IMPLICIT_SMOOTHER_IDX) then
         if (.not. (allocated(Solver % dQ)) ) allocate( Solver % dQ(Solver % DimPrb) )
         Solver % dQ = 0._RP

         select case (Smoother)
         case (ILU_SMOOTHER)
            if (.not. (allocated(Solver % dQ0)) ) allocate( Solver % dQ0(Solver % DimPrb) )
            Solver % dQ0 = 0._RP
         case (SGS_SMOOTHER)
            if (.not. (allocated(Solver % dQ0)) ) allocate( Solver % dQ0(Solver % DimPrb) )
            Solver % dQ0 = 0._RP
            if (.not. (allocated(Solver % SGS_RHS)) ) allocate( Solver % SGS_RHS(Solver % DimPrb) )
            Solver % SGS_RHS = 0._RP
         end select

      end if

      ! allocate array for LTS
      if (Preconditioner .eq. PRECONDIIONER_LTS .or. mg_Initialization) allocate( Solver % lts_dt(nelem))
!
!     --------------------------------------------------------------
!     Fill MGStorage(iEl) % Scase if required (manufactured solutions)
!        (only for lower meshes)
!     --------------------------------------------------------------
!
#if defined(NAVIERSTOKES) && (!(SPALARTALMARAS))
      if (ManSol) then
         DO iEl = 1, nelem

            DO k=0, Solver % p_sem % mesh % Nz(iEl)
               DO j=0, Solver % p_sem % mesh % Ny(iEl)
                  DO i=0, Solver % p_sem % mesh % Nx(iEl)
                     if (flowIsNavierStokes) then
                        call ManufacturedSolutionSourceNS(Solver % p_sem % mesh % elements(iEl) % geom % x(:,i,j,k), &
                                                          0._RP, &
                                                          Solver % MGStorage(iEl) % Scase (:,i,j,k)  )
                     else
                        call ManufacturedSolutionSourceEuler(Solver % p_sem % mesh % elements(iEl) % geom % x(:,i,j,k), &
                                                             0._RP, &
                                                             Solver % MGStorage(iEl) % Scase (:,i,j,k)  )
                     end if
                  end DO
               end DO
            end DO
         end DO
      end if
#elif defined(SPALARTALMARAS)
      if (ManSol) then
         DO iEl = 1, nelem
            DO k=0, Solver % p_sem % mesh % Nz(iEl)
               DO j=0, Solver % p_sem % mesh % Ny(iEl)
                  DO i=0, Solver % p_sem % mesh % Nx(iEl)
                        CALL ManufacturedSolutionSourceNSSA(Solver % p_sem % mesh % elements(iEl) % geom % x(:,i,j,k), &
                                                            Solver % p_sem % mesh % elements(iEl) % geom % dwall(i,j,k), 0._RP, &
                                                            Solver % MGStorage(iEl) % Scase (:,i,j,k)  )
                  END DO
               END DO
            END DO
         END DO
      END IF
#endif!
!     -------------------------------------------
!     Assemble Jacobian for implicit smoothing
!     -------------------------------------------

      if ( Smoother .ge. IMPLICIT_SMOOTHER_IDX ) then

         Solver % JacobianComputation = GetJacobianFlag()
         select case (Solver % JacobianComputation)
            case (NOTDEF_JACOBIAN )    ; allocate(Solver % Jacobian)
            case (NUMERICAL_JACOBIAN ) ; allocate(NumJacobian_t :: Solver % Jacobian)
            case (ANALYTICAL_JACOBIAN) ; allocate(AnJacobian_t  :: Solver % Jacobian)
            case default
               ERROR stop 'Invalid jacobian type'
         end select
         call Solver % Jacobian % construct(Solver % p_sem % mesh, NCONS, controlVariables)
!
!        Construct Jacobian
!        ---------------------
            select case ( MatrixType )
               case (JACOBIAN_MATRIX_NONE)
               case (JACOBIAN_MATRIX_DENSE)
               !
               ! Construct blocks only
               ! ---------------------
                  allocate(DenseBlockDiagMatrix_t :: Solver % A)
                  call Solver % A % construct (num_of_Blocks = Solver % p_sem % mesh % no_of_elements)

                  allocate(nnz_perblock(nelem))

                  do k=1,nelem
                     nnz_perblock(k) = NCONS*(Solver % p_sem % mesh % elements(k) % Nxyz(1)+1)*&
                           (Solver % p_sem % mesh % elements(k) % Nxyz(2)+1)*&
                           (Solver % p_sem % mesh % elements(k) % Nxyz(3)+1)
                  end do
                  call Solver % A % PreAllocate (nnzs=nnz_perblock)
                  call Solver % Jacobian % Configure (Solver % p_sem % mesh, NCONS, Solver % A)

                  ! allocate vectors for pivots
                  allocate (Solver % LUpivots(nelem))
                  do k = 1,nelem
                     allocate ( Solver % LUpivots(k) % v( nnz_perblock(k)) )
                  end do

                  deallocate(nnz_perblock)
               case (JACOBIAN_MATRIX_CSR)
               !
               ! Construct full Jacobian matrix
               ! ---------------------
                  allocate(csrMat_t :: Solver % A)
                  call Solver % A % Construct(num_of_Rows = Solver % DimPrb, num_of_TotalRows = Solver % globalDimPrb)
                  call Solver % Jacobian % Configure (Solver % p_sem % mesh, NCONS, Solver % A)
               case default

            end select
         Solver % computeA = .TRUE.
      end if

      if (lvl > 1) then
         ALLOCATE  (Solver % Child)
         Child_p => Solver % Child
         Solver % Child % Parent => Solver

!
!        ---------------------------------------------
!        Create restriction and prolongation operators
!        ---------------------------------------------
!
         DO k=1, nelem
            call CreateInterpolationOperators(N1x(k), N2x(k), MaxN, MGlevels, lvl-1, DeltaN, Solver % p_sem % nodes)
            call CreateInterpolationOperators(N1y(k), N2y(k), MaxN, MGlevels, lvl-1, DeltaN, Solver % p_sem % nodes)
            call CreateInterpolationOperators(N1z(k), N2z(k), MaxN, MGlevels, lvl-1, DeltaN, Solver % p_sem % nodes)
         end DO

         ! Create DGSEM class for child
         ALLOCATE (Child_p % p_sem)

         !<old
         ! Get the polynomial orders for constructing the child sem
         N2xAll = 0
         N2yAll = 0
         N2zAll = 0
         do k=1, nelem
            N2xAll( Solver % p_sem % mesh % elements(k) % globID ) = N2x(k)
            N2yAll( Solver % p_sem % mesh % elements(k) % globID ) = N2y(k)
            N2zAll( Solver % p_sem % mesh % elements(k) % globID ) = N2z(k)
         end do
         
         ! setting the IBM level & saving the KDtree

         Child_p% p_sem% mesh% IBM% active = Solver% p_sem% mesh% IBM% active
         if( Child_p% p_sem% mesh% IBM% active ) then
            Child_p% p_sem% mesh% IBM% lvl = lvl 
            call Child_p% p_sem% mesh% IBM% copyKDtree( Solver% p_sem% mesh% IBM% root )
         end if
         
         call Child_p % p_sem % construct (controlVariables = controlVariables,                                          &
                                           Nx_ = N2xAll,    Ny_ = N2yAll,    Nz_ = N2zAll,                               &
                                           success = success,                                                            &
                                           ChildSem = .TRUE.  )      
 
         if (.NOT. success) ERROR STOP "Multigrid: Problem creating coarse solver."

         if (DualTimeStepping) then
!$omp do private(N1,N2) schedule(runtime)
            DO k = 1, nelem
               N1 = Solver  % p_sem % mesh % elements (k) % Nxyz
               N2 = Child_p % p_sem % mesh % elements (k) % Nxyz
               call Interp3DArrays(NCONS, N1, Solver  % p_sem % mesh % elements(k) % storage % Q, &
                                          N2, Child_p % p_sem % mesh % elements(k) % storage % Q )
            end DO
!$omp end do
            call BDFInitialiseQ(Child_p % p_sem % mesh)
         end if

         call RecursiveConstructor(Solver % Child, N2x, N2y, N2z, lvl - 1, controlVariables)
      end if

   end subroutine RecursiveConstructor
!
!///////////////////////////////////////////////////////////////////////////////////////////////////////////////////////////////////
!
!  ---------------------------------------------
!  Driver of the FAS multigrid solving procedure
!  ---------------------------------------------
   subroutine solve(this, timestep, t, ComputeTimeDerivative, ComputeTimeDerivativeIsolated, FullMG, tol)
      implicit none
      !-------------------------------------------------
      class(FASMultigrid_t), intent(inout) :: this
      integer                              :: timestep
      real(kind=RP)        , intent(in)    :: t
      procedure(ComputeTimeDerivative_f)           :: ComputeTimeDerivative
      procedure(ComputeTimeDerivative_f)           :: ComputeTimeDerivativeIsolated
      logical           , OPTIONAL         :: FullMG
      real(kind=RP)     , OPTIONAL         :: tol        !<  Tolerance for full multigrid
      !-------------------------------------------------
      integer :: maxVcycles = 40, i
      real(kind=RP) :: rnorm, xnorm
      integer :: firstIdx, lastIdx, eID
      real(kind=RP), pointer :: fassolve_dt, fassolve_cfl, fassolve_dcfl

      ThisTimeStep = timestep

      if (PRESENT(FullMG)) then
         if (FullMG) then
            if (.NOT. PRESENT(tol)) ERROR STOP 'FASFMG needs tolerance'
            FMG = .TRUE.
         else
            FMG = .FALSE.
         end if
      else
         FMG = .FALSE.
      end if

      if (.not. DualTimeStepping) then
         if (this % computeA) then
            StepsSinceJac = 0
         else
            StepsSinceJac = StepsSinceJac + 1
            if (StepsSinceJac .eq. StepsForJac) then
               call computeA_AllLevels(this,MGlevels)
               StepsSinceJac = 0
            end if
         end if
      end if
!
!     -----------------------
!     Perform multigrid cycle
!     -----------------------
<<<<<<< HEAD
!     

      if ( ComputeL2norm ) then
         if (RESnorm1 .lt. 0.0_RP) then
                firstIdx = 1
                do eID=1, nelem 
                   lastIdx = firstIdx + this % p_sem % mesh % storage % elements(eID) % NDOF * NCONS
! TODO: this check is needed for compilation to succeed. This is because QNS is only allocated for ElementStorage_t if the FLOW flag is active.
!       However, there must be a better way of doint this.
#ifdef FLOW
                   QdotForL2norm (firstIdx : lastIdx - 1) = reshape ( this % p_sem % mesh % storage % elements(eID) % QNS , (/ this % p_sem % mesh % storage % elements(eID) % NDOF *NCONS /) )
#endif
                   firstIdx = lastIdx
                end do
                RESnorm1 = l2norm(QdotForL2norm)
         else
                RESnorm1 = RESnorm2
         end if
=======
!
      if (DualTimeStepping) then
         fassolve_dt  => p_dt
         fassolve_cfl  => p_cfl
         fassolve_dcfl => p_dcfl
      else
         fassolve_dt  => dt
         fassolve_cfl  => cfl
         fassolve_dcfl => dcfl
>>>>>>> 736b52cd
      end if

      if (FMG) then
         call FASFMGCycle(this,t,tol,MGlevels, ComputeTimeDerivative, ComputeTimeDerivativeIsolated)
      else
         call FASVCycle(this,t,MGlevels,MGlevels, ComputetimeDerivative, ComputeTimeDerivativeIsolated)
      end if

      call CFLRamp(cfl_max,fassolve_cfl,cflboost_rate,CFLboost)
      call CFLRamp(dcfl_max,fassolve_dcfl,cflboost_rate,DCFLboost)

   end subroutine solve
!
!///////////////////////////////////////////////////////////////////////////////////////////////////////////////////////////////////
!
!  ---------------------------------------------
!  Driver of the Dual time-stepping procedure.
!  Q_{m+1} = Q_m + d\tau <(> (Q_m - Q_n)/dt + R(Q_m) <)> (BDF1 example)
!  ---------------------------------------------
   subroutine TakePseudoStep(this, timestep, t, ComputeTimeDerivative, ComputeTimeDerivativeIsolated, FullMG, tol)
      implicit none
      !-------------------------------------------------
      class(FASMultigrid_t), intent(inout) :: this
      integer                              :: timestep
      real(kind=RP)        , intent(in)    :: t
      procedure(ComputeTimeDerivative_f)           :: ComputeTimeDerivative
      procedure(ComputeTimeDerivative_f)           :: ComputeTimeDerivativeIsolated
      logical           , OPTIONAL         :: FullMG
      real(kind=RP)     , OPTIONAL         :: tol        !<  Tolerance for full multigrid
      !-------------------------------------------------
      integer :: i, id
      integer :: tau_maxit = 10000
      real(kind=RP) :: dQdtau_norm, Qdot_norm
      real(kind=RP) :: tk
!
!     -----------------------
!     Solve local steady-state problem
!     -----------------------
!
      if (this % computeA) then
         StepsSinceJac = 0
      else
         StepsSinceJac = StepsSinceJac + 1
         if (StepsSinceJac .eq. StepsForJac) then
            call computeA_AllLevels(this,MGlevels)
            StepsSinceJac = 0
         end if
      end if

      tk = t
      if (Compute_Global_dt) call MaxTimeStep( self=this % p_sem, cfl=cfl, dcfl=dcfl , MaxDt=dt)

      call ComputeTimeDerivative( this % p_sem % mesh, this % p_sem % particles, tk, CTD_IGNORE_MODE)
      Qdot_norm = MAXVAL(ComputeMaxResiduals(this % p_sem % mesh))
      call ComputePseudoTimeDerivative(this % p_sem % mesh, tk, dt)
      dQdtau_norm = MAXVAL(ComputeMaxResiduals(this % p_sem % mesh))

      ! set previous solution
      do i= 1, bdf_order
         if (i .eq. bdf_order) then
!$omp parallel do schedule(runtime)
            do id = 1, SIZE(this % p_sem % mesh % elements )
               this % p_sem % mesh % elements(id) % storage % prevQ(i) % Q = this % p_sem % mesh % elements(id) % storage % Q
            end do ! id
!$omp end parallel do
         else
!$omp parallel do schedule(runtime)
            do id = 1, SIZE(this % p_sem % mesh % elements )
               this % p_sem % mesh % elements(id) % storage % prevQ(i) % Q = this % p_sem % mesh % elements(id) % storage % prevQ(i+1) % Q
            end do ! id
!$omp end parallel do
         end if
      end do

      do i = 1, tau_maxit

         call this % solve(i, tk, ComputeTimeDerivative, ComputeTimeDerivativeIsolated)
         dQdtau_norm = MAXVAL(ComputeMaxResiduals(this % p_sem % mesh))
         if (PseudoConvergenceMonitor) then
            if (MPI_Process % isRoot ) write(STD_OUT,'(30X,A,I4,A,ES10.3)') "Pseudo Iter= ", i, ", Res= ", dQdtau_norm
         end if
         if (dQdtau_norm .le. conv_tolerance) exit

      end do

      dQdtau_norm = MAXVAL(ComputeMaxResiduals(this % p_sem % mesh))
      if (MPI_Process % isRoot ) write(STD_OUT,'(20X,A,I4,A,ES10.3)') "--- Pseudo time step converged in ", i, " iterations to Res= ", dQdtau_norm

      tk = tk + dt

!$omp parallel do schedule(runtime)
      do id = 1, SIZE(this % p_sem % mesh % elements )
         this % p_sem % mesh % elements(id) % storage % prevQ(1) % Q = this % p_sem % mesh % elements(id) % storage % Q
      end do ! id
!$omp end parallel do

      call ComputeTimeDerivative( this % p_sem % mesh, this % p_sem % particles, tk, CTD_IGNORE_MODE)

      if (mg_Initialization_Present) mg_Initialization = .true. ! set back explicit initialization for the next step

   end subroutine TakePseudoStep
!
!///////////////////////////////////////////////////////////////////////////////////////////////////////////////////////////////////
!
!  -----------------------------------------
!  Signals computeA=.TRUE. in all MG levels
!  -----------------------------------------
   recursive subroutine computeA_AllLevels(this,lvl)
      implicit none
      class(FASMultigrid_t), intent(inout) :: this     !<  Current level solver
      integer :: lvl

      this % computeA = .TRUE.

      if (lvl>1) call computeA_AllLevels(this % Child,lvl-1)

   end subroutine computeA_AllLevels
!
!///////////////////////////////////////////////////////////////////////////////////////////////////////////////////////////////////
!
!  -----------------------------------------
!  Recursive subroutine to perform a v-cycle
!  -----------------------------------------
   recursive subroutine FASVCycle(this,t,lvl,MGlevels, ComputeTimeDerivative, ComputeTimeDerivativeIsolated)
      implicit none
      !----------------------------------------------------------------------------
      class(FASMultigrid_t), intent(inout) :: this     !<  Current level solver
      real(kind=RP)        , intent(in)    :: t        !<  Simulation time
      integer              , intent(in)    :: lvl      !<  Current multigrid level
      integer              , intent(in)    :: MGlevels !<  Number of finest multigrid level
      procedure(ComputeTimeDerivative_f)           :: ComputeTimeDerivative
      procedure(ComputeTimeDerivative_f)           :: ComputeTimeDerivativeIsolated
      !----------------------------------------------------------------------------
      integer                       :: iEl,iEQ              !Element/equation counter
      type(FASMultigrid_t), pointer :: Child_p              !Pointer to child
      integer                       :: N1(3), N2(3)
      real(kind=RP)                 :: maxResidual(NCONS)
      real(kind=RP)                 :: PrevRes
      real(kind=RP)                 :: NewRes
      integer                       :: sweepcount           ! Number of sweeps done in a point in time
      real(kind=RP)                 :: invdt
      integer                       :: k, stat
      real(kind=RP), pointer :: fasvcycle_dt, fasvcycle_cfl, fasvcycle_dcfl
      !----------------------------------------------------------------------------
#if defined(NAVIERSTOKES)
!
!     -----------------------------------------
!     ============ Update FAS info ============
!     -----------------------------------------
!
!     Update explicit initialization
!     ------------------------------
      call FAS_UpdateInitialization(this,lvl)

!     Check if we solve local or global problem
!     -----------------------------------------
      if (DualTimeStepping) then
         fasvcycle_dt  => p_dt
         fasvcycle_cfl  => p_cfl
         fasvcycle_dcfl => p_dcfl
      else
         fasvcycle_dt  => dt
         fasvcycle_cfl  => cfl
         fasvcycle_dcfl => dcfl
      end if

!     Compute dt and 1/dt
!     -------------------
      if (Compute_dt) call MaxTimeStep(self=this % p_sem, cfl=fasvcycle_cfl, dcfl=fasvcycle_dcfl, MaxDt=fasvcycle_dt )
      invdt = -1._RP/fasvcycle_dt

!     Taking care of Jacobian (for implicit residual relaxation)
!     ----------------------------------------------------------
      call FAS_ComputeAndFactorizeJacobian(this, lvl, t, invdt, ComputeTimeDerivative, ComputeTimeDerivativeIsolated)
      
!
!     Setting up the IBM before the pre-smooth procedure
!     ---------------------------------------------------
      if( this% p_sem% mesh% IBM% active ) then
         if( lvl .eq. MGlevels ) call this% SetIBM( this% p_sem% mesh% IBM% penalization )
!~          if( any(this% p_sem% mesh% IBM% stl(:)% move) ) call this% updateMovingBodyIBM( fasvcycle_dt, lvl )
      end if

!
!     -------------------------------------------------------
!     ============ Recursive V-Cycle starts here ============
!     -------------------------------------------------------
!
!     Pre-smoothing procedure
!     -----------------------
      sweepcount = 0
      do
         call this % Smooth(MGSweepsPre(lvl),t, ComputeTimeDerivative)
         sweepcount = sweepcount + MGSweepsPre(lvl)

         if (MGOutput) call PlotResiduals( lvl , sweepcount,this % p_sem % mesh)

         if (SmoothFine .AND. lvl > 1) then ! .AND. .not. FMG
            if (FMG .and. MAXVAL(ComputeMaxResiduals(this % p_sem % mesh)) < 0.1_RP) exit
            call MGRestrictToChild(this,lvl-1,t, ComputeTimeDerivative)
            call ComputeTimeDerivative(this % Child % p_sem % mesh,this % Child % p_sem % particles, t, CTD_IGNORE_MODE)
            if (DualTimeStepping) call ComputePseudoTimeDerivative(this % Child % p_sem % mesh, t, dt)

            if (MAXVAL(ComputeMaxResiduals(this % p_sem % mesh)) < SmoothFineFrac * MAXVAL(ComputeMaxResiduals(this % Child % p_sem % mesh))) exit
         else
            exit
         end if

         if (sweepcount .ge. MaxSweeps) exit
      end do

      PrevRes = MAXVAL(ComputeMaxResiduals(this % p_sem % mesh))


      if (lvl > 1) then
         if (.not. SmoothFine) call MGRestrictToChild(this,lvl-1,t, ComputeTimeDerivative)
!
!        --------------------
!        Perform V-Cycle here
!        --------------------
!
         call FASVCycle(this % Child, t, lvl-1,MGlevels, ComputeTimeDerivative, ComputeTimeDerivativeIsolated)

         Child_p => this % Child
!
!        -------------------------------------------
!        Interpolate coarse-grid error to this level
!        -------------------------------------------
!
!$omp parallel
!$omp do private(N1,N2) schedule(runtime)
         DO iEl = 1, nelem
            N1 = Child_p % p_sem % mesh % elements (iEl) % Nxyz
            N2 = this    % p_sem % mesh % elements (iEl) % Nxyz
            call Interp3DArrays(NCONS, N1, Child_p % MGStorage(iEl) % E, N2, this % MGStorage(iEl) % E )
         end DO
!$omp end do
!
!        -----------------------------------------------
!        Correct solution with coarse-grid approximation
!        -----------------------------------------------
!
!$omp barrier
!$omp do schedule(runtime)
         DO iEl = 1, nelem
            this % p_sem % mesh % elements(iEl) % storage % Q = &
                              this % p_sem % mesh % elements(iEl) % storage % Q + this % MGStorage(iEl) % E
         end DO
!$omp end do
!$omp end parallel

      end if

!
!     ------------------------
!     Post-smoothing procedure
!     ------------------------
!

      sweepcount = 0
      DO
         call this % Smooth(MGSweepsPost(lvl), t, ComputeTimeDerivative)
         sweepcount = sweepcount + MGSweepsPost(lvl)

         NewRes = MAXVAL(ComputeMaxResiduals(this % p_sem % mesh))

         if (MGOutput) call PlotResiduals( lvl, sweepcount , this % p_sem % mesh)

         if (sweepcount .ge. MaxSweeps) exit

         if (lvl > 1 .and. PostFCycle) then
            if (NewRes > PrevRes) then
               call MGRestrictToChild(this,lvl-1,t, ComputeTimeDerivative)
               call FASVCycle(this,t,lvl-1,lvl, ComputeTimeDerivative, ComputeTimeDerivativeIsolated)
            else
               exit
            end if
         elseif (PostSmooth .or. PostFCycle) then
            !if (FMG .and. MAXVAL(ComputeMaxResiduals(this % p_sem % mesh)) < 0.1_RP) exit
            if (NewRes < PrevRes) exit
         else
            exit
         end if

      end DO

!
!     -------------------------
!     Compute coarse-grid error
!     -------------------------
!
      if (lvl < MGlevels) then
!$omp parallel do schedule(runtime)
         DO iEl = 1, nelem
            this % MGStorage(iEl) % E = this % p_sem % mesh % elements(iEl) % storage % Q - this % MGStorage(iEl) % Q
         end DO
!$omp end parallel do
      end if

#endif
   end subroutine FASVCycle
!
!///////////////////////////////////////////////////////////////////////////////////////////////////////////////////////////////////
!
!  ------------------------------------------------------
!  Recursive subroutine to perform a full multigrid cycle
!  ------------------------------------------------------
   recursive subroutine FASFMGCycle(this,t,tol,lvl, ComputeTimeDerivative, ComputeTimeDerivativeIsolated)
      implicit none
      !----------------------------------------------------------------------------
      class(FASMultigrid_t), intent(inout) :: this    !<> Current level solver
      real(kind=RP)        , intent(in)    :: t       !<  Simulation time
      real(kind=RP)        , intent(in)    :: tol     !<  Convergence tolerance
      integer              , intent(in)    :: lvl     !<  Current multigrid level
      procedure(ComputeTimeDerivative_f)           :: ComputeTimeDerivative
      procedure(ComputeTimeDerivative_f)           :: ComputeTimeDerivativeIsolated
      !----------------------------------------------------------------------------
      integer        :: iEl, iEQ             ! Element and equation counters
      integer        :: N1(3), N2(3)
      real(kind=RP)  :: maxResidual(NCONS)   ! Maximum residual in each equation
      integer        :: counter              ! Iteration counter
      character(len=LINE_LENGTH) :: FMGFile
      !----------------------------------------------------------------------------
#if defined(NAVIERSTOKES)
!
!     ------------------------------------------
!     At the beginning, go to the coarsest level
!        (the initial condition must be passed)
!     ------------------------------------------
!
      if (lvl > 1) then
!$omp parallel do private(N1,N2) schedule(runtime)
         DO iEl = 1, nelem
            N1 = this         % p_sem % mesh % elements (iEl) % Nxyz
            N2 = this % Child % p_sem % mesh % elements (iEl) % Nxyz
            call Interp3DArrays(NCONS, N1, this % p_sem % mesh % elements(iEl) % storage % Q, &
                                       N2, this % Child % p_sem % mesh % elements(iEl) % storage % Q )
         end DO
!$omp end parallel do

         call FASFMGCycle(this % Child,t,tol,lvl-1, ComputeTimeDerivative, ComputeTimeDerivativeIsolated)
      end if
!
!     ------------------------------
!     Save FMG solution if requested
!     ------------------------------
!

      if (SaveFMGFile) then
         write(FMGFile,'(A,A,I2.2,A)')  trim( FMGSolutionFile ), '_FMG_', lvl, '.hsol'
         call this % p_sem % mesh % SaveSolution(0,0._RP,trim(FMGFile),saveGradients)
      end if

!
!     ----------------------
!     Perform a V-Cycle here
!     ----------------------
!
      counter = 0
      if (lvl > 1 ) then
         DO
            counter = counter + 1
            call FASVCycle(this,t,lvl,lvl, ComputeTimeDerivative, ComputeTimeDerivativeIsolated) ! FMG is still for STEADY_STATE. TODO: Change that
            maxResidual = ComputeMaxResiduals(this % p_sem % mesh)
            if (maxval(maxResidual) <= tol) exit
         end DO
      else
         DO
            counter = counter + 1
            call this % Smooth(1,t,ComputeTimeDerivative)

            maxResidual = ComputeMaxResiduals(this % p_sem % mesh)

            if (MOD(counter,100)==0) call PlotResiduals( lvl ,counter, this % p_sem % mesh)
            if (maxval(maxResidual) <= tol) exit
         end DO
      end if
      call PlotResiduals( lvl ,counter, this % p_sem % mesh,.TRUE.)
!
!     --------------------------------------------------
!     If not on finest, Interpolate to next (finer) grid
!     --------------------------------------------------
!
      if (lvl < MGlevels) then
!$omp parallel do private(N1,N2) schedule(runtime)
         DO iEl = 1, nelem
            N1 = this          % p_sem % mesh % elements (iEl) % Nxyz
            N2 = this % Parent % p_sem % mesh % elements (iEl) % Nxyz
            call Interp3DArrays(NCONS, N1, this % p_sem % mesh % elements(iEl) % storage % Q, &
                                       N2, this % Parent % p_sem % mesh % elements(iEl) % storage % Q )
         end DO
!$omp end parallel do
      end if
#endif
   end subroutine FASFMGCycle

!
!///////////////////////////////////////////////////////////////////////////////////////////////////////////////////////////////////
!
!  ------------------------------------------
!  Subroutine for restricting the solution and residual to the child solver
!  ------------------------------------------
   subroutine MGRestrictToChild(this,lvl,t, ComputeTimeDerivative)
      implicit none
      !-------------------------------------------------------------
      class(FASMultigrid_t), intent(inout) :: this     !<  Current level solver
      integer              , intent(IN)    :: lvl
      real(kind=RP)        , intent(IN)    :: t
      procedure(ComputeTimeDerivative_f)           :: ComputeTimeDerivative
      !-------------------------------------------------------------
      class(FASMultigrid_t), pointer       :: Child_p  ! The child
      integer  :: iEl
      integer  :: iEQ
      integer  :: N1(3), N2(3)
      !-------------------------------------------------------------
#if defined(NAVIERSTOKES)

      Child_p => this % Child

!$omp parallel
!$omp do private(N1,N2) schedule(runtime)
      DO iEl = 1, nelem
         N1 = this    % p_sem % mesh % elements (iEl) % Nxyz
         N2 = Child_p % p_sem % mesh % elements (iEl) % Nxyz

!           Restrict solution
!           -----------------
         call Interp3DArrays(NCONS, N1, this % p_sem % mesh % elements(iEl) % storage % Q, &
                                    N2, Child_p % p_sem % mesh % elements(iEl) % storage % Q )

!           Restrict residual
!           -----------------
         call Interp3DArrays(NCONS, N1, this % p_sem % mesh % elements(iEl) % storage % Qdot, &
                                    N2, Child_p % MGStorage(iEl) % S)
      end DO
!$omp end do

!
!     **********************************************************************
!     **********************************************************************
!              Now arrange all the storage in the child solver
!     **********************************************************************
!     **********************************************************************
!

!     ------------------------------------
!     Copy solution from fine grid to MGStorage
!        ... and clear source term
!     ------------------------------------
!
!$omp barrier
!$omp do schedule(runtime)
      DO iEl = 1, nelem
         Child_p % MGStorage(iEl) % Q = Child_p % p_sem % mesh % elements(iEl) % storage % Q
         Child_p % p_sem % mesh % elements(iEl) % storage % S_NS =  0.0_RP
      end DO
!$omp end do
!$omp end parallel

      if( Child_p% p_sem% mesh% IBM% active ) call Child_p% SetIBM( this% p_sem% mesh% IBM% penalization )

!
!     -------------------------------------------
!     If not on finest level, correct source term
!     -------------------------------------------
!
      call ComputeTimeDerivative(Child_p % p_sem % mesh,Child_p % p_sem % particles, t, CTD_IGNORE_MODE)
      if (DualTimeStepping) call ComputePseudoTimeDerivative(Child_p % p_sem % mesh, t, dt)

!$omp parallel do schedule(runtime)
      DO iEl = 1, nelem
         Child_p % p_sem % mesh % elements(iEl) % storage % S_NS = Child_p % MGStorage(iEl) % S - &
                                                                Child_p % p_sem % mesh % elements(iEl) % storage % Qdot !- Child_p % MGStorage(iEl) % Scase
      end DO
!$omp end parallel do

#endif
   end subroutine MGRestrictToChild
!
!///////////////////////////////////////////////////////////////////////////////////////////////////////////////////////////////////
!
!  ------------------------------------------
!  Subroutine that destructs a FAS integrator
!  ------------------------------------------
   subroutine destruct(this)
      implicit none
      !-----------------------------------------------------------
      class(FASMultigrid_t), intent(inout) :: this
      !-----------------------------------------------------------

      call RecursiveDestructor(this,MGlevels)

   end subroutine destruct

!
!///////////////////////////////////////////////////////////////////////////////////////////////////////////////////////////////////
!
   recursive subroutine RecursiveDestructor(Solver,lvl)
      implicit none
      !-----------------------------------------------------------
      class(FASMultigrid_t), intent(inout) :: Solver
      integer                              :: lvl
      integer                              :: k
      !-----------------------------------------------------------

      ! First go to coarsest level
      if (lvl > 1) call RecursiveDestructor(Solver % Child,lvl-1)

      ! Deallocate LTS
      if (allocated(Solver % lts_dt)) deallocate(Solver % lts_dt)

      !Destruct Multigrid storage
      deallocate (Solver % MGStorage) ! allocatable components are automatically deallocated

      ! Destruct linear solver (if present)
      if (Smoother .ge. IMPLICIT_SMOOTHER_IDX) then
         ! call Solver % linsolver % destroy FINDME
         ! deallocate ( Solver % linsolver )
      end if

      if (lvl < MGlevels) then
         call Solver % p_sem % destruct()
         deallocate (Solver % p_sem)
         nullify    (Solver % Parent)
      else
         nullify    (Solver % p_sem)
      end if

      if (lvl > 1) then
         deallocate (Solver % Child)
      end if

      if ( allocated(Solver % LUpivots) ) then
         do k = 1,nelem
            deallocate ( Solver % LUpivots(k) % v )
         end do
         deallocate ( Solver % LUpivots )
      end if

   end subroutine RecursiveDestructor
!
!///////////////////////////////////////////////////////////////////////////////////////////////////////////////////////////////////
!
   subroutine Smooth(this,SmoothSweeps,t, ComputeTimeDerivative)
      implicit none
      !-------------------------------------------------------------
      class(FASMultigrid_t)  , intent(inout), target :: this     !<> Anisotropic FAS multigrid
      integer                , intent(in)            :: SmoothSweeps
      real(kind=RP)          , intent(in)            :: t
      procedure(ComputeTimeDerivative_f)                     :: ComputeTimeDerivative
      !-------------------------------------------------------------
      real(kind=RP), pointer :: smoother_dt, smoother_cfl, smoother_dcfl
      integer :: sweep
      !-------------------------------------------------------------

      if (DualTimeStepping) then
         smoother_dt   => p_dt
         smoother_cfl  => p_cfl
         smoother_dcfl => p_dcfl
      else
         smoother_dt   => dt
         smoother_cfl  => cfl
         smoother_dcfl => dcfl
      end if

      select case (Preconditioner)
      case (PRECONDIIONER_LTS)
         ! compute LTS
         if (Compute_dt) then
            call MaxTimeStep( self=this % p_sem, cfl=smoother_cfl, dcfl=smoother_dcfl , MaxDt=smoother_dt, MaxDtVec=this % lts_dt)
         else
            error stop "FASMultigrid :: LTS needs cfd & dcfl."
         end if

         if( this% p_sem% mesh% IBM% active ) call this% SetIBM( this% p_sem% mesh% IBM% penalization )

         select case (Smoother)
            ! Euler Smoother
            case (Euler_SMOOTHER)
               do sweep = 1, SmoothSweeps
                  call TakeExplicitEulerStep ( mesh=this % p_sem % mesh, particles=this % p_sem % particles, t=t, deltaT=smoother_dt, &
                     ComputeTimeDerivative=ComputeTimeDerivative, dt_vec=this % lts_dt, dts=DualTimeStepping, global_dt=dt )
               end do
            ! RK3 smoother
            case (RK3_SMOOTHER)
               do sweep = 1, SmoothSweeps
                  call TakeRK3Step ( mesh=this % p_sem % mesh, particles=this % p_sem % particles, t=t, deltaT=smoother_dt, &
                     ComputeTimeDerivative=ComputeTimeDerivative, dt_vec=this % lts_dt, dts=DualTimeStepping, global_dt=dt )
               end do
            ! RK5 smoother
            case (RK5_SMOOTHER)
               do sweep = 1, SmoothSweeps
                  call TakeRK5Step ( mesh=this % p_sem % mesh, particles=this % p_sem % particles, t=t, deltaT=smoother_dt, &
                     ComputeTimeDerivative=ComputeTimeDerivative, dt_vec=this % lts_dt, dts=DualTimeStepping, global_dt=dt )
               end do
            ! RK5 smoother opt for Steady State
            case (RKOpt_SMOOTHER)
               do sweep = 1, SmoothSweeps
                  call TakeRKOptStep ( mesh=this % p_sem % mesh, particles=this % p_sem % particles, t=t, deltaT=smoother_dt, &
                     ComputeTimeDerivative=ComputeTimeDerivative, N_STAGES=erk_order, dt_vec=this % lts_dt, dts=DualTimeStepping, global_dt=dt )
               end do
            case default
               error stop "FASMultigrid :: No smoother defined for the multigrid."
         end select ! Smoother
      case (PRECONDIIONER_NONE)
         select case (Smoother)
            ! Euler Smoother
            case (Euler_SMOOTHER)
               do sweep = 1, SmoothSweeps
                  if (Compute_dt) call MaxTimeStep(self=this % p_sem, cfl=smoother_cfl, dcfl=smoother_dcfl, MaxDt=smoother_dt )
                  call TakeExplicitEulerStep ( mesh=this % p_sem % mesh, particles=this % p_sem % particles, t=t, deltaT=smoother_dt, &
                     ComputeTimeDerivative=ComputeTimeDerivative, dts=DualTimeStepping, global_dt=dt )
               end do
            ! RK3 smoother
            case (RK3_SMOOTHER)
               do sweep = 1, SmoothSweeps
                  if (Compute_dt) call MaxTimeStep(self=this % p_sem, cfl=smoother_cfl, dcfl=smoother_dcfl, MaxDt=smoother_dt )
                  call TakeRK3Step ( mesh=this % p_sem % mesh, particles=this % p_sem % particles, t=t, deltaT=smoother_dt, &
                     ComputeTimeDerivative=ComputeTimeDerivative, dts=DualTimeStepping, global_dt=dt )
               end do
            ! RK5 smoother
            case (RK5_SMOOTHER)
               do sweep = 1, SmoothSweeps
                  if (Compute_dt) call MaxTimeStep(self=this % p_sem, cfl=smoother_cfl, dcfl=smoother_dcfl, MaxDt=smoother_dt )
                  call TakeRK5Step ( mesh=this % p_sem % mesh, particles=this % p_sem % particles, t=t, deltaT=smoother_dt, &
                     ComputeTimeDerivative=ComputeTimeDerivative, dts=DualTimeStepping, global_dt=dt )
               end do
            ! RK Opt smoother
            case (RKOpt_SMOOTHER)
               do sweep = 1, SmoothSweeps
                  if (Compute_dt) call MaxTimeStep(self=this % p_sem, cfl=smoother_cfl, dcfl=smoother_dcfl, MaxDt=smoother_dt )
                  call TakeRKOptStep ( mesh=this % p_sem % mesh, particles=this % p_sem % particles, t=t, deltaT=smoother_dt, &
                     ComputeTimeDerivative=ComputeTimeDerivative, N_STAGES=erk_order, dts=DualTimeStepping, global_dt=dt )
               end do
!
!           Implicit smoothers
!           ------------------
            case (IRK_SMOOTHER)
               error STOP "FASMultigrid :: IRK Smoother not ready."
            case (SGS_SMOOTHER)

               call this % p_sem % mesh % storage % local2globalq (this % p_sem % mesh % storage % NDOF)

               do sweep = 1, SmoothSweeps
                  if (Compute_dt) call MaxTimeStep(self=this % p_sem, cfl=smoother_cfl, dcfl=smoother_dcfl, MaxDt=smoother_dt )
                  call TakeSGSStep ( this=this, t=t, deltaT=smoother_dt, &
                     ComputeTimeDerivative=ComputeTimeDerivative, dts=DualTimeStepping, global_dt=dt )
               end do

            case (ILU_SMOOTHER)

               call this % p_sem % mesh % storage % local2globalq (this % p_sem % mesh % storage % NDOF)

               do sweep = 1, SmoothSweeps
                  if (Compute_dt) call MaxTimeStep(self=this % p_sem, cfl=smoother_cfl, dcfl=smoother_dcfl, MaxDt=smoother_dt )
                  call TakeILUStep ( this=this, t=t, deltaT=smoother_dt, &
                     ComputeTimeDerivative=ComputeTimeDerivative, dts=DualTimeStepping, global_dt=dt )
               end do

            case (BIRK5_SMOOTHER)

               call this % p_sem % mesh % storage % local2globalq (this % p_sem % mesh % storage % NDOF)

               do sweep = 1, SmoothSweeps
                  if (Compute_dt) call MaxTimeStep(self=this % p_sem, cfl=smoother_cfl, dcfl=smoother_dcfl, MaxDt=smoother_dt )
                  call TakeBIRK5Step ( this=this, t=t, deltaT=smoother_dt, &
                     ComputeTimeDerivative=ComputeTimeDerivative, dts=DualTimeStepping, global_dt=dt )
               end do

            case default
               error STOP "FASMultigrid :: Smoother not specified."
         end select ! Smoother
      end select ! Preconditioner

   end subroutine Smooth
!
!///////////////////////////////////////////////////////////////////////////////////////////////////////////////////////////////////
!
   subroutine TakeBIRK5Step( this, t, deltaT, ComputeTimeDerivative, dts, global_dt )
!
!     ----------------------------------
!     5th order diagonally implicit Runge-Kutta scheme from Bassi 2009
!     ----------------------------------
!
      implicit none
!
!     -----------------
!     Input parameters:
!     -----------------
!
      class(FASMultigrid_t)  ,intent(inout), target :: this
      real(KIND=RP)   :: t, deltaT, tk
      procedure(ComputeTimeDerivative_f)    :: ComputeTimeDerivative
      logical, intent(in), optional :: dts
      real(kind=RP), intent(in), optional :: global_dt
!
!     ---------------
!     Local variables
!     ---------------
!
      real(kind=rp), dimension(5) :: a = (/0.2_RP, 0.25_RP, 0.333333_RP, 0.5_RP, 1.0_RP/)
      integer :: k, id, i
      real(kind=RP), allocatable :: x_loc(:) ! Local x
!-------------------------------------------------------------

      this % dQ = 0._RP
      do k = 1,5

         tk = t + a(k)*deltaT

         call ComputeTimeDerivative( this % p_sem % mesh, this % p_sem % particles, tk, CTD_IGNORE_MODE)
         if ( present(dts) ) then
            if (dts) call ComputePseudoTimeDerivative(this % p_sem % mesh, t, global_dt)
         end if
         call this % p_sem % mesh % storage % local2globalqdot (this % p_sem % mesh % storage % NDOF)


         select type (Adense => this % A)
            type is (DenseBlockDiagMatrix_t)
!$omp parallel do private(x_loc) schedule(runtime)
            do id = 1, SIZE( this % p_sem % mesh % elements )
               allocate( x_loc(Adense % BlockSizes(id)) )
               call SolveLU(ALU      = Adense % Blocks(id) % Matrix, &
                           LUpivots = this % LUpivots(id) % v, &
                           x = x_loc, &
                           b = this % p_sem % mesh % storage % Qdot(Adense % BlockIdx(id):Adense % BlockIdx(id+1)-1) * a(k) )
!$omp critical
               this % dQ(Adense % BlockIdx(id):Adense % BlockIdx(id+1)-1) = x_loc
!$omp end critical
               deallocate(x_loc)
            end do ! id
!$omp end parallel do
         end select

         this % p_sem % mesh % storage % Q = this % p_sem % mesh % storage % Q - this % dQ
         call this % p_sem % mesh % storage % global2localq
      end do ! k

!$omp parallel do schedule(runtime)
      do k=1, this % p_sem % mesh % no_of_elements
         if ( any(isnan(this % p_sem % mesh % elements(k) % storage % Q))) then
            print*, "Numerical divergence obtained in solver."
            call exit(99)
         endif
      end do
!$omp end parallel do

   end subroutine TakeBIRK5Step
!
!///////////////////////////////////////////////////////////////////////////////////////////////////////////////////////////////////
!
   subroutine TakeSGSStep( this, t, deltaT, ComputeTimeDerivative, dts, global_dt )
!
!     ----------------------------------
!     5th order diagonally implicit Runge-Kutta scheme from Bassi 2009
!     ----------------------------------
!
      implicit none
!
!     -----------------
!     Input parameters:
!     -----------------
!
      class(FASMultigrid_t)  ,intent(inout), target :: this
      real(KIND=RP)   :: t, deltaT, tk
      procedure(ComputeTimeDerivative_f)    :: ComputeTimeDerivative
      logical, intent(in), optional :: dts
      real(kind=RP), intent(in), optional :: global_dt
!
!     ---------------
!     Local variables
!     ---------------
!
      integer :: k, id, i
      integer :: stat
      real(kind=rp), dimension(5) :: a = (/0.2_RP, 0.25_RP, 0.333333_RP, 0.5_RP, 1.0_RP/)
!-------------------------------------------------------------

      this % dQ  = 0._RP
      this % dQ0 = 0._RP
      this % SGS_RHS = 0.0_RP

      do k = 1,5

         tk = t + a(k)*deltaT

         call ComputeTimeDerivative( this % p_sem % mesh, this % p_sem % particles, tk, CTD_IGNORE_MODE)
         if ( present(dts) ) then
            if (dts) call ComputePseudoTimeDerivative(this % p_sem % mesh, t, global_dt)
         end if
         call this % p_sem % mesh % storage % local2globalqdot (this % p_sem % mesh % storage % NDOF)


         select type (Acsr => this % A)
            type is (csrMat_t)

#ifdef HAS_MKL

            do i=1,kSGS

               Acsr % mkl_options % trans = SPARSE_OPERATION_NON_TRANSPOSE
               Acsr % mkl_options % descrA % type = SPARSE_MATRIX_TYPE_TRIANGULAR
               Acsr % mkl_options % descrA % mode = SPARSE_FILL_MODE_LOWER
               Acsr % mkl_options % descrA % diag = SPARSE_DIAG_NON_UNIT
               this % SGS_RHS = Acsr % LMatVecMul( this % dQ,  .false., 1 )
               this % SGS_RHS = this % SGS_RHS + this % p_sem % mesh % storage % Qdot * a(k)
               call Acsr % ForwSub(this % SGS_RHS, this % dQ0, this % DimPrb, 1.0_RP)

               Acsr % mkl_options % descrA % mode = SPARSE_FILL_MODE_UPPER
               this % SGS_RHS = Acsr % UMatVecMul( this % dQ0,  .false., 1 )
               this % SGS_RHS = this % SGS_RHS + this % p_sem % mesh % storage % Qdot * a(k)
               call Acsr % BackSub(this % SGS_RHS, this % dQ, this % DimPrb, 1.0_RP)

            end do


#else
            error stop "SGS smoother needs MKL."
#endif

         end select

         this % p_sem % mesh % storage % Q = this % p_sem % mesh % storage % Q - this % dQ
         call this % p_sem % mesh % storage % global2localq

      end do

!$omp parallel do schedule(runtime)
      do k=1, this % p_sem % mesh % no_of_elements
         if ( any(isnan(this % p_sem % mesh % elements(k) % storage % Q))) then
            print*, "Numerical divergence obtained in solver."
            call exit(99)
         endif
      end do
!$omp end parallel do

   end subroutine TakeSGSStep
!
!///////////////////////////////////////////////////////////////////////////////////////////////////////////////////////////////////
!
   subroutine TakeILUStep( this, t, deltaT, ComputeTimeDerivative, dts, global_dt )
!
!     ----------------------------
!     Semi-implicit ILU0 smoother.
!     ----------------------------
!
      implicit none
!
!     -----------------
!     Input parameters:
!     -----------------
!
      class(FASMultigrid_t)  ,intent(inout), target :: this
      real(KIND=RP)   :: t, deltaT, tk
      procedure(ComputeTimeDerivative_f)    :: ComputeTimeDerivative
      logical, intent(in), optional :: dts
      real(kind=RP), intent(in), optional :: global_dt
!
!     ---------------
!     Local variables
!     ---------------
!
      integer :: k, id, i, stat
      real(kind=rp), dimension(5) :: a = (/0.2_RP, 0.25_RP, 0.333333_RP, 0.5_RP, 1.0_RP/)
!-------------------------------------------------------------

      this % dQ  = 0._RP
      this % dQ0 = 0._RP

      do k = 1,5

         tk = t + a(k)*deltaT

         call ComputeTimeDerivative( this % p_sem % mesh, this % p_sem % particles, tk, CTD_IGNORE_MODE)
         if ( present(dts) ) then
            if (dts) call ComputePseudoTimeDerivative(this % p_sem % mesh, t, global_dt)
         end if
         call this % p_sem % mesh % storage % local2globalqdot (this % p_sem % mesh % storage % NDOF)

         select type (Acsr => this % A)
            type is (csrMat_t)

#ifdef HAS_MKL

            Acsr % mkl_options % trans = SPARSE_OPERATION_NON_TRANSPOSE
            Acsr % mkl_options % descrA % type = SPARSE_MATRIX_TYPE_TRIANGULAR
            Acsr % mkl_options % descrA % mode = SPARSE_FILL_MODE_LOWER
            Acsr % mkl_options % descrA % diag = SPARSE_DIAG_UNIT
            call Acsr % ForwSub(this % p_sem % mesh % storage % Qdot * a(k), this % dQ0, this % DimPrb, 1.0_RP)

            Acsr % mkl_options % descrA % mode = SPARSE_FILL_MODE_UPPER
            Acsr % mkl_options % descrA % diag = SPARSE_DIAG_NON_UNIT
            call Acsr % BackSub(this % dQ0, this % dQ, this % DimPrb, 1.0_RP)

#else
            error stop " FASMultigridClass :: ILU smoother needs MKL."
#endif

         end select

         this % p_sem % mesh % storage % Q = this % p_sem % mesh % storage % Q - this % dQ
         call this % p_sem % mesh % storage % global2localq

      end do

!$omp parallel do schedule(runtime)
      do k=1, this % p_sem % mesh % no_of_elements
         if ( any(isnan(this % p_sem % mesh % elements(k) % storage % Q))) then
            print*, "Numerical divergence obtained in solver."
            call exit(99)
         endif
      end do
!$omp end parallel do
   end subroutine TakeILUStep
!
!///////////////////////////////////////////////////////////////////////////////////////////////////////////////////////////////////
!
   recursive subroutine FAS_SetPreviousSolution(this,lvl)
      implicit none
      !-------------------------------------------------------------
      class(FASMultigrid_t), target, intent(inout) :: this     !<> Anisotropic FAS multigrid
      integer                      , intent(in)    :: lvl      !<  Current level
      !-------------------------------------------------------------
      integer :: N1(3), N2(3), eID
      !-------------------------------------------------------------

!
!     Set the previous solution in this level
!     ---------------------------------------

      if (lvl == MGlevels) then
         call BDF_SetPreviousSolution(this % p_sem % mesh % storage)
      else
         call BDF_SetPreviousSolution(this % p_sem % mesh % storage, NotANewStep = .TRUE. )
      end if
!
!     Send the solution to the next (coarser) level
!     ---------------------------------------------

      if (lvl > 1) then
!$omp parallel do private(N1,N2) schedule(runtime)
         do eID = 1, nelem
            N1 = this % p_sem % mesh % elements (eID) % Nxyz
            N2 = this % Child % p_sem % mesh % elements (eID) % Nxyz

!           Restrict solution
!           -----------------
            call Interp3DArrays(NCONS, N1, this % p_sem % mesh % elements(eID) % storage % Q, &
                                       N2, this % Child % p_sem % mesh % elements(eID) % storage % Q )
         end do
!$omp end parallel do

         call FAS_SetPreviousSolution(this % Child,lvl-1)
      end if
   end subroutine FAS_SetPreviousSolution
!
!///////////////////////////////////////////////////////////////////////////////////////////////////////////////////////////////////
!
   subroutine FAS_UpdateInitialization(this, lvl)
      implicit none
      !-------------------------------------------------------------
      class(FASMultigrid_t), target, intent(inout) :: this     !<> Anisotropic FAS multigrid
      integer              , intent(in)    :: lvl      !<  Current multigrid level
      !-------------------------------------------------------------
      !-------------------------------------------------------------

      if (mg_Initialization) then
         Preconditioner = ini_Preconditioner(1)
         Smoother = ini_Smoother(1)
         this % computeA = .false.

         if (DualTimeStepping) then
            p_cfl = ini_cfl(1)
            p_dcfl = ini_cfl(2)
         else
            cfl = ini_cfl(1)
            dcfl = ini_cfl(2)
         end if

         if (MAXVAL(ComputeMaxResiduals(this % p_sem % mesh)) .le. ini_res) then
            mg_Initialization = .false.
            call computeA_AllLevels(this,lvl)
            Preconditioner = ini_Preconditioner(2)
            Smoother = ini_Smoother(2)
            if (DualTimeStepping) then
               p_cfl = ini_cfl(3)
               p_dcfl = ini_cfl(4)
            else
               cfl = ini_cfl(3)
               dcfl = ini_cfl(4)
            end if
         end if
      end if

   end subroutine FAS_UpdateInitialization
!
!///////////////////////////////////////////////////////////////////////////////////////////////////////////////////////////////////
!
   subroutine FAS_ComputeAndFactorizeJacobian(this, lvl, t, invdt, ComputeTimeDerivative, ComputeTimeDerivativeIsolated)
      implicit none
      !-------------------------------------------------------------
      class(FASMultigrid_t), target, intent(inout) :: this     !<> FAS multigrid
      integer                      , intent(in)    :: lvl      !<  Current level
      real(kind=RP)        , intent(in)    :: t                !<  Simulation time
      real(kind=RP)        , intent(in)    :: invdt            !<  Simulation time
      procedure(ComputeTimeDerivative_f)           :: ComputeTimeDerivative
      procedure(ComputeTimeDerivative_f)           :: ComputeTimeDerivativeIsolated
      !-------------------------------------------------------------
      integer :: k
      !-------------------------------------------------------------

      if (this % computeA) then

         select type (Amat => this % A)

!        Compute full Jacobian in CSR format
!        -----------------------------------
         type is (csrMat_t)
            call this % Jacobian % Compute (this % p_sem, NCONS, t, this % A, ComputeTimeDerivative, ComputeTimeDerivativeIsolated)
            call Amat % shift(invdt)
            ! call Amat % Visualize('A.dat')

!           Factorization (depends on the smoother used)
!           --------------------------------------------
            select case (SMOOTHER)
            case (SGS_SMOOTHER)
            case (ILU_SMOOTHER)
               call Amat % ILU0Factorization()
            end select

#ifdef HAS_MKL
            call Amat % CreateMKL()
#else
            error stop "Full Jacobian smoothers need MKL."
#endif

!        Compute Jacobian blocks in local dense format
!        ---------------------------------------------
         type is (DenseBlockDiagMatrix_t)
            call this % Jacobian % Compute (sem=this % p_sem, nEqn=NCONS, time=t, matrix=this % A, TimeDerivative=ComputeTimeDerivative, &
            TimeDerivativeIsolated=ComputeTimeDerivativeIsolated, BlockDiagonalized=.true.)
            call Amat % shift(invdt)

!           Local LU factorization
!           ----------------------
!$omp parallel do schedule(runtime)
            do k=1, nelem
               call ComputeLUandOverwrite (A       = Amat % Blocks(k) % Matrix, &
                                          LUpivots = this % LUpivots(k) % v)
            end do
!$omp end parallel do
         end select

         this % computeA = .false.

      end if

   end subroutine FAS_ComputeAndFactorizeJacobian
!
!///////////////////////////////////////////////////////////////////////////////////////////////////////////////////////////////////
!
   subroutine FAS_SetIBM( this, dt )   
      implicit none
      !-arguments------------------------------------------
      class(FASMultigrid_t),  intent(inout) :: this 
      real(kind=rp),          intent(in)    :: dt(:)
      !-local-variables------------------------------------
      real(kind=rp) :: MaxDt

      ! Updating the IBM penalization
      if (DualTimeStepping) then
         if( this% p_sem% mesh% IBM% TimePenal ) call MaxTimeStep(self=this% p_sem, cfl=p_cfl, dcfl=p_dcfl, MaxDt = MaxDt, MaxDtVec = this% p_sem% mesh% IBM% penalization )
      else
         if ( Compute_dt .and. this% p_sem% mesh% IBM% TimePenal ) then
            call MaxTimeStep(self=this% p_sem, cfl=cfl, dcfl=dcfl, MaxDt=MaxDt )
            this% p_sem% mesh% IBM% penalization = MaxDt
         elseif( this% p_sem% mesh% IBM% TimePenal ) then
            this% p_sem% mesh% IBM% penalization = dt
         end if
      end if
 
   end subroutine FAS_SetIBM
   
   recursive subroutine recursive_IBM_KDtreedestroy( Solver, lvl )
   
      implicit none
      !-arguments----------------------------------------
      type(FASMultigrid_t), target     :: Solver
      integer,              intent(in) :: lvl
      !-local-variables-----------------------------------
      type(FASMultigrid_t), pointer       :: Child_p
    
      if( lvl > 1 ) call recursive_IBM_KDtreedestroy( Solver% Child, lvl-1 )
    
      call Solver% p_sem% mesh% IBM% DestroyKDtree()
   
   end subroutine recursive_IBM_KDtreedestroy
   
   
   subroutine FAS_updateMovingBodyIBM( this, dt, lvl )
   
      implicit none
      !-arguments------------------------------------------
      class(FASMultigrid_t), intent(inout) :: this
      real(kind=RP),         intent(in)    :: dt
      integer,               intent(in)    :: lvl
      !-local-variables------------------------------------
      type(FASMultigrid_t), pointer       :: Child_p
      
      if( lvl > 1 ) then
         Child_p => this% Child
         call child_p% p_sem% mesh% IBM% MoveBody( child_p% p_sem% mesh% elements,                             &
                                                   child_p% p_sem% mesh% no_of_elements,                       &
                                                   child_p% p_sem% mesh% NDOF, child_p% p_sem% mesh% child, dt ) 
      end if
   
   end subroutine FAS_updateMovingBodyIBM
   
!
!///////////////////////////////////////////////////////////////////////////////////////////////////////////////////////////////////
!
end module FASMultigridClass<|MERGE_RESOLUTION|>--- conflicted
+++ resolved
@@ -198,21 +198,11 @@
          end if
          ! CFL boosting
          if (controlVariables % containsKey("cfl boost")) then
-<<<<<<< HEAD
-            CFLboost = controlVariables % logicalValueForKey("cfl boost")
-            CFL_max = controlVariables % realValueForKey("maximum cfl")
-         end if
-         ! DCFL boosting
-         if (controlVariables % containsKey("dcfl boost")) then
-            DCFLboost = controlVariables % logicalValueForKey("dcfl boost")
-            DCFL_max = controlVariables % realValueForKey("maximum dcfl")
-=======
             CFLboost = controlVariables % StringValueForKey("cfl boost",LINE_LENGTH)
          end if
          ! DCFL boosting
          if (controlVariables % containsKey("dcfl boost")) then
             DCFLboost = controlVariables % StringValueForKey("dcfl boost",LINE_LENGTH)
->>>>>>> 736b52cd
          end if
          ! boost rate
          if (controlVariables % containsKey("cfl boost rate")) then
@@ -806,36 +796,19 @@
 !     -----------------------
 !     Perform multigrid cycle
 !     -----------------------
-<<<<<<< HEAD
-!     
-
-      if ( ComputeL2norm ) then
-         if (RESnorm1 .lt. 0.0_RP) then
-                firstIdx = 1
-                do eID=1, nelem 
-                   lastIdx = firstIdx + this % p_sem % mesh % storage % elements(eID) % NDOF * NCONS
-! TODO: this check is needed for compilation to succeed. This is because QNS is only allocated for ElementStorage_t if the FLOW flag is active.
-!       However, there must be a better way of doint this.
-#ifdef FLOW
-                   QdotForL2norm (firstIdx : lastIdx - 1) = reshape ( this % p_sem % mesh % storage % elements(eID) % QNS , (/ this % p_sem % mesh % storage % elements(eID) % NDOF *NCONS /) )
-#endif
-                   firstIdx = lastIdx
-                end do
-                RESnorm1 = l2norm(QdotForL2norm)
-         else
-                RESnorm1 = RESnorm2
-         end if
-=======
 !
       if (DualTimeStepping) then
          fassolve_dt  => p_dt
          fassolve_cfl  => p_cfl
          fassolve_dcfl => p_dcfl
+! TODO: this check is needed for compilation to succeed. This is because QNS is only allocated for ElementStorage_t if the FLOW flag is active.
+!       However, there must be a better way of doint this.
+#ifdef FLOW
+#endif
       else
          fassolve_dt  => dt
          fassolve_cfl  => cfl
          fassolve_dcfl => dcfl
->>>>>>> 736b52cd
       end if
 
       if (FMG) then
