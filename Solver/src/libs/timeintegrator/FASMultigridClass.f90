!
!//////////////////////////////////////////////////////
!
<<<<<<< HEAD
!   @File:    FASMultigridClass.f90
!   @Last revision commit: db0669408a09b12909b03856ec101a38d42f4e79
!
!//////////////////////////////////////////////////////
!
=======
>>>>>>> df431882
!      FAS Multigrid Class
!        Provides the routines for solving a time step with nonlinear multigrid procedures.
!        Available smoothers are:
!           -> RK3:         Explicit smoother based on the Williamson's low-storage 3rd order Runge-Kutta. Only valid for STEADY_STATE cases since the time-stepping is advanced in every level.
!           -> BlockJacobi: Implicit smoother based on the matrix-free version of the classical Block-Jacobi method. STEADY_STATE or TIME_ACCURATE.
!           -> GMRES:       Implicit smoother based on the matrix-free GMRES method. STEADY_STATE or TIME_ACCURATE.
!
!        **NOTE: The implicit smoothers are currently using BDF time-integration. This can be changed...
!
!///////////////////////////////////////////////////////////////////////////////////////////////////////////////////////////////////
#include "Includes.h"
module FASMultigridClass
   use SMConstants
   use ExplicitMethods
   use DGSEMClass
   use PhysicsStorage
   use Physics
   use InterpolationMatrices
   use MultigridTypes
   use TimeIntegratorDefinitions
   use BDFTimeIntegrator
   use FileReadingUtilities      , only: getFileName
   use MPI_Process_Info          , only: MPI_Process
   use FileReadingUtilities      , only: getIntArrayFromString
   use MatrixClass
   use CSRMatrixClass         , only: csrMat_t
   use AnalyticalJacobian     , only: AnJacobian_t
   use NumericalJacobian      , only: NumJacobian_t
   use JacobianComputerClass  , only: JacobianComputer_t, GetJacobianFlag
   use DenseMatUtilities
   use MPI_Utilities          , only: infNorm, L2Norm! , MPI_SumAll
   use mkl_spblas
   use IBMClass
#if defined(NAVIERSTOKES) && (!(SPALARTALMARAS))
   use ManufacturedSolutionsNS
#elif defined(SPALARTALMARAS)
   use ManufacturedSolutionsNSSA
#endif

   implicit none

   private
   public FASMultigrid_t

   type :: LUpivots_t
   !-----Variables-----------------------------------------------------------
         integer      , dimension(:)  , allocatable :: v   ! LU pivots
   end type LUpivots_t

!
!  Multigrid class
!  ---------------
   type :: FASMultigrid_t
      type(DGSem)              , pointer      :: p_sem                 ! Pointer to DGSem class variable of current system
      type(FASMultigrid_t)     , pointer      :: Child                 ! Next coarser multigrid solver
      type(FASMultigrid_t)     , pointer      :: Parent                ! Next finer multigrid solver
      type(MGSolStorage_t)     , allocatable  :: MGStorage(:)          ! Storage
      integer                                 :: MGlevel               ! Current Multigrid level
      real(kind=RP),             allocatable  :: lts_dt(:)             ! dt array for LTS

      ! variables for implicit time integration
      class(JacobianComputer_t), allocatable       :: Jacobian           ! Jacobian
      class(Matrix_t), allocatable                 :: A                  ! Jacobian matrix
      class(LUpivots_t), allocatable, dimension(:) :: LUpivots
      real(kind=RP), dimension(:)  , allocatable   :: dQ
      real(kind=RP), dimension(:)  , allocatable   :: dQ0
      real(kind=RP), dimension(:)  , allocatable   :: SGS_RHS
      integer                                      :: JacobianComputation = NUMERICAL_JACOBIAN
      logical                                      :: computeA              !< Compute A in this level?
      integer                                      :: DimPrb                ! problem size
      integer                                      :: GlobalDimPrb                ! global problem size
#ifdef HAS_MKL
      type(matrix_descr)                           :: descrA
      type(sparse_matrix_t)                        :: csrA
#endif

      contains
         procedure :: construct
         procedure :: solve
         procedure :: Smooth
         procedure :: destruct
         procedure :: SetPreviousSolution => FAS_SetPreviousSolution    ! For implicit smoothing, it's necessary to store the previous solution(s) in all levels
         procedure :: TakePseudoStep ! solve for Dual Time Stepping 
         procedure :: SetIBM              => FAS_SetIBM
         procedure :: updateMovingBodyIBM => FAS_updateMovingBodyIBM

   end type FASMultigrid_t
!
!  ----------------
!  Module variables
!  ----------------
!
   procedure(SmoothIt_t), pointer :: SmoothIt

   !! Parameters
   integer, parameter :: MAX_SWEEPS_DEFAULT = 10000

   ! Other variables
   integer        :: MaxN           ! Maximum polynomial order of the mesh
   integer        :: NMIN           ! Minimum polynomial order allowed
   integer        :: MGlevels       ! Total number of multigrid levels
   integer        :: deltaN         !
   integer        :: nelem          ! Number of elements
   integer        :: num_of_allElems
   integer        :: Smoother       ! Current smoother being used
   integer        :: MaxSweeps      ! Maximum number of sweeps in a smoothing process
   logical        :: MGOutput       ! Display output?
   logical        :: FMG = .FALSE.  ! Use Full Multigrid algorithm?
   logical        :: PostFCycle,PostSmooth ! Post smoothing options
   logical        :: SmoothFine     !
   logical        :: ManSol         ! Does this case have manufactured solutions?
   logical        :: Compute_dt
   logical        :: SaveFMGFile =.FALSE.
   character(len=LINE_LENGTH)              :: FMGSolutionFile
   logical                                 :: saveGradients
   logical                                 :: saveSensor
   real(kind=RP)  :: SmoothFineFrac ! Fraction that must be smoothed in fine before going to coarser level
   real(kind=RP), target  :: cfl            ! Advective cfl number
   real(kind=RP), target  :: dcfl           ! Diffusive cfl number
   real(kind=RP), target  :: dt             ! dt
   integer, allocatable :: MGSweepsPre(:) ! Number of pre- and post-smoothings operations on each level
   integer, allocatable :: MGSweepsPost(:) ! Number of post- and post-smoothings operations on each level
   integer        :: Preconditioner       ! Current smoother being used
   integer        :: CurrentMGCycle
!-----CFL-ramping-variables-----------------------------------------------------------
   character(len=LINE_LENGTH) :: CFLboost  = "none"
   character(len=LINE_LENGTH) :: DCFLboost = "none"
   real(kind=RP)  :: cfl_max                    ! Max. advective cfl number (for CFL boost)
   real(kind=RP)  :: dcfl_max                   ! Max. diffusive cfl number (for CFL boost)
   real(kind=RP)  :: cflboost_rate              ! Max. diffusive cfl number (for CFL boost)
   integer        :: erk_order = 5              ! Steady-state OptERK type
!-----DTS-variables-------------------------------------------------------------------
   logical        :: DualTimeStepping = .false.
   logical        :: Compute_Global_dt = .true.
   logical        :: PseudoConvergenceMonitor = .false.
   real(kind=RP)  :: conv_tolerance = 1e-6_RP
   real(kind=RP), target  :: p_cfl            ! Pseudo advective cfl number
   real(kind=RP), target  :: p_dcfl           ! Pseudo diffusive cfl number
   real(kind=RP), target  :: p_dt             ! Pseudo dt
!-----Implicit-relaxation-variables---------------------------------------------------
   integer        :: MatrixType = JACOBIAN_MATRIX_NONE
   integer        :: StepsForJac = 1e8
   integer        :: StepsSinceJac
   integer        :: kSGS
!-----Initilization-------------------------------------------------------------------
   integer              :: ini_Preconditioner(2)
   integer              :: ini_Smoother(2)
   real(kind=RP)        :: ini_res
   real(kind=RP)        :: ini_cfl(4)
   logical              :: mg_Initialization = .false.
   logical              :: mg_Initialization_Present = .false.
!========
 contains
!========
!
!///////////////////////////////////////////////////////////////////////////////////////////////////////////////////////////////////
!
   subroutine construct(this,controlVariables,sem)
      use FTValueDictionaryClass
      use StopwatchClass
      implicit none
      !-----------------------------------------------------------
      class(FASMultigrid_t)  , intent(inout), target :: this               !<> Anisotropic FAS multigrid solver to be constructed
      type(FTValueDictionary), intent(in)            :: controlVariables   !<  Input variables
      type(DGSem)            , intent(in)   , target :: sem                !<  Fine sem class
      !-----------------------------------------------------------
      character(len=LINE_LENGTH)                     :: PostSmoothOptions
      integer                                        :: zoneID                ! Zone counter
      logical                                        :: conformingBoundaries  ! Is the mesh conforming on all boundaries?
      character(len=LINE_LENGTH)                     :: tmpc
      integer                                        :: i
      !-----------------------------------------------------------

      call Stopwatch % Pause("Solver")
      call Stopwatch % Start("Preprocessing")

!
!     ----------------------------------
!     Read important variables from file
!     ----------------------------------
!
!
!     Read cfl and dcfl numbers
!     -------------------------
      if (controlVariables % containsKey("cfl")) then
#if defined(NAVIERSTOKES)
         Compute_dt = .TRUE.
         cfl = controlVariables % doublePrecisionValueForKey("cfl")
         ! if there is no dcfl, use the same number as for cfl
         if (flowIsNavierStokes) then
            if (controlVariables % containsKey("dcfl")) then
               dcfl       = controlVariables % doublePrecisionValueForKey("dcfl")
            else
               dcfl = cfl
            end if
         end if
         ! CFL boosting
         if (controlVariables % containsKey("cfl boost")) then
            CFLboost = controlVariables % StringValueForKey("cfl boost",LINE_LENGTH)
         end if
         ! DCFL boosting
         if (controlVariables % containsKey("dcfl boost")) then
            DCFLboost = controlVariables % StringValueForKey("dcfl boost",LINE_LENGTH)
         end if
         ! boost rate
         if (controlVariables % containsKey("cfl boost rate")) then
            CFLboost_rate = controlVariables % doublePrecisionValueForKey("cfl boost rate")
         else
            CFLboost_rate = 0.1_RP
         end if

         ! max cfl
         if (controlVariables % containsKey("cfl max")) then
            cfl_max = controlVariables % doublePrecisionValueForKey("cfl max")
         else
            cfl_max = 1.0_RP
         end if
         if (controlVariables % containsKey("dcfl max")) then
            dcfl_max = controlVariables % doublePrecisionValueForKey("dcfl max")
         else
            dcfl_max = 1.0_RP
         end if

#elif defined(CAHNHILLIARD)
         print*, "Error, use fixed time step to solve Cahn-Hilliard equations"
         errorMessage(STD_OUT)
         stop
#endif
      elseif (controlVariables % containsKey("dt")) then
         Compute_dt = .false.
         Compute_Global_dt = .false.
         dt = controlVariables % doublePrecisionValueForKey("dt")
      else
         ERROR STOP '"cfl" (and "dcfl" if Navier-Stokes) or "dt" keywords must be specified for the FAS integrator'
      end if

!
!     Pseudo time stepping variables
!     -------------------------
      if ( trim(controlVariables % StringValueForKey("simulation type",LINE_LENGTH)) == "time-accurate" ) then
         ! is the simulation type is time-accurate and we use FAS
         DualTimeStepping = .true.
         Compute_dt = .true.

         if (controlVariables % containsKey("pseudo convergence monitor")) then
            PseudoConvergenceMonitor = controlVariables % logicalValueForKey("pseudo convergence monitor")
         end if

         if (controlVariables % containsKey("convergence tolerance")) &
            conv_tolerance = controlVariables % doublePrecisionValueForKey("convergence tolerance")

            if (controlVariables % containsKey("bdf order")) call BDF_SetOrder( controlVariables % integerValueForKey("bdf order") )
            call BDFInitialiseQ(sem % mesh)

         if (controlVariables % containsKey("pseudo cfl")) then
#if defined(NAVIERSTOKES)
            p_cfl = controlVariables % doublePrecisionValueForKey("pseudo cfl")
            if (flowIsNavierStokes) then
               if (controlVariables % containsKey("pseudo dcfl")) then
                  p_dcfl       = controlVariables % doublePrecisionValueForKey("pseudo dcfl")
               else
                  p_dcfl = p_cfl
               end if
            end if
#elif defined(CAHNHILLIARD)
            print*, "Error, use fixed time step to solve Cahn-Hilliard equations"
            errorMessage(STD_OUT)
            stop
#endif
         elseif (controlVariables % containsKey("pseudo dt")) then
            p_dt = controlVariables % doublePrecisionValueForKey("pseudo dt")
            Compute_dt = .false.
         else
            ERROR STOP '"pseudo cfl" or "pseudo dt" keywords must be specified for the time-accurate FAS integrator'
         end if
      end if ! time-accurate

!
!     Read multigrid variables
!     -------------------------
      if (.NOT. controlVariables % containsKey("multigrid levels")) then
         print*, 'Fatal error: "multigrid levels" keyword is needed by the FASMultigrid solver'
         STOP
      end if

      MGlevels  = controlVariables % IntegerValueForKey("multigrid levels")

      if (controlVariables % containsKey("delta n")) then
         deltaN = controlVariables % IntegerValueForKey("delta n")
      else
         deltaN = 1
      end if

!
!     Number of sweeps
!     -------------------

      if (.not. allocated(MGSweepsPre)) allocate(MGSweepsPre(MGlevels))
      if (.not. allocated(MGSweepsPost)) allocate(MGSweepsPost(MGlevels))
      MGsweepsPre  = 1
      MGsweepsPost = 1

      if (controlVariables % containsKey("mg sweeps pre" ) .AND. &
          controlVariables % containsKey("mg sweeps post") ) then
        MGsweepsPre = controlVariables % IntegerValueForKey("mg sweeps pre")
        MGsweepsPost =controlVariables % IntegerValueForKey("mg sweeps post")
      else if (controlVariables % containsKey("mg sweeps" ) ) then
        MGsweepsPre = controlVariables % IntegerValueForKey("mg sweeps")
        MGsweepsPost = controlVariables % IntegerValueForKey("mg sweeps")
      end if
      if (controlVariables % containsKey("mg sweeps coarsest")) then
        MGsweepsPre(1) = controlVariables % IntegerValueForKey("mg sweeps coarsest")
        MGsweepsPost(1) =controlVariables % IntegerValueForKey("mg sweeps coarsest")
      end if

      if ( controlVariables % containsKey("mg sweeps pre exact") .and. controlVariables % containsKey("mg sweeps post exact") ) then
         tmpc = controlVariables % StringValueForKey("mg sweeps pre exact",LINE_LENGTH)
         MGSweepsPre = getIntArrayFromString(tmpc)
         tmpc = controlVariables % StringValueForKey("mg sweeps post exact",LINE_LENGTH)
         MGSweepsPost = getIntArrayFromString(tmpc)
      else if (controlVariables % containsKey("mg sweeps exact") ) then
         tmpc = controlVariables % StringValueForKey("mg sweeps exact",LINE_LENGTH)
         MGSweepsPre = getIntArrayFromString(tmpc)
         MGSweepsPost = getIntArrayFromString(tmpc)
      end if
!
!     Select the smoother
!     -------------------
      select case (controlVariables % StringValueForKey("mg smoother",LINE_LENGTH))
         case('Euler')
            Smoother = Euler_SMOOTHER
         case('RK3')
            Smoother = RK3_SMOOTHER
         case('RK5')
            Smoother = RK5_SMOOTHER
         case('RKOpt')
            Smoother = RKOpt_SMOOTHER
            ! Select order of ERK scheme
            if ( controlVariables % containsKey("rk order") ) then
               erk_order = controlVariables % IntegerValueForKey("rk order")
               if (erk_order .gt. 7) then
                  erk_order = 7
                  print *, "FASMultigrid :: ERK Order too high, switching to 7."
               else if (erk_order .lt. 2) then
                  erk_order = 2
                  print *, "FASMultigrid :: ERK Order too low, switching to 2."
               end if
            end if
         case('IRK')
            Smoother = IRK_SMOOTHER
            MatrixType = JACOBIAN_MATRIX_CSR
         case('SGS')
            Smoother = SGS_SMOOTHER
            MatrixType = JACOBIAN_MATRIX_CSR

            if (controlVariables % containsKey("k gauss seidel")) then
               kSGS = controlVariables % IntegerValueForKey("k gauss seidel")
            else
               kSGS = 1
            end if

         case('ILU')
            Smoother = ILU_SMOOTHER
            MatrixType = JACOBIAN_MATRIX_CSR
         case('BIRK5')
            Smoother = BIRK5_SMOOTHER
            MatrixType = JACOBIAN_MATRIX_DENSE
         case default
            if (MPI_Process % isRoot) write(STD_OUT,*) '"mg smoother" not recognized. Defaulting to RK3.'
            Smoother = RK3_SMOOTHER
      end select

!
!     Additional options for implicit smoothers
!     -------------------
      if (Smoother .ge. IMPLICIT_SMOOTHER_IDX) then
         if (controlVariables % containsKey("compute jacobian every")) StepsForJac = controlVariables % integerValueForKey("compute jacobian every")
      end if

!
!     Select the preconditioner for smoothing
!     ---------------------------------------
      if (controlVariables % containsKey("mg preconditioner")) then
         select case (controlVariables % StringValueForKey("mg preconditioner",LINE_LENGTH))
         case('LTS')
            Preconditioner = PRECONDIIONER_LTS
         case default
            Preconditioner = PRECONDIIONER_NONE
         end select
      else
         Preconditioner = PRECONDIIONER_NONE
      end if

!
!     More control parameters for mg cycle
!     -------------------------------
      PostSmoothOptions = controlVariables % StringValueForKey("postsmooth option",LINE_LENGTH)
      if (trim(PostSmoothOptions) == 'f-cycle') then
         PostFCycle = .true.
      elseif (trim(PostSmoothOptions) == 'smooth') then
         PostSmooth = .true.
      end if

      if (controlVariables % containsKey("smooth fine")) then
         SmoothFine = .TRUE.
         SmoothFineFrac = controlVariables % doublePrecisionValueForKey("smooth fine")
      else
         SmoothFine = .FALSE.
      end if

      if (controlVariables % containsKey("max mg sweeps")) then
         MaxSweeps = controlVariables % IntegerValueForKey("max mg sweeps")
      else
         MaxSweeps = MAX_SWEEPS_DEFAULT
      end if

      if (controlVariables % logicalValueForKey("fasfmg save solutions") ) then
         SaveFMGFile = .TRUE.
         saveGradients = controlVariables % logicalValueForKey("save gradients with solution")
         saveSensor    = controlVariables % logicalValueForKey("save sensor with solution")
         FMGSolutionFile = trim(getFileName(controlVariables % stringValueForKey("solution file name", requestedLength = LINE_LENGTH)))
      end if

!
!     Read variables for the initial solution cycle
!     -------------------------
      if (controlVariables % containsKey("mg initialization")) then
         mg_Initialization = controlVariables % logicalValueForKey("mg initialization")
         if (mg_Initialization) then
            mg_Initialization_Present = .true.

            if (controlVariables % containsKey("initial residual")) then
               ini_res = controlVariables % doublePrecisionValueForKey("initial residual")
            else
               ini_res = 1.0d0
            end if

            if (controlVariables % containsKey("initial preconditioner")) then
               select case (controlVariables % StringValueForKey("initial preconditioner",LINE_LENGTH))
               case('LTS')
                  ini_Preconditioner(1) = PRECONDIIONER_LTS
               case default
                  ini_Preconditioner(1) = PRECONDIIONER_NONE
               end select
            else
               ini_Preconditioner(1) = PRECONDIIONER_LTS
            end if
            ini_Preconditioner(2) = Preconditioner ! desired preconditioner
            ini_Smoother(1) = RK5_SMOOTHER ! smoother for initialization
            ini_Smoother(2) = Smoother ! desired smoother

            ! cfl/dcfl for initialization
            if (controlVariables % containsKey("initial cfl")) then
               ini_cfl(1) = controlVariables % doublePrecisionValueForKey("initial cfl")
               ini_cfl(2) = controlVariables % doublePrecisionValueForKey("initial cfl")
            else
               ini_cfl(1) = 0.5d0
               ini_cfl(2) = 0.5d0
            end if
            ! desired cfl/dcfl
            if (controlVariables % containsKey("cfl")) then
               ini_cfl(3) = cfl
               ini_cfl(4) = dcfl
            else if (controlVariables % containsKey("pseudo cfl")) then
               ini_cfl(3) = p_cfl
               ini_cfl(4) = p_dcfl
            else
               ERROR STOP "FASMultigridClass :: "
            end if

         end if
      end if
!
!     ------------------------------------------
!     Get the minimum multigrid polynomial order
!     ------------------------------------------
!
      NMIN = 1
!
!     -----------------------
!     Update module variables
!     -----------------------
!
      MGOutput       = controlVariables % logicalValueForKey("multigrid output")
      plotInterval   = controlVariables % integerValueForKey("output interval")
      ManSol         = sem % ManufacturedSol
      MaxN           = MAX(MAXVAL(sem % mesh % Nx),MAXVAL(sem % mesh % Ny),MAXVAL(sem % mesh % Nz))
      MGlevels       = MIN (MGlevels,MaxN - NMIN + 1)

      if (MPI_Process % isRoot) then
         write(STD_OUT,*) 'Constructing FAS Multigrid'
         write(STD_OUT,*) 'Number of levels:', MGlevels
      end if

      this % p_sem => sem

      nelem = SIZE(sem % mesh % elements)
      num_of_allElems = sem % mesh % no_of_allElements

!
!     --------------------------
!     Create linked solvers list
!     --------------------------
!
      call RecursiveConstructor(this, sem % mesh % Nx, sem % mesh % Ny, sem % mesh % Nz, MGlevels, controlVariables)

      call Stopwatch % Pause("Preprocessing")
      call Stopwatch % Start("Solver")

   end subroutine construct
!
!///////////////////////////////////////////////////////////////////////////////////////////////////////////////////////////////////
!
   recursive subroutine RecursiveConstructor(Solver, N1x, N1y, N1z, lvl, controlVariables)
#if defined(NAVIERSTOKES) && (!(SPALARTALMARAS))
   use ManufacturedSolutionsNS
#elif defined(SPALARTALMARAS)
   use ManufacturedSolutionsNSSA
#endif
      use FTValueDictionaryClass
      implicit none
      type(FASMultigrid_t), target  :: Solver
      integer, dimension(:)         :: N1x,N1y,N1z      !<  Order of approximation for every element in current solver
      integer                       :: lvl              !<  Current multigrid level
      type(FTValueDictionary)       :: controlVariables !< Control variables (for the construction of coarse sems
      !----------------------------------------------
      integer, dimension(nelem)           :: N2x,N2y,N2z            !   Order of approximation for every element in child solver
      integer, dimension(num_of_allElems) :: N2xAll,N2yAll,N2zAll   !   Order of approximation for every element in child solver
      integer                             :: i,j,k, iEl             !   Counter
      logical                             :: success                ! Did the creation of sem succeed?
      type(FASMultigrid_t), pointer       :: Child_p                ! Pointer to Child
      integer                             :: Q1,Q2,Q3,Q4            ! Sizes of vector Q (conserved solution) used for allocation. In this version the argument MOLD of ALLOCATE is not used since several versions of gfortran don't support it yet...
      !----------------------------------------------
      !
      integer :: Nxyz(3), fd, l
      integer :: N1(3), N2(3)
      integer, dimension(:), allocatable :: nnz_perblock

      Solver % MGlevel = lvl
      Solver % DimPrb = Solver % p_sem % NDOF * NCONS
      Solver % globalDimPrb = Solver % p_sem % totalNDOF * NCONS
!
!     --------------------------
!     Allocate Multigrid storage
!     --------------------------
!
      allocate (Solver % MGStorage(nelem))
!$omp parallel do private(Q1,Q2,Q3,Q4) schedule(runtime)
      DO k = 1, nelem
         Q1 = SIZE(Solver % p_sem % mesh % elements(k) % storage % Q,1)
         Q2 = SIZE(Solver % p_sem % mesh % elements(k) % storage % Q,2) - 1
         Q3 = SIZE(Solver % p_sem % mesh % elements(k) % storage % Q,3) - 1
         Q4 = SIZE(Solver % p_sem % mesh % elements(k) % storage % Q,4) - 1
         allocate(Solver % MGStorage(k) % Q    (Q1,0:Q2,0:Q3,0:Q4))
         allocate(Solver % MGStorage(k) % E    (Q1,0:Q2,0:Q3,0:Q4))
         allocate(Solver % MGStorage(k) % S    (Q1,0:Q2,0:Q3,0:Q4))
         allocate(Solver % MGStorage(k) % Scase(Q1,0:Q2,0:Q3,0:Q4))

         if (DualTimeStepping) then
            allocate(Solver % MGStorage(k) % R    (Q1,0:Q2,0:Q3,0:Q4))
            allocate(Solver % MGStorage(k) % Q0   (Q1,0:Q2,0:Q3,0:Q4))
         end if

         Solver % MGStorage(k) % Scase = 0._RP
      end DO
!$omp end parallel do

      ! allocate storage for implicit relaxation
      if (Smoother .ge. IMPLICIT_SMOOTHER_IDX) then
         if (.not. (allocated(Solver % dQ)) ) allocate( Solver % dQ(Solver % DimPrb) )
         Solver % dQ = 0._RP

         select case (Smoother)
         case (ILU_SMOOTHER)
            if (.not. (allocated(Solver % dQ0)) ) allocate( Solver % dQ0(Solver % DimPrb) )
            Solver % dQ0 = 0._RP
         case (SGS_SMOOTHER)
            if (.not. (allocated(Solver % dQ0)) ) allocate( Solver % dQ0(Solver % DimPrb) )
            Solver % dQ0 = 0._RP
            if (.not. (allocated(Solver % SGS_RHS)) ) allocate( Solver % SGS_RHS(Solver % DimPrb) )
            Solver % SGS_RHS = 0._RP
         end select

      end if

      ! allocate array for LTS
      if (Preconditioner .eq. PRECONDIIONER_LTS .or. mg_Initialization) allocate( Solver % lts_dt(nelem))
!
!     --------------------------------------------------------------
!     Fill MGStorage(iEl) % Scase if required (manufactured solutions)
!        (only for lower meshes)
!     --------------------------------------------------------------
!
#if defined(NAVIERSTOKES) && (!(SPALARTALMARAS))
      if (ManSol) then
         DO iEl = 1, nelem

            DO k=0, Solver % p_sem % mesh % Nz(iEl)
               DO j=0, Solver % p_sem % mesh % Ny(iEl)
                  DO i=0, Solver % p_sem % mesh % Nx(iEl)
                     if (flowIsNavierStokes) then
                        call ManufacturedSolutionSourceNS(Solver % p_sem % mesh % elements(iEl) % geom % x(:,i,j,k), &
                                                          0._RP, &
                                                          Solver % MGStorage(iEl) % Scase (:,i,j,k)  )
                     else
                        call ManufacturedSolutionSourceEuler(Solver % p_sem % mesh % elements(iEl) % geom % x(:,i,j,k), &
                                                             0._RP, &
                                                             Solver % MGStorage(iEl) % Scase (:,i,j,k)  )
                     end if
                  end DO
               end DO
            end DO
         end DO
      end if
#elif defined(SPALARTALMARAS)
      if (ManSol) then
         DO iEl = 1, nelem
            DO k=0, Solver % p_sem % mesh % Nz(iEl)
               DO j=0, Solver % p_sem % mesh % Ny(iEl)
                  DO i=0, Solver % p_sem % mesh % Nx(iEl)
                        CALL ManufacturedSolutionSourceNSSA(Solver % p_sem % mesh % elements(iEl) % geom % x(:,i,j,k), &
                                                            Solver % p_sem % mesh % elements(iEl) % geom % dwall(i,j,k), 0._RP, &
                                                            Solver % MGStorage(iEl) % Scase (:,i,j,k)  )
                  END DO
               END DO
            END DO
         END DO
      END IF
#endif!
!     -------------------------------------------
!     Assemble Jacobian for implicit smoothing
!     -------------------------------------------

      if ( Smoother .ge. IMPLICIT_SMOOTHER_IDX ) then

         Solver % JacobianComputation = GetJacobianFlag()
         select case (Solver % JacobianComputation)
            case (NOTDEF_JACOBIAN )    ; allocate(Solver % Jacobian)
            case (NUMERICAL_JACOBIAN ) ; allocate(NumJacobian_t :: Solver % Jacobian)
            case (ANALYTICAL_JACOBIAN) ; allocate(AnJacobian_t  :: Solver % Jacobian)
            case default
               ERROR stop 'Invalid jacobian type'
         end select
         call Solver % Jacobian % construct(Solver % p_sem % mesh, NCONS, controlVariables)
!
!        Construct Jacobian
!        ---------------------
            select case ( MatrixType )
               case (JACOBIAN_MATRIX_NONE)
               case (JACOBIAN_MATRIX_DENSE)
               !
               ! Construct blocks only
               ! ---------------------
                  allocate(DenseBlockDiagMatrix_t :: Solver % A)
                  call Solver % A % construct (num_of_Blocks = Solver % p_sem % mesh % no_of_elements)

                  allocate(nnz_perblock(nelem))

                  do k=1,nelem
                     nnz_perblock(k) = NCONS*(Solver % p_sem % mesh % elements(k) % Nxyz(1)+1)*&
                           (Solver % p_sem % mesh % elements(k) % Nxyz(2)+1)*&
                           (Solver % p_sem % mesh % elements(k) % Nxyz(3)+1)
                  end do
                  call Solver % A % PreAllocate (nnzs=nnz_perblock)
                  call Solver % Jacobian % Configure (Solver % p_sem % mesh, NCONS, Solver % A)

                  ! allocate vectors for pivots
                  allocate (Solver % LUpivots(nelem))
                  do k = 1,nelem
                     allocate ( Solver % LUpivots(k) % v( nnz_perblock(k)) )
                  end do

                  deallocate(nnz_perblock)
               case (JACOBIAN_MATRIX_CSR)
               !
               ! Construct full Jacobian matrix
               ! ---------------------
                  allocate(csrMat_t :: Solver % A)
                  call Solver % A % Construct(num_of_Rows = Solver % DimPrb, num_of_TotalRows = Solver % globalDimPrb)
                  call Solver % Jacobian % Configure (Solver % p_sem % mesh, NCONS, Solver % A)
               case default

            end select
         Solver % computeA = .TRUE.
      end if

      if (lvl > 1) then
         ALLOCATE  (Solver % Child)
         Child_p => Solver % Child
         Solver % Child % Parent => Solver

!
!        ---------------------------------------------
!        Create restriction and prolongation operators
!        ---------------------------------------------
!
         DO k=1, nelem
            call CreateInterpolationOperators(N1x(k), N2x(k), MaxN, MGlevels, lvl-1, DeltaN, Solver % p_sem % nodes)
            call CreateInterpolationOperators(N1y(k), N2y(k), MaxN, MGlevels, lvl-1, DeltaN, Solver % p_sem % nodes)
            call CreateInterpolationOperators(N1z(k), N2z(k), MaxN, MGlevels, lvl-1, DeltaN, Solver % p_sem % nodes)
         end DO

         ! Create DGSEM class for child
         ALLOCATE (Child_p % p_sem)

         !<old
         ! Get the polynomial orders for constructing the child sem
         N2xAll = 0
         N2yAll = 0
         N2zAll = 0
         do k=1, nelem
            N2xAll( Solver % p_sem % mesh % elements(k) % globID ) = N2x(k)
            N2yAll( Solver % p_sem % mesh % elements(k) % globID ) = N2y(k)
            N2zAll( Solver % p_sem % mesh % elements(k) % globID ) = N2z(k)
         end do
         
         ! setting the IBM level & saving the KDtree

         Child_p% p_sem% mesh% IBM% active = Solver% p_sem% mesh% IBM% active
         if( Child_p% p_sem% mesh% IBM% active ) then
            Child_p% p_sem% mesh% IBM% lvl = lvl 
            call Child_p% p_sem% mesh% IBM% copyKDtree( Solver% p_sem% mesh% IBM% root )
         end if
         
         call Child_p % p_sem % construct (controlVariables = controlVariables,                                          &
                                           Nx_ = N2xAll,    Ny_ = N2yAll,    Nz_ = N2zAll,                               &
                                           success = success,                                                            &
                                           ChildSem = .TRUE.  )      
 
         if (.NOT. success) ERROR STOP "Multigrid: Problem creating coarse solver."

         if (DualTimeStepping) then
!$omp do private(N1,N2) schedule(runtime)
            DO k = 1, nelem
               N1 = Solver  % p_sem % mesh % elements (k) % Nxyz
               N2 = Child_p % p_sem % mesh % elements (k) % Nxyz
               call Interp3DArrays(NCONS, N1, Solver  % p_sem % mesh % elements(k) % storage % Q, &
                                          N2, Child_p % p_sem % mesh % elements(k) % storage % Q )
            end DO
!$omp end do
            call BDFInitialiseQ(Child_p % p_sem % mesh)
         end if

         call RecursiveConstructor(Solver % Child, N2x, N2y, N2z, lvl - 1, controlVariables)
      end if

   end subroutine RecursiveConstructor
!
!///////////////////////////////////////////////////////////////////////////////////////////////////////////////////////////////////
!
!  ---------------------------------------------
!  Driver of the FAS multigrid solving procedure
!  ---------------------------------------------
   subroutine solve(this, timestep, t, ComputeTimeDerivative, ComputeTimeDerivativeIsolated, FullMG, tol)
      implicit none
      !-------------------------------------------------
      class(FASMultigrid_t), intent(inout) :: this
      integer                              :: timestep
      real(kind=RP)        , intent(in)    :: t
      procedure(ComputeTimeDerivative_f)           :: ComputeTimeDerivative
      procedure(ComputeTimeDerivative_f)           :: ComputeTimeDerivativeIsolated
      logical           , OPTIONAL         :: FullMG
      real(kind=RP)     , OPTIONAL         :: tol        !<  Tolerance for full multigrid
      !-------------------------------------------------
      integer :: maxVcycles = 40, i
      real(kind=RP) :: rnorm, xnorm
      integer :: firstIdx, lastIdx, eID
      real(kind=RP), pointer :: fassolve_dt, fassolve_cfl, fassolve_dcfl

      ThisTimeStep = timestep

      if (PRESENT(FullMG)) then
         if (FullMG) then
            if (.NOT. PRESENT(tol)) ERROR STOP 'FASFMG needs tolerance'
            FMG = .TRUE.
         else
            FMG = .FALSE.
         end if
      else
         FMG = .FALSE.
      end if

      if (.not. DualTimeStepping) then
         if (this % computeA) then
            StepsSinceJac = 0
         else
            StepsSinceJac = StepsSinceJac + 1
            if (StepsSinceJac .eq. StepsForJac) then
               call computeA_AllLevels(this,MGlevels)
               StepsSinceJac = 0
            end if
         end if
      end if
!
!     -----------------------
!     Perform multigrid cycle
!     -----------------------
!
      if (DualTimeStepping) then
         fassolve_dt  => p_dt
         fassolve_cfl  => p_cfl
         fassolve_dcfl => p_dcfl
      else
         fassolve_dt  => dt
         fassolve_cfl  => cfl
         fassolve_dcfl => dcfl
      end if

      if (FMG) then
         call FASFMGCycle(this,t,tol,MGlevels, ComputeTimeDerivative, ComputeTimeDerivativeIsolated)
      else
         call FASVCycle(this,t,MGlevels,MGlevels, ComputetimeDerivative, ComputeTimeDerivativeIsolated)
      end if

      call CFLRamp(cfl_max,fassolve_cfl,cflboost_rate,CFLboost)
      call CFLRamp(dcfl_max,fassolve_dcfl,cflboost_rate,DCFLboost)

   end subroutine solve
!
!///////////////////////////////////////////////////////////////////////////////////////////////////////////////////////////////////
!
!  ---------------------------------------------
!  Driver of the Dual time-stepping procedure.
!  Q_{m+1} = Q_m + d\tau <(> (Q_m - Q_n)/dt + R(Q_m) <)> (BDF1 example)
!  ---------------------------------------------
   subroutine TakePseudoStep(this, timestep, t, ComputeTimeDerivative, ComputeTimeDerivativeIsolated, FullMG, tol)
      implicit none
      !-------------------------------------------------
      class(FASMultigrid_t), intent(inout) :: this
      integer                              :: timestep
      real(kind=RP)        , intent(in)    :: t
      procedure(ComputeTimeDerivative_f)           :: ComputeTimeDerivative
      procedure(ComputeTimeDerivative_f)           :: ComputeTimeDerivativeIsolated
      logical           , OPTIONAL         :: FullMG
      real(kind=RP)     , OPTIONAL         :: tol        !<  Tolerance for full multigrid
      !-------------------------------------------------
      integer :: i, id
      integer :: tau_maxit = 10000
      real(kind=RP) :: dQdtau_norm, Qdot_norm
      real(kind=RP) :: tk
!
!     -----------------------
!     Solve local steady-state problem
!     -----------------------
!
      if (this % computeA) then
         StepsSinceJac = 0
      else
         StepsSinceJac = StepsSinceJac + 1
         if (StepsSinceJac .eq. StepsForJac) then
            call computeA_AllLevels(this,MGlevels)
            StepsSinceJac = 0
         end if
      end if

      tk = t
      if (Compute_Global_dt) call MaxTimeStep( self=this % p_sem, cfl=cfl, dcfl=dcfl , MaxDt=dt)

      call ComputeTimeDerivative( this % p_sem % mesh, this % p_sem % particles, tk, CTD_IGNORE_MODE)
      Qdot_norm = MAXVAL(ComputeMaxResiduals(this % p_sem % mesh))
      call ComputePseudoTimeDerivative(this % p_sem % mesh, tk, dt)
      dQdtau_norm = MAXVAL(ComputeMaxResiduals(this % p_sem % mesh))

      ! set previous solution
      do i= 1, bdf_order
         if (i .eq. bdf_order) then
!$omp parallel do schedule(runtime)
            do id = 1, SIZE(this % p_sem % mesh % elements )
               this % p_sem % mesh % elements(id) % storage % prevQ(i) % Q = this % p_sem % mesh % elements(id) % storage % Q
            end do ! id
!$omp end parallel do
         else
!$omp parallel do schedule(runtime)
            do id = 1, SIZE(this % p_sem % mesh % elements )
               this % p_sem % mesh % elements(id) % storage % prevQ(i) % Q = this % p_sem % mesh % elements(id) % storage % prevQ(i+1) % Q
            end do ! id
!$omp end parallel do
         end if
      end do

      do i = 1, tau_maxit

         call this % solve(i, tk, ComputeTimeDerivative, ComputeTimeDerivativeIsolated)
         dQdtau_norm = MAXVAL(ComputeMaxResiduals(this % p_sem % mesh))
         if (PseudoConvergenceMonitor) then
            if (MPI_Process % isRoot ) write(STD_OUT,'(30X,A,I4,A,ES10.3)') "Pseudo Iter= ", i, ", Res= ", dQdtau_norm
         end if
         if (dQdtau_norm .le. conv_tolerance) exit

      end do

      dQdtau_norm = MAXVAL(ComputeMaxResiduals(this % p_sem % mesh))
      if (MPI_Process % isRoot ) write(STD_OUT,'(20X,A,I4,A,ES10.3)') "--- Pseudo time step converged in ", i, " iterations to Res= ", dQdtau_norm

      tk = tk + dt

!$omp parallel do schedule(runtime)
      do id = 1, SIZE(this % p_sem % mesh % elements )
         this % p_sem % mesh % elements(id) % storage % prevQ(1) % Q = this % p_sem % mesh % elements(id) % storage % Q
      end do ! id
!$omp end parallel do

      call ComputeTimeDerivative( this % p_sem % mesh, this % p_sem % particles, tk, CTD_IGNORE_MODE)

      if (mg_Initialization_Present) mg_Initialization = .true. ! set back explicit initialization for the next step

   end subroutine TakePseudoStep
!
!///////////////////////////////////////////////////////////////////////////////////////////////////////////////////////////////////
!
!  -----------------------------------------
!  Signals computeA=.TRUE. in all MG levels
!  -----------------------------------------
   recursive subroutine computeA_AllLevels(this,lvl)
      implicit none
      class(FASMultigrid_t), intent(inout) :: this     !<  Current level solver
      integer :: lvl

      this % computeA = .TRUE.

      if (lvl>1) call computeA_AllLevels(this % Child,lvl-1)

   end subroutine computeA_AllLevels
!
!///////////////////////////////////////////////////////////////////////////////////////////////////////////////////////////////////
!
!  -----------------------------------------
!  Recursive subroutine to perform a v-cycle
!  -----------------------------------------
   recursive subroutine FASVCycle(this,t,lvl,MGlevels, ComputeTimeDerivative, ComputeTimeDerivativeIsolated)
      implicit none
      !----------------------------------------------------------------------------
      class(FASMultigrid_t), intent(inout) :: this     !<  Current level solver
      real(kind=RP)        , intent(in)    :: t        !<  Simulation time
      integer              , intent(in)    :: lvl      !<  Current multigrid level
      integer              , intent(in)    :: MGlevels !<  Number of finest multigrid level
      procedure(ComputeTimeDerivative_f)           :: ComputeTimeDerivative
      procedure(ComputeTimeDerivative_f)           :: ComputeTimeDerivativeIsolated
      !----------------------------------------------------------------------------
      integer                       :: iEl,iEQ              !Element/equation counter
      type(FASMultigrid_t), pointer :: Child_p              !Pointer to child
      integer                       :: N1(3), N2(3)
      real(kind=RP)                 :: maxResidual(NCONS)
      real(kind=RP)                 :: PrevRes
      real(kind=RP)                 :: NewRes
      integer                       :: sweepcount           ! Number of sweeps done in a point in time
      real(kind=RP)                 :: invdt
      integer                       :: k, stat
      real(kind=RP), pointer :: fasvcycle_dt, fasvcycle_cfl, fasvcycle_dcfl
      !----------------------------------------------------------------------------
#if defined(NAVIERSTOKES)
!
!     -----------------------------------------
!     ============ Update FAS info ============
!     -----------------------------------------
!
!     Update explicit initialization
!     ------------------------------
      call FAS_UpdateInitialization(this,lvl)

!     Check if we solve local or global problem
!     -----------------------------------------
      if (DualTimeStepping) then
         fasvcycle_dt  => p_dt
         fasvcycle_cfl  => p_cfl
         fasvcycle_dcfl => p_dcfl
      else
         fasvcycle_dt  => dt
         fasvcycle_cfl  => cfl
         fasvcycle_dcfl => dcfl
      end if

!     Compute dt and 1/dt
!     -------------------
      if (Compute_dt) call MaxTimeStep(self=this % p_sem, cfl=fasvcycle_cfl, dcfl=fasvcycle_dcfl, MaxDt=fasvcycle_dt )
      invdt = -1._RP/fasvcycle_dt

!     Taking care of Jacobian (for implicit residual relaxation)
!     ----------------------------------------------------------
      call FAS_ComputeAndFactorizeJacobian(this, lvl, t, invdt, ComputeTimeDerivative, ComputeTimeDerivativeIsolated)
      
!
!     Setting up the IBM before the pre-smooth procedure
!     ---------------------------------------------------
      if( this% p_sem% mesh% IBM% active ) then
         if( lvl .eq. MGlevels ) call this% SetIBM( this% p_sem% mesh% IBM% penalization )
      end if

!
!     -------------------------------------------------------
!     ============ Recursive V-Cycle starts here ============
!     -------------------------------------------------------
!
!     Pre-smoothing procedure
!     -----------------------
      sweepcount = 0
      do
         call this % Smooth(MGSweepsPre(lvl),t, ComputeTimeDerivative)
         sweepcount = sweepcount + MGSweepsPre(lvl)

         if (MGOutput) call PlotResiduals( lvl , sweepcount,this % p_sem % mesh)

         if (SmoothFine .AND. lvl > 1) then ! .AND. .not. FMG
            if (FMG .and. MAXVAL(ComputeMaxResiduals(this % p_sem % mesh)) < 0.1_RP) exit
            call MGRestrictToChild(this,lvl-1,t, ComputeTimeDerivative)            
            call ComputeTimeDerivative(this % Child % p_sem % mesh,this % Child % p_sem % particles, t, CTD_IGNORE_MODE)
            if (DualTimeStepping) call ComputePseudoTimeDerivative(this % Child % p_sem % mesh, t, dt)

            if (MAXVAL(ComputeMaxResiduals(this % p_sem % mesh)) < SmoothFineFrac * MAXVAL(ComputeMaxResiduals(this % Child % p_sem % mesh))) exit
         else
            exit
         end if

         if (sweepcount .ge. MaxSweeps) exit
      end do

      PrevRes = MAXVAL(ComputeMaxResiduals(this % p_sem % mesh))


      if (lvl > 1) then
         if (.not. SmoothFine) call MGRestrictToChild(this,lvl-1,t, ComputeTimeDerivative)
!
!        --------------------
!        Perform V-Cycle here
!        --------------------
!
         call FASVCycle(this % Child, t, lvl-1,MGlevels, ComputeTimeDerivative, ComputeTimeDerivativeIsolated)

         Child_p => this % Child
!
!        -------------------------------------------
!        Interpolate coarse-grid error to this level
!        -------------------------------------------
!
!$omp parallel
!$omp do private(N1,N2) schedule(runtime)
         DO iEl = 1, nelem
            N1 = Child_p % p_sem % mesh % elements (iEl) % Nxyz
            N2 = this    % p_sem % mesh % elements (iEl) % Nxyz
            call Interp3DArrays(NCONS, N1, Child_p % MGStorage(iEl) % E, N2, this % MGStorage(iEl) % E )
         end DO
!$omp end do
!
!        -----------------------------------------------
!        Correct solution with coarse-grid approximation
!        -----------------------------------------------
!
!$omp barrier
!$omp do schedule(runtime)
         DO iEl = 1, nelem
            this % p_sem % mesh % elements(iEl) % storage % Q = &
                              this % p_sem % mesh % elements(iEl) % storage % Q + this % MGStorage(iEl) % E
         end DO
!$omp end do
!$omp end parallel

      end if

!
!     ------------------------
!     Post-smoothing procedure
!     ------------------------
!

      sweepcount = 0
      DO
         call this % Smooth(MGSweepsPost(lvl), t, ComputeTimeDerivative)
         sweepcount = sweepcount + MGSweepsPost(lvl)

         NewRes = MAXVAL(ComputeMaxResiduals(this % p_sem % mesh))

         if (MGOutput) call PlotResiduals( lvl, sweepcount , this % p_sem % mesh)

         if (sweepcount .ge. MaxSweeps) exit

         if (lvl > 1 .and. PostFCycle) then
            if (NewRes > PrevRes) then
               call MGRestrictToChild(this,lvl-1,t, ComputeTimeDerivative)
               call FASVCycle(this,t,lvl-1,lvl, ComputeTimeDerivative, ComputeTimeDerivativeIsolated)
            else
               exit
            end if
         elseif (PostSmooth .or. PostFCycle) then
            !if (FMG .and. MAXVAL(ComputeMaxResiduals(this % p_sem % mesh)) < 0.1_RP) exit
            if (NewRes < PrevRes) exit
         else
            exit
         end if

      end DO

!
!     -------------------------
!     Compute coarse-grid error
!     -------------------------
!
      if (lvl < MGlevels) then
!$omp parallel do schedule(runtime)
         DO iEl = 1, nelem
            this % MGStorage(iEl) % E = this % p_sem % mesh % elements(iEl) % storage % Q - this % MGStorage(iEl) % Q
         end DO
!$omp end parallel do
      end if

#endif
   end subroutine FASVCycle
!
!///////////////////////////////////////////////////////////////////////////////////////////////////////////////////////////////////
!
!  ------------------------------------------------------
!  Recursive subroutine to perform a full multigrid cycle
!  ------------------------------------------------------
   recursive subroutine FASFMGCycle(this,t,tol,lvl, ComputeTimeDerivative, ComputeTimeDerivativeIsolated)
      implicit none
      !----------------------------------------------------------------------------
      class(FASMultigrid_t), intent(inout) :: this    !<> Current level solver
      real(kind=RP)        , intent(in)    :: t       !<  Simulation time
      real(kind=RP)        , intent(in)    :: tol     !<  Convergence tolerance
      integer              , intent(in)    :: lvl     !<  Current multigrid level
      procedure(ComputeTimeDerivative_f)           :: ComputeTimeDerivative
      procedure(ComputeTimeDerivative_f)           :: ComputeTimeDerivativeIsolated
      !----------------------------------------------------------------------------
      integer        :: iEl, iEQ             ! Element and equation counters
      integer        :: N1(3), N2(3)
      real(kind=RP)  :: maxResidual(NCONS)   ! Maximum residual in each equation
      integer        :: counter              ! Iteration counter
      character(len=LINE_LENGTH) :: FMGFile
      !----------------------------------------------------------------------------
#if defined(NAVIERSTOKES)
!
!     ------------------------------------------
!     At the beginning, go to the coarsest level
!        (the initial condition must be passed)
!     ------------------------------------------
!
      if (lvl > 1) then
!$omp parallel do private(N1,N2) schedule(runtime)
         DO iEl = 1, nelem
            N1 = this         % p_sem % mesh % elements (iEl) % Nxyz
            N2 = this % Child % p_sem % mesh % elements (iEl) % Nxyz
            call Interp3DArrays(NCONS, N1, this % p_sem % mesh % elements(iEl) % storage % Q, &
                                       N2, this % Child % p_sem % mesh % elements(iEl) % storage % Q )
         end DO
!$omp end parallel do

         call FASFMGCycle(this % Child,t,tol,lvl-1, ComputeTimeDerivative, ComputeTimeDerivativeIsolated)
      end if
!
!     ------------------------------
!     Save FMG solution if requested
!     ------------------------------
!

      if (SaveFMGFile) then
         write(FMGFile,'(A,A,I2.2,A)')  trim( FMGSolutionFile ), '_FMG_', lvl, '.hsol'
         call this % p_sem % mesh % SaveSolution(0,0._RP,trim(FMGFile),saveGradients,saveSensor)
      end if

!
!     ----------------------
!     Perform a V-Cycle here
!     ----------------------
!
      counter = 0
      if (lvl > 1 ) then
         DO
            counter = counter + 1
            call FASVCycle(this,t,lvl,lvl, ComputeTimeDerivative, ComputeTimeDerivativeIsolated) ! FMG is still for STEADY_STATE.
            maxResidual = ComputeMaxResiduals(this % p_sem % mesh)
            if (maxval(maxResidual) <= tol) exit
         end DO
      else
         DO
            counter = counter + 1
            call this % Smooth(1,t,ComputeTimeDerivative)

            maxResidual = ComputeMaxResiduals(this % p_sem % mesh)

            if (MOD(counter,100)==0) call PlotResiduals( lvl ,counter, this % p_sem % mesh)
            if (maxval(maxResidual) <= tol) exit
         end DO
      end if
      call PlotResiduals( lvl ,counter, this % p_sem % mesh,.TRUE.)
!
!     --------------------------------------------------
!     If not on finest, Interpolate to next (finer) grid
!     --------------------------------------------------
!
      if (lvl < MGlevels) then
!$omp parallel do private(N1,N2) schedule(runtime)
         DO iEl = 1, nelem
            N1 = this          % p_sem % mesh % elements (iEl) % Nxyz
            N2 = this % Parent % p_sem % mesh % elements (iEl) % Nxyz
            call Interp3DArrays(NCONS, N1, this % p_sem % mesh % elements(iEl) % storage % Q, &
                                       N2, this % Parent % p_sem % mesh % elements(iEl) % storage % Q )
         end DO
!$omp end parallel do
      end if
#endif
   end subroutine FASFMGCycle

!
!///////////////////////////////////////////////////////////////////////////////////////////////////////////////////////////////////
!
!  ------------------------------------------
!  Subroutine for restricting the solution and residual to the child solver
!  ------------------------------------------
   subroutine MGRestrictToChild(this,lvl,t, ComputeTimeDerivative)
      implicit none
      !-------------------------------------------------------------
      class(FASMultigrid_t), intent(inout) :: this     !<  Current level solver
      integer              , intent(IN)    :: lvl
      real(kind=RP)        , intent(IN)    :: t
      procedure(ComputeTimeDerivative_f)           :: ComputeTimeDerivative
      !-------------------------------------------------------------
      class(FASMultigrid_t), pointer       :: Child_p  ! The child
      integer  :: iEl
      integer  :: iEQ
      integer  :: N1(3), N2(3)
      !-------------------------------------------------------------
#if defined(NAVIERSTOKES)

      Child_p => this % Child

!$omp parallel
!$omp do private(N1,N2) schedule(runtime)
      DO iEl = 1, nelem
         N1 = this    % p_sem % mesh % elements (iEl) % Nxyz
         N2 = Child_p % p_sem % mesh % elements (iEl) % Nxyz

!           Restrict solution
!           -----------------
         call Interp3DArrays(NCONS, N1, this % p_sem % mesh % elements(iEl) % storage % Q, &
                                    N2, Child_p % p_sem % mesh % elements(iEl) % storage % Q )

!           Restrict residual
!           -----------------
         call Interp3DArrays(NCONS, N1, this % p_sem % mesh % elements(iEl) % storage % Qdot, &
                                    N2, Child_p % MGStorage(iEl) % S)
      end DO
!$omp end do

!
!     **********************************************************************
!     **********************************************************************
!              Now arrange all the storage in the child solver
!     **********************************************************************
!     **********************************************************************
!

!     ------------------------------------
!     Copy solution from fine grid to MGStorage
!        ... and clear source term
!     ------------------------------------
!
!$omp barrier
!$omp do schedule(runtime)
      DO iEl = 1, nelem
         Child_p % MGStorage(iEl) % Q = Child_p % p_sem % mesh % elements(iEl) % storage % Q
         Child_p % p_sem % mesh % elements(iEl) % storage % S_NS =  0.0_RP
      end DO
!$omp end do
!$omp end parallel

      if( Child_p% p_sem% mesh% IBM% active ) call Child_p% SetIBM( this% p_sem% mesh% IBM% penalization )

!
!     -------------------------------------------
!     If not on finest level, correct source term
!     -------------------------------------------
!
      call ComputeTimeDerivative(Child_p % p_sem % mesh,Child_p % p_sem % particles, t, CTD_IGNORE_MODE)
      if (DualTimeStepping) call ComputePseudoTimeDerivative(Child_p % p_sem % mesh, t, dt)

!$omp parallel do schedule(runtime)
      DO iEl = 1, nelem
         Child_p % p_sem % mesh % elements(iEl) % storage % S_NS = Child_p % MGStorage(iEl) % S - &
                                                                Child_p % p_sem % mesh % elements(iEl) % storage % Qdot !- Child_p % MGStorage(iEl) % Scase
      end DO
!$omp end parallel do

#endif
   end subroutine MGRestrictToChild
!
!///////////////////////////////////////////////////////////////////////////////////////////////////////////////////////////////////
!
!  ------------------------------------------
!  Subroutine that destructs a FAS integrator
!  ------------------------------------------
   subroutine destruct(this)
      implicit none
      !-----------------------------------------------------------
      class(FASMultigrid_t), intent(inout) :: this
      !-----------------------------------------------------------

      call RecursiveDestructor(this,MGlevels)

   end subroutine destruct

!
!///////////////////////////////////////////////////////////////////////////////////////////////////////////////////////////////////
!
   recursive subroutine RecursiveDestructor(Solver,lvl)
      implicit none
      !-----------------------------------------------------------
      class(FASMultigrid_t), intent(inout) :: Solver
      integer                              :: lvl
      integer                              :: k
      !-----------------------------------------------------------

      ! First go to coarsest level
      if (lvl > 1) call RecursiveDestructor(Solver % Child,lvl-1)

      ! Deallocate LTS
      if (allocated(Solver % lts_dt)) deallocate(Solver % lts_dt)

      !Destruct Multigrid storage
      deallocate (Solver % MGStorage) ! allocatable components are automatically deallocated

      ! Destruct linear solver (if present)
      if (Smoother .ge. IMPLICIT_SMOOTHER_IDX) then
         ! call Solver % linsolver % destroy FINDME
         ! deallocate ( Solver % linsolver )
      end if

      if (lvl < MGlevels) then
         call Solver % p_sem % destruct()
         deallocate (Solver % p_sem)
         nullify    (Solver % Parent)
      else
         nullify    (Solver % p_sem)
      end if

      if (lvl > 1) then
         deallocate (Solver % Child)
      end if

      if ( allocated(Solver % LUpivots) ) then
         do k = 1,nelem
            deallocate ( Solver % LUpivots(k) % v )
         end do
         deallocate ( Solver % LUpivots )
      end if

   end subroutine RecursiveDestructor
!
!///////////////////////////////////////////////////////////////////////////////////////////////////////////////////////////////////
!
   subroutine Smooth(this,SmoothSweeps,t, ComputeTimeDerivative)
      implicit none
      !-------------------------------------------------------------
      class(FASMultigrid_t)  , intent(inout), target :: this     !<> Anisotropic FAS multigrid
      integer                , intent(in)            :: SmoothSweeps
      real(kind=RP)          , intent(in)            :: t
      procedure(ComputeTimeDerivative_f)                     :: ComputeTimeDerivative
      !-------------------------------------------------------------
      real(kind=RP), pointer :: smoother_dt, smoother_cfl, smoother_dcfl
      integer :: sweep
      !-------------------------------------------------------------

      if (DualTimeStepping) then
         smoother_dt   => p_dt
         smoother_cfl  => p_cfl
         smoother_dcfl => p_dcfl
      else
         smoother_dt   => dt
         smoother_cfl  => cfl
         smoother_dcfl => dcfl
      end if

      select case (Preconditioner)
      case (PRECONDIIONER_LTS)
         ! compute LTS
         if (Compute_dt) then
            call MaxTimeStep( self=this % p_sem, cfl=smoother_cfl, dcfl=smoother_dcfl , MaxDt=smoother_dt, MaxDtVec=this % lts_dt)
         else
            error stop "FASMultigrid :: LTS needs cfd & dcfl."
         end if
 
         if( this% p_sem% mesh% IBM% active ) call this% SetIBM( this% p_sem% mesh% IBM% penalization, this% lts_dt )

         select case (Smoother)
            ! Euler Smoother
            case (Euler_SMOOTHER)
               do sweep = 1, SmoothSweeps
                  if( this% p_sem% mesh% IBM% active ) call this% p_sem% mesh% IBM% SemiImplicitCorrection( this% p_sem% mesh% elements, smoother_dt, this% lts_dt )
                  
                  call TakeExplicitEulerStep ( mesh=this % p_sem % mesh, particles=this % p_sem % particles, t=t, deltaT=smoother_dt, &
                     ComputeTimeDerivative=ComputeTimeDerivative, dt_vec=this % lts_dt, dts=DualTimeStepping, global_dt=dt )
                     
                  if( this% p_sem% mesh% IBM% active ) then
                     call this% p_sem% mesh% IBM% SemiImplicitCorrection( this% p_sem% mesh% elements, smoother_dt, this% lts_dt )
                  end if
               end do
            ! RK3 smoother
            case (RK3_SMOOTHER)
               do sweep = 1, SmoothSweeps
                  if( this% p_sem% mesh% IBM% active ) call this% p_sem% mesh% IBM% SemiImplicitCorrection( this% p_sem% mesh% elements, smoother_dt, this% lts_dt )
               
                  call TakeRK3Step ( mesh=this % p_sem % mesh, particles=this % p_sem % particles, t=t, deltaT=smoother_dt, &
                     ComputeTimeDerivative=ComputeTimeDerivative, dt_vec=this % lts_dt, dts=DualTimeStepping, global_dt=dt )
                     
                  if( this% p_sem% mesh% IBM% active ) then
                     call this% p_sem% mesh% IBM% SemiImplicitCorrection( this% p_sem% mesh% elements, smoother_dt, this% lts_dt )
                  end if
               end do
            ! RK5 smoother
            case (RK5_SMOOTHER)
               do sweep = 1, SmoothSweeps
                  if( this% p_sem% mesh% IBM% active ) call this% p_sem% mesh% IBM% SemiImplicitCorrection( this% p_sem% mesh% elements, smoother_dt, this% lts_dt )
               
                  call TakeRK5Step ( mesh=this % p_sem % mesh, particles=this % p_sem % particles, t=t, deltaT=smoother_dt, &
                     ComputeTimeDerivative=ComputeTimeDerivative, dt_vec=this % lts_dt, dts=DualTimeStepping, global_dt=dt )
                  
                  if( this% p_sem% mesh% IBM% active ) then
                     call this% p_sem% mesh% IBM% SemiImplicitCorrection( this% p_sem% mesh% elements, smoother_dt, this% lts_dt )
                  end if
               end do
            ! RK5 smoother opt for Steady State
            case (RKOpt_SMOOTHER)
               do sweep = 1, SmoothSweeps
                  if( this% p_sem% mesh% IBM% active ) call this% p_sem% mesh% IBM% SemiImplicitCorrection( this% p_sem% mesh% elements, smoother_dt, this% lts_dt )

                  call TakeRKOptStep ( mesh=this % p_sem % mesh, particles=this % p_sem % particles, t=t, deltaT=smoother_dt, &
                     ComputeTimeDerivative=ComputeTimeDerivative, N_STAGES=erk_order, dt_vec=this % lts_dt, dts=DualTimeStepping, global_dt=dt )
                  
                  if( this% p_sem% mesh% IBM% active ) then
                     call this% p_sem% mesh% IBM% SemiImplicitCorrection( this% p_sem% mesh% elements, smoother_dt, this% lts_dt )
                  end if
               end do
            case default
               error stop "FASMultigrid :: No smoother defined for the multigrid."
         end select ! Smoother
      case (PRECONDIIONER_NONE)
         select case (Smoother)
            ! Euler Smoother
            case (Euler_SMOOTHER)
               do sweep = 1, SmoothSweeps
                  if (Compute_dt) call MaxTimeStep(self=this % p_sem, cfl=smoother_cfl, dcfl=smoother_dcfl, MaxDt=smoother_dt )
                  
                  if( this% p_sem% mesh% IBM% active ) then
                     this% p_sem% mesh% IBM% penalization = smoother_dt
                     call this% p_sem% mesh% IBM% SemiImplicitCorrection( this% p_sem% mesh% elements, smoother_dt )
                  end if
                  
                  call TakeExplicitEulerStep ( mesh=this % p_sem % mesh, particles=this % p_sem % particles, t=t, deltaT=smoother_dt, &
                     ComputeTimeDerivative=ComputeTimeDerivative, dts=DualTimeStepping, global_dt=dt )
                     
                  if( this% p_sem% mesh% IBM% active ) then
                     call this% p_sem% mesh% IBM% SemiImplicitCorrection( this% p_sem% mesh% elements, smoother_dt )
                  end if
               end do
            ! RK3 smoother
            case (RK3_SMOOTHER)
               do sweep = 1, SmoothSweeps
                  if (Compute_dt) call MaxTimeStep(self=this % p_sem, cfl=smoother_cfl, dcfl=smoother_dcfl, MaxDt=smoother_dt )
                  
                  if( this% p_sem% mesh% IBM% active ) then
                     this% p_sem% mesh% IBM% penalization = smoother_dt
                     call this% p_sem% mesh% IBM% SemiImplicitCorrection( this% p_sem% mesh% elements, smoother_dt )
                  end if
                  
                  call TakeRK3Step ( mesh=this % p_sem % mesh, particles=this % p_sem % particles, t=t, deltaT=smoother_dt, &
                     ComputeTimeDerivative=ComputeTimeDerivative, dts=DualTimeStepping, global_dt=dt )
                     
                  if( this% p_sem% mesh% IBM% active ) then
                     call this% p_sem% mesh% IBM% SemiImplicitCorrection( this% p_sem% mesh% elements, smoother_dt )
                  end if
               end do
            ! RK5 smoother
            case (RK5_SMOOTHER)
               do sweep = 1, SmoothSweeps
                  if (Compute_dt) call MaxTimeStep(self=this % p_sem, cfl=smoother_cfl, dcfl=smoother_dcfl, MaxDt=smoother_dt )
                  
                  if( this% p_sem% mesh% IBM% active ) then
                     this% p_sem% mesh% IBM% penalization = smoother_dt
                     call this% p_sem% mesh% IBM% SemiImplicitCorrection( this% p_sem% mesh% elements, smoother_dt )
                  end if
                  
                  call TakeRK5Step ( mesh=this % p_sem % mesh, particles=this % p_sem % particles, t=t, deltaT=smoother_dt, &
                     ComputeTimeDerivative=ComputeTimeDerivative, dts=DualTimeStepping, global_dt=dt )
                     
                  if( this% p_sem% mesh% IBM% active ) then
                     call this% p_sem% mesh% IBM% SemiImplicitCorrection( this% p_sem% mesh% elements, smoother_dt )
                  end if               
               end do
            ! RK Opt smoother
            case (RKOpt_SMOOTHER)
               do sweep = 1, SmoothSweeps
                  if (Compute_dt) call MaxTimeStep(self=this % p_sem, cfl=smoother_cfl, dcfl=smoother_dcfl, MaxDt=smoother_dt )
                  
                  if( this% p_sem% mesh% IBM% active ) then
                     this% p_sem% mesh% IBM% penalization = smoother_dt
                     call this% p_sem% mesh% IBM% SemiImplicitCorrection( this% p_sem% mesh% elements, smoother_dt )
                  end if

                  call TakeRKOptStep ( mesh=this % p_sem % mesh, particles=this % p_sem % particles, t=t, deltaT=smoother_dt, &
                     ComputeTimeDerivative=ComputeTimeDerivative, N_STAGES=erk_order, dts=DualTimeStepping, global_dt=dt )

                  if( this% p_sem% mesh% IBM% active ) then
                     call this% p_sem% mesh% IBM% SemiImplicitCorrection( this% p_sem% mesh% elements, smoother_dt )
                  end if
               end do
!
!           Implicit smoothers
!           ------------------
            case (IRK_SMOOTHER)
               error STOP "FASMultigrid :: IRK Smoother not ready."
            case (SGS_SMOOTHER)

               call this % p_sem % mesh % storage % local2globalq (this % p_sem % mesh % storage % NDOF)

               do sweep = 1, SmoothSweeps
                  if (Compute_dt) call MaxTimeStep(self=this % p_sem, cfl=smoother_cfl, dcfl=smoother_dcfl, MaxDt=smoother_dt )
                  call TakeSGSStep ( this=this, t=t, deltaT=smoother_dt, &
                     ComputeTimeDerivative=ComputeTimeDerivative, dts=DualTimeStepping, global_dt=dt )
               end do

            case (ILU_SMOOTHER)

               call this % p_sem % mesh % storage % local2globalq (this % p_sem % mesh % storage % NDOF)

               do sweep = 1, SmoothSweeps
                  if (Compute_dt) call MaxTimeStep(self=this % p_sem, cfl=smoother_cfl, dcfl=smoother_dcfl, MaxDt=smoother_dt )
                  call TakeILUStep ( this=this, t=t, deltaT=smoother_dt, &
                     ComputeTimeDerivative=ComputeTimeDerivative, dts=DualTimeStepping, global_dt=dt )
               end do

            case (BIRK5_SMOOTHER)

               call this % p_sem % mesh % storage % local2globalq (this % p_sem % mesh % storage % NDOF)

               do sweep = 1, SmoothSweeps
                  if (Compute_dt) call MaxTimeStep(self=this % p_sem, cfl=smoother_cfl, dcfl=smoother_dcfl, MaxDt=smoother_dt )
                  call TakeBIRK5Step ( this=this, t=t, deltaT=smoother_dt, &
                     ComputeTimeDerivative=ComputeTimeDerivative, dts=DualTimeStepping, global_dt=dt )
               end do

            case default
               error STOP "FASMultigrid :: Smoother not specified."
         end select ! Smoother
      end select ! Preconditioner

   end subroutine Smooth
!
!///////////////////////////////////////////////////////////////////////////////////////////////////////////////////////////////////
!
   subroutine TakeBIRK5Step( this, t, deltaT, ComputeTimeDerivative, dts, global_dt )
!
!     ----------------------------------
!     5th order diagonally implicit Runge-Kutta scheme from Bassi 2009
!     ----------------------------------
!
      implicit none
!
!     -----------------
!     Input parameters:
!     -----------------
!
      class(FASMultigrid_t)  ,intent(inout), target :: this
      real(KIND=RP)   :: t, deltaT, tk
      procedure(ComputeTimeDerivative_f)    :: ComputeTimeDerivative
      logical, intent(in), optional :: dts
      real(kind=RP), intent(in), optional :: global_dt
!
!     ---------------
!     Local variables
!     ---------------
!
      real(kind=rp), dimension(5) :: a = (/0.2_RP, 0.25_RP, 0.333333_RP, 0.5_RP, 1.0_RP/)
      integer :: k, id, i
      real(kind=RP), allocatable :: x_loc(:) ! Local x
!-------------------------------------------------------------

      this % dQ = 0._RP
      do k = 1,5

         tk = t + a(k)*deltaT

         call ComputeTimeDerivative( this % p_sem % mesh, this % p_sem % particles, tk, CTD_IGNORE_MODE)
         if ( present(dts) ) then
            if (dts) call ComputePseudoTimeDerivative(this % p_sem % mesh, t, global_dt)
         end if
         call this % p_sem % mesh % storage % local2globalqdot (this % p_sem % mesh % storage % NDOF)


         select type (Adense => this % A)
            type is (DenseBlockDiagMatrix_t)
!$omp parallel do private(x_loc) schedule(runtime)
            do id = 1, SIZE( this % p_sem % mesh % elements )
               allocate( x_loc(Adense % BlockSizes(id)) )
               call SolveLU(ALU      = Adense % Blocks(id) % Matrix, &
                           LUpivots = this % LUpivots(id) % v, &
                           x = x_loc, &
                           b = this % p_sem % mesh % storage % Qdot(Adense % BlockIdx(id):Adense % BlockIdx(id+1)-1) * a(k) )
!$omp critical
               this % dQ(Adense % BlockIdx(id):Adense % BlockIdx(id+1)-1) = x_loc
!$omp end critical
               deallocate(x_loc)
            end do ! id
!$omp end parallel do
         end select

         this % p_sem % mesh % storage % Q = this % p_sem % mesh % storage % Q - this % dQ
         call this % p_sem % mesh % storage % global2localq
      end do ! k

!$omp parallel do schedule(runtime)
      do k=1, this % p_sem % mesh % no_of_elements
         if ( any(isnan(this % p_sem % mesh % elements(k) % storage % Q))) then
            print*, "Numerical divergence obtained in solver."
            call exit(99)
         endif
      end do
!$omp end parallel do

   end subroutine TakeBIRK5Step
!
!///////////////////////////////////////////////////////////////////////////////////////////////////////////////////////////////////
!
   subroutine TakeSGSStep( this, t, deltaT, ComputeTimeDerivative, dts, global_dt )
!
!     ----------------------------------
!     5th order diagonally implicit Runge-Kutta scheme from Bassi 2009
!     ----------------------------------
!
      implicit none
!
!     -----------------
!     Input parameters:
!     -----------------
!
      class(FASMultigrid_t)  ,intent(inout), target :: this
      real(KIND=RP)   :: t, deltaT, tk
      procedure(ComputeTimeDerivative_f)    :: ComputeTimeDerivative
      logical, intent(in), optional :: dts
      real(kind=RP), intent(in), optional :: global_dt
!
!     ---------------
!     Local variables
!     ---------------
!
      integer :: k, id, i
      integer :: stat
      real(kind=rp), dimension(5) :: a = (/0.2_RP, 0.25_RP, 0.333333_RP, 0.5_RP, 1.0_RP/)
!-------------------------------------------------------------

      this % dQ  = 0._RP
      this % dQ0 = 0._RP
      this % SGS_RHS = 0.0_RP

      do k = 1,5

         tk = t + a(k)*deltaT

         call ComputeTimeDerivative( this % p_sem % mesh, this % p_sem % particles, tk, CTD_IGNORE_MODE)
         if ( present(dts) ) then
            if (dts) call ComputePseudoTimeDerivative(this % p_sem % mesh, t, global_dt)
         end if
         call this % p_sem % mesh % storage % local2globalqdot (this % p_sem % mesh % storage % NDOF)


         select type (Acsr => this % A)
            type is (csrMat_t)

#ifdef HAS_MKL

            do i=1,kSGS

               Acsr % mkl_options % trans = SPARSE_OPERATION_NON_TRANSPOSE
               Acsr % mkl_options % descrA % type = SPARSE_MATRIX_TYPE_TRIANGULAR
               Acsr % mkl_options % descrA % mode = SPARSE_FILL_MODE_LOWER
               Acsr % mkl_options % descrA % diag = SPARSE_DIAG_NON_UNIT
               this % SGS_RHS = Acsr % LMatVecMul( this % dQ,  .false., 1 )
               this % SGS_RHS = this % SGS_RHS + this % p_sem % mesh % storage % Qdot * a(k)
               call Acsr % ForwSub(this % SGS_RHS, this % dQ0, this % DimPrb, 1.0_RP)

               Acsr % mkl_options % descrA % mode = SPARSE_FILL_MODE_UPPER
               this % SGS_RHS = Acsr % UMatVecMul( this % dQ0,  .false., 1 )
               this % SGS_RHS = this % SGS_RHS + this % p_sem % mesh % storage % Qdot * a(k)
               call Acsr % BackSub(this % SGS_RHS, this % dQ, this % DimPrb, 1.0_RP)

            end do


#else
            error stop "SGS smoother needs MKL."
#endif

         end select

         this % p_sem % mesh % storage % Q = this % p_sem % mesh % storage % Q - this % dQ
         call this % p_sem % mesh % storage % global2localq

      end do

!$omp parallel do schedule(runtime)
      do k=1, this % p_sem % mesh % no_of_elements
         if ( any(isnan(this % p_sem % mesh % elements(k) % storage % Q))) then
            print*, "Numerical divergence obtained in solver."
            call exit(99)
         endif
      end do
!$omp end parallel do

   end subroutine TakeSGSStep
!
!///////////////////////////////////////////////////////////////////////////////////////////////////////////////////////////////////
!
   subroutine TakeILUStep( this, t, deltaT, ComputeTimeDerivative, dts, global_dt )
!
!     ----------------------------
!     Semi-implicit ILU0 smoother.
!     ----------------------------
!
      implicit none
!
!     -----------------
!     Input parameters:
!     -----------------
!
      class(FASMultigrid_t)  ,intent(inout), target :: this
      real(KIND=RP)   :: t, deltaT, tk
      procedure(ComputeTimeDerivative_f)    :: ComputeTimeDerivative
      logical, intent(in), optional :: dts
      real(kind=RP), intent(in), optional :: global_dt
!
!     ---------------
!     Local variables
!     ---------------
!
      integer :: k, id, i, stat
      real(kind=rp), dimension(5) :: a = (/0.2_RP, 0.25_RP, 0.333333_RP, 0.5_RP, 1.0_RP/)
!-------------------------------------------------------------

      this % dQ  = 0._RP
      this % dQ0 = 0._RP

      do k = 1,5

         tk = t + a(k)*deltaT

         call ComputeTimeDerivative( this % p_sem % mesh, this % p_sem % particles, tk, CTD_IGNORE_MODE)
         if ( present(dts) ) then
            if (dts) call ComputePseudoTimeDerivative(this % p_sem % mesh, t, global_dt)
         end if
         call this % p_sem % mesh % storage % local2globalqdot (this % p_sem % mesh % storage % NDOF)

         select type (Acsr => this % A)
            type is (csrMat_t)

#ifdef HAS_MKL

            Acsr % mkl_options % trans = SPARSE_OPERATION_NON_TRANSPOSE
            Acsr % mkl_options % descrA % type = SPARSE_MATRIX_TYPE_TRIANGULAR
            Acsr % mkl_options % descrA % mode = SPARSE_FILL_MODE_LOWER
            Acsr % mkl_options % descrA % diag = SPARSE_DIAG_UNIT
            call Acsr % ForwSub(this % p_sem % mesh % storage % Qdot * a(k), this % dQ0, this % DimPrb, 1.0_RP)

            Acsr % mkl_options % descrA % mode = SPARSE_FILL_MODE_UPPER
            Acsr % mkl_options % descrA % diag = SPARSE_DIAG_NON_UNIT
            call Acsr % BackSub(this % dQ0, this % dQ, this % DimPrb, 1.0_RP)

#else
            error stop " FASMultigridClass :: ILU smoother needs MKL."
#endif

         end select

         this % p_sem % mesh % storage % Q = this % p_sem % mesh % storage % Q - this % dQ
         call this % p_sem % mesh % storage % global2localq

      end do

!$omp parallel do schedule(runtime)
      do k=1, this % p_sem % mesh % no_of_elements
         if ( any(isnan(this % p_sem % mesh % elements(k) % storage % Q))) then
            print*, "Numerical divergence obtained in solver."
            call exit(99)
         endif
      end do
!$omp end parallel do
   end subroutine TakeILUStep
!
!///////////////////////////////////////////////////////////////////////////////////////////////////////////////////////////////////
!
   recursive subroutine FAS_SetPreviousSolution(this,lvl)
      implicit none
      !-------------------------------------------------------------
      class(FASMultigrid_t), target, intent(inout) :: this     !<> Anisotropic FAS multigrid
      integer                      , intent(in)    :: lvl      !<  Current level
      !-------------------------------------------------------------
      integer :: N1(3), N2(3), eID
      !-------------------------------------------------------------

!
!     Set the previous solution in this level
!     ---------------------------------------

      if (lvl == MGlevels) then
         call BDF_SetPreviousSolution(this % p_sem % mesh % storage)
      else
         call BDF_SetPreviousSolution(this % p_sem % mesh % storage, NotANewStep = .TRUE. )
      end if
!
!     Send the solution to the next (coarser) level
!     ---------------------------------------------

      if (lvl > 1) then
!$omp parallel do private(N1,N2) schedule(runtime)
         do eID = 1, nelem
            N1 = this % p_sem % mesh % elements (eID) % Nxyz
            N2 = this % Child % p_sem % mesh % elements (eID) % Nxyz

!           Restrict solution
!           -----------------
            call Interp3DArrays(NCONS, N1, this % p_sem % mesh % elements(eID) % storage % Q, &
                                       N2, this % Child % p_sem % mesh % elements(eID) % storage % Q )
         end do
!$omp end parallel do

         call FAS_SetPreviousSolution(this % Child,lvl-1)
      end if
   end subroutine FAS_SetPreviousSolution
!
!///////////////////////////////////////////////////////////////////////////////////////////////////////////////////////////////////
!
   subroutine FAS_UpdateInitialization(this, lvl)
      implicit none
      !-------------------------------------------------------------
      class(FASMultigrid_t), target, intent(inout) :: this     !<> Anisotropic FAS multigrid
      integer              , intent(in)    :: lvl      !<  Current multigrid level
      !-------------------------------------------------------------
      !-------------------------------------------------------------

      if (mg_Initialization) then
         Preconditioner = ini_Preconditioner(1)
         Smoother = ini_Smoother(1)
         this % computeA = .false.

         if (DualTimeStepping) then
            p_cfl = ini_cfl(1)
            p_dcfl = ini_cfl(2)
         else
            cfl = ini_cfl(1)
            dcfl = ini_cfl(2)
         end if

         if (MAXVAL(ComputeMaxResiduals(this % p_sem % mesh)) .le. ini_res) then
            mg_Initialization = .false.
            call computeA_AllLevels(this,lvl)
            Preconditioner = ini_Preconditioner(2)
            Smoother = ini_Smoother(2)
            if (DualTimeStepping) then
               p_cfl = ini_cfl(3)
               p_dcfl = ini_cfl(4)
            else
               cfl = ini_cfl(3)
               dcfl = ini_cfl(4)
            end if
         end if
      end if

   end subroutine FAS_UpdateInitialization
!
!///////////////////////////////////////////////////////////////////////////////////////////////////////////////////////////////////
!
   subroutine FAS_ComputeAndFactorizeJacobian(this, lvl, t, invdt, ComputeTimeDerivative, ComputeTimeDerivativeIsolated)
      implicit none
      !-------------------------------------------------------------
      class(FASMultigrid_t), target, intent(inout) :: this     !<> FAS multigrid
      integer                      , intent(in)    :: lvl      !<  Current level
      real(kind=RP)        , intent(in)    :: t                !<  Simulation time
      real(kind=RP)        , intent(in)    :: invdt            !<  Simulation time
      procedure(ComputeTimeDerivative_f)           :: ComputeTimeDerivative
      procedure(ComputeTimeDerivative_f)           :: ComputeTimeDerivativeIsolated
      !-------------------------------------------------------------
      integer :: k
      !-------------------------------------------------------------

      if (this % computeA) then

         select type (Amat => this % A)

!        Compute full Jacobian in CSR format
!        -----------------------------------
         type is (csrMat_t)
            call this % Jacobian % Compute (this % p_sem, NCONS, t, this % A, ComputeTimeDerivative, ComputeTimeDerivativeIsolated)
            call Amat % shift(invdt)
            ! call Amat % Visualize('A.dat')

!           Factorization (depends on the smoother used)
!           --------------------------------------------
            select case (SMOOTHER)
            case (SGS_SMOOTHER)
            case (ILU_SMOOTHER)
               call Amat % ILU0Factorization()
            end select

#ifdef HAS_MKL
            call Amat % CreateMKL()
#else
            error stop "Full Jacobian smoothers need MKL."
#endif

!        Compute Jacobian blocks in local dense format
!        ---------------------------------------------
         type is (DenseBlockDiagMatrix_t)
            call this % Jacobian % Compute (sem=this % p_sem, nEqn=NCONS, time=t, matrix=this % A, TimeDerivative=ComputeTimeDerivative, &
            TimeDerivativeIsolated=ComputeTimeDerivativeIsolated, BlockDiagonalized=.true.)
            call Amat % shift(invdt)

!           Local LU factorization
!           ----------------------
!$omp parallel do schedule(runtime)
            do k=1, nelem
               call ComputeLUandOverwrite (A       = Amat % Blocks(k) % Matrix, &
                                          LUpivots = this % LUpivots(k) % v)
            end do
!$omp end parallel do
         end select

         this % computeA = .false.

      end if

   end subroutine FAS_ComputeAndFactorizeJacobian
!
!///////////////////////////////////////////////////////////////////////////////////////////////////////////////////////////////////
!
   subroutine FAS_SetIBM( this, dt, dt_vec )   
      implicit none
      !-arguments------------------------------------------
      class(FASMultigrid_t),           intent(inout) :: this 
      real(kind=rp),                   intent(in)    :: dt(:)
      real(kind=rp),         optional, intent(in)    :: dt_vec(:)
      !-local-variables------------------------------------
      real(kind=rp) :: MaxDt
      
      if( present(dt_vec) ) then
         this% p_sem% mesh% IBM% penalization = dt_vec
         return
      end if

      if ( Compute_dt .and. this% p_sem% mesh% IBM% TimePenal ) then
         call MaxTimeStep(self=this% p_sem, cfl=cfl, dcfl=dcfl, MaxDt=MaxDt )
         this% p_sem% mesh% IBM% penalization = MaxDt
      elseif( this% p_sem% mesh% IBM% TimePenal ) then
         this% p_sem% mesh% IBM% penalization = dt
      end if
 
   end subroutine FAS_SetIBM   
   
   subroutine FAS_updateMovingBodyIBM( this, dt, lvl )
   
      implicit none
      !-arguments------------------------------------------
      class(FASMultigrid_t), intent(inout) :: this
      real(kind=RP),         intent(in)    :: dt
      integer,               intent(in)    :: lvl
      !-local-variables------------------------------------
      type(FASMultigrid_t), pointer       :: Child_p
      
      if( lvl > 1 ) then
         Child_p => this% Child
         call child_p% p_sem% mesh% IBM% MoveBody( child_p% p_sem% mesh% elements,                             &
                                                   child_p% p_sem% mesh% no_of_elements,                       &
                                                   child_p% p_sem% mesh% NDOF, child_p% p_sem% mesh% child, dt ) 
      end if
   
   end subroutine FAS_updateMovingBodyIBM
   
!
!///////////////////////////////////////////////////////////////////////////////////////////////////////////////////////////////////
!
end module FASMultigridClass<|MERGE_RESOLUTION|>--- conflicted
+++ resolved
@@ -1,14 +1,11 @@
 !
 !//////////////////////////////////////////////////////
 !
-<<<<<<< HEAD
 !   @File:    FASMultigridClass.f90
 !   @Last revision commit: db0669408a09b12909b03856ec101a38d42f4e79
 !
 !//////////////////////////////////////////////////////
 !
-=======
->>>>>>> df431882
 !      FAS Multigrid Class
 !        Provides the routines for solving a time step with nonlinear multigrid procedures.
 !        Available smoothers are:
