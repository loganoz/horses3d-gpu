--- conflicted
+++ resolved
@@ -4,15 +4,9 @@
 !   @File:    FASMultigridClass.f90
 !   @Author:  Andrés Rueda (am.rueda@upm.es)
 !   @Created: Sun Apr 27 12:57:00 2017
-<<<<<<< HEAD
-!   @Last revision date: Sun Aug 22 12:53:08 2021
+!   @Last revision date: Mon Sep  6 22:45:04 2021
 !   @Last revision author: Wojciech Laskowski (wj.laskowski@upm.es)
-!   @Last revision commit: f25736e2c99ea391777ac1ea2e57fb316bf5dd5a
-=======
-!   @Last revision date: Tue Aug 24 08:00:10 2021
-!   @Last revision author: Wojciech Laskowski (wj.laskowski@upm.es)
-!   @Last revision commit: 367993a60410bcba2536576cdc54b53e11ebc523
->>>>>>> c6fd938f
+!   @Last revision commit: 3334a040b8cdf3201850a2deec9950c84f2dc21f
 !
 !//////////////////////////////////////////////////////
 !
