--- conflicted
+++ resolved
@@ -1,14 +1,3 @@
-<<<<<<< HEAD
-!
-!//////////////////////////////////////////////////////
-!
-!   @File:    IMEXMethods.f90
-!   @Last revision commit: 8958d076d5d206d1aa118cdd3b9adf6d8de60aa3
-!
-!//////////////////////////////////////////////////////
-!
-=======
->>>>>>> df431882
 #include "Includes.h"
 MODULE IMEXMethods
    USE SMConstants                  
