!
!//////////////////////////////////////////////////////
!
!   @File:    AnalyticalJacobian.f90
!   @Author:  Andrés Rueda (am.rueda@upm.es)
!   @Created: Tue Oct 31 14:00:00 2017
!   @Last revision date: Sun Aug  4 16:39:54 2019
!   @Last revision author: Andrés Rueda (am.rueda@upm.es)
!   @Last revision commit: ee67d2ff980858e35b5b1eaf0f8d8bdf4cb74456
!
!//////////////////////////////////////////////////////
!
!  This module provides the routines for computing the analytical Jacobian matrix
!  -> Only for p-conforming representations (TODO: make general)
!  -> The Jacobian of the BCs is temporarily computed numerically
!
!//////////////////////////////////////////////////////
#include "Includes.h"
module AnalyticalJacobian
   use SMConstants
   use ElementClass
   use HexMeshClass
   use NodalStorageClass
   use PhysicsStorage
   use Physics
   use JacobianDefinitions             , only: JACEPS
   use JacobianComputerClass           , only: JacobianComputer_t
   use MatrixClass
   use DGSEMClass                      , only: DGSem, ComputeTimeDerivative_f
   use StopWatchClass
   use MeshTypes
   use EllipticDiscretizations
   use MPI_Process_Info                , only: MPI_Process
   use ElementConnectivityDefinitions  , only: axisMap, normalAxis
   use BoundaryConditions              , only: BCs
   use FaceClass                       , only: Face
   use Utilities                       , only: dot_product
   use ConnectivityClass               , only: Connectivity
#if defined(NAVIERSTOKES)
   use RiemannSolvers_NS               , only: RiemannSolver_dFdQ, RiemannSolver
   use HyperbolicDiscretizations       , only: HyperbolicDiscretization
   use VariableConversion              , only: NSGradientVariables_STATE
   use FluidData_NS, only: dimensionless
#endif
#ifdef _HAS_MPI_
   use mpi
#endif
   implicit none
   
   private
   public AnJacobian_t
   
   integer, parameter :: other(2) = [2, 1]
   
!
!  **************************************************
!  Main type for the analytical Jacobian computations
!  **************************************************
   type, extends(JacobianComputer_t) :: AnJacobian_t
      
      contains
         procedure :: Construct => AnJacobian_Construct
         procedure :: Compute   => AnJacobian_Compute
   end type AnJacobian_t
   
   
#if defined(NAVIERSTOKES)
   real(kind=RP) :: Identity(NCONS,NCONS) ! identity matrix. TODO: Define only once in the constructor (When this is a class!!)
#endif
contains
!
!///////////////////////////////////////////////////////////////////////////////////////////////////////////////////////////////////
!
!  -------------------------------------------------------
!  AnJacobian_Construct:
!  Main class constructor
!  -------------------------------------------------------
   subroutine AnJacobian_Construct(this, mesh, nEqn)
      implicit none
      !-arguments-----------------------------------------
      class(AnJacobian_t)  , intent(inout) :: this
      type(HexMesh)        , intent(inout) :: mesh
      integer              , intent(in)    :: nEqn
      !-local-variables-----------------------------------
      integer :: fID, eID
      !---------------------------------------------------
      
!
!     Construct parent
!     ----------------
      call this % JacobianComputer_t % construct (mesh, nEqn)
!
!     Create stopwatch event
!     ----------------------
      call Stopwatch % CreateNewEvent("Analytical Jacobian construction")
!
!     Construct specific storage
!     --------------------------
      ! Global storage
      mesh % storage % anJacobian = .TRUE.
      ! Elements:
!$omp parallel do schedule(runtime)
      do eID=1, mesh % no_of_elements
         call mesh % storage % elements(eID) % ConstructAnJac ()
      end do
!$omp end parallel do
      
      ! Faces:
!$omp parallel do schedule(runtime)
      do fID=1, size(mesh % faces)
         call mesh % faces(fID) % storage % ConstructAnJac (NDIM)
      end do
!$omp end parallel do
      
      !TODO: Add conformity check
      
   end subroutine AnJacobian_Construct
!
!///////////////////////////////////////////////////////////////////////////////////////////////////////////////////////////////////
!
!  -------------------------------------------------------
!  Subroutine for computing the analytical Jacobian matrix
!  -------------------------------------------------------
   subroutine AnJacobian_Compute(this, sem, nEqn, time, Matrix, TimeDerivative, eps_in, BlockDiagonalized, mode)
      implicit none
      !-arguments----------------------------------
      class(AnJacobian_t)      , intent(inout)     :: this
      type(DGSem)              , intent(inout)     :: sem
      integer,                   intent(in)        :: nEqn
      real(kind=RP)            , intent(in)        :: time
      class(Matrix_t)          , intent(inout)     :: Matrix
      procedure(ComputeTimeDerivative_f), optional :: TimeDerivative    ! Not needed here...
      real(kind=RP)  , optional, intent(in)        :: eps_in            ! Not needed here...
      logical        , optional, intent(in)        :: BlockDiagonalized !<? Construct only the block diagonal?
      integer        , optional, intent(in)        :: mode
#if defined(NAVIERSTOKES)
      !--------------------------------------------
      integer :: nnz
      integer :: nelem, ierr
      logical :: BlockDiagonal
      integer :: eID, i
      !--------------------------------------------
      
      
      call Stopwatch % Start("Analytical Jacobian construction")
!
!     Initializations
!     ---------------
      if ( present(BlockDiagonalized) ) then
         BlockDiagonal = BlockDiagonalized
      else
         BlockDiagonal = .FALSE.
      end if
      
      nelem = size(sem % mesh % elements)

      !TODO: Check if there was p-adaptation and reconstruct if necessary
      
!
!     *************************************************
!     If Jacobian matrix was not preallocated, allocate
!     *************************************************
!
      if (.not. this % preAllocate) then
         select type(Matrix_p => Matrix)
!
!           If block-diagonal matrix, construct with size of blocks
!           -------------------------------------------------------
            type is(DenseBlockDiagMatrix_t)
               call Matrix_p % Preallocate(nnzs=this % ndofelm_l)
            type is(SparseBlockDiagMatrix_t)
               call Matrix_p % Preallocate(nnzs=this % ndofelm_l)
               
!
!           If matrix is CSR, standard preallocate with LinkedListMatrix
!           ------------------------------------------------------------
            type is(csrMat_t)
               call Matrix_p % Preallocate()
!
!           Otherwise, construct with nonzeros in each row
!           ----------------------------------------------
            class default 
               if (BlockDiagonal) then
                  nnz = maxval(this % ndofelm_l)
               else
                  nnz = 7*maxval(this % ndofelm_l) ! 20180201: hard-coded to 7, since the analytical Jacobian can only compute off-diagonal blocks for compact schemes (neighbors' effect)
               end if
               call Matrix_p % Preallocate(nnz)
         end select
         
         call Matrix % SpecifyBlockInfo(this % firstIdx,this % ndofelm)
      end if
      
      
      call Matrix % Reset (ForceDiagonal = .TRUE.)
      
!$omp parallel
!     ------------------
!     Prolong Q to faces
!     ------------------
!
      call sem % mesh % ProlongSolutionToFaces(NCONS)
!
!     ----------------
!     Update MPI Faces
!     ----------------
!
#ifdef _HAS_MPI_
!$omp single
      call sem % mesh % UpdateMPIFacesSolution(NCONS)
!$omp end single
#endif
!
!     ******************************************************************
!     If the physics has an elliptic component, compute the DG gradients
!     -> This routine also projects the appropriate grads to the faces
!     ******************************************************************
!
      if (flowIsNavierStokes) then
         call ViscousDiscretization % ComputeGradient (nEqn, nEqn, sem % mesh, time, NSGradientVariables_STATE)
#ifdef _HAS_MPI_
!$omp single
         call sem % mesh % UpdateMPIFacesGradients(NGRAD)
!$omp end single
#endif
      end if
!
!     ************************************************************************
!     Compute the Jacobian of the Numerical Fluxes \hat{f}^a and \hat{f}^{\nu}
!     ************************************************************************
!
      call ComputeNumericalFluxJacobian(sem % mesh,nEqn,time)
!
!     ***************
!     Diagonal blocks
!     ***************
!
      call AnalyticalJacobian_DiagonalBlocks(sem % mesh, nEqn,time, Matrix)
!
!     *******************
!     Off-Diagonal blocks
!     *******************
!
      if (.not. BlockDiagonal) call AnalyticalJacobian_OffDiagonalBlocks(sem % mesh,Matrix)
!$omp end parallel
!
!     ************************
!     Finish assembling matrix
!     ************************
!
!     Add an MPI Barrier
!     ------------------
#ifdef _HAS_MPI_
      if (MPI_Process % doMPIAction) then
         call mpi_barrier(MPI_COMM_WORLD, ierr)
      end if
#endif
      call Matrix % Assembly()
!
!     *********
!     Finish up
!     *********
!
      call Stopwatch % Pause("Analytical Jacobian construction")
      
      if ( this % verbose ) then
         write(STD_OUT,'(A,ES10.3,A)') "Analytical Jacobian construction: ", Stopwatch % lastElapsedtime("Analytical Jacobian construction"), ' seconds'
      end if
#else
      ERROR stop ':: Analytical Jacobian only for NS'
#endif
   end subroutine AnJacobian_Compute
#if defined(NAVIERSTOKES)
!
!///////////////////////////////////////////////////////////////////////////////////////////////////////////////////////////////////
!
!  -------------------------------------------------------------------------------------------
!  Subroutine for adding the faces' contribution to the diagonal blocks of the Jacobian matrix
!  -------------------------------------------------------------------------------------------
   subroutine AnalyticalJacobian_DiagonalBlocks(mesh,nEqn,time,Matrix)
      implicit none
      !--------------------------------------------
      type(HexMesh), target    , intent(inout) :: mesh
      integer,                   intent(in)    :: nEqn
      real(kind=RP)            , intent(in)    :: time
      class(Matrix_t)          , intent(inout) :: Matrix
      !--------------------------------------------
      integer :: eID, fID
      type(Element), pointer :: e   
      !--------------------------------------------
!
!     Project flux Jacobian to corresponding element
!     ----------------------------------------------
!$omp do schedule(runtime)
      do fID = 1, size(mesh % faces)
         call mesh % faces(fID) % ProjectFluxJacobianToElements(nEqn,LEFT ,LEFT )   ! dF/dQL to the left element 
         if (.not. (mesh % faces(fID) % faceType == HMESH_BOUNDARY)) call mesh % faces(fID) % ProjectFluxJacobianToElements(nEqn,RIGHT,RIGHT)   ! dF/dQR to the right element
      end do
!$omp end do
!
!     Project flux Jacobian with respect to gradients to corresponding elements
!     -------------------------------------------------------------------------
      if (flowIsNavierStokes) then
!$omp do schedule(runtime)
         do fID = 1, size(mesh % faces)
            call mesh % faces(fID) % ProjectGradJacobianToElements(LEFT, LEFT)   ! dF/dQL to the left element 
            if (.not. (mesh % faces(fID) % faceType == HMESH_BOUNDARY)) call mesh % faces(fID) % ProjectGradJacobianToElements(RIGHT,RIGHT)   ! dF/dQR to the right element
         end do
!$omp end do
      end if
!
!     Compute each element's diagonal block
!     -------------------------------------
!$omp do schedule(runtime) private(e)
      do eID = 1, size(mesh % elements)
         e => mesh % elements(eID)
         call Local_SetDiagonalBlock( e, &
                                      mesh % faces( e % faceIDs(EFRONT ) ), &
                                      mesh % faces( e % faceIDs(EBACK  ) ), &
                                      mesh % faces( e % faceIDs(EBOTTOM) ), &
                                      mesh % faces( e % faceIDs(ERIGHT ) ), &
                                      mesh % faces( e % faceIDs(ETOP   ) ), &
                                      mesh % faces( e % faceIDs(ELEFT  ) ), &
                                      Matrix )
      end do
!$omp end do
      nullify (e)
   end subroutine AnalyticalJacobian_DiagonalBlocks   
!
!///////////////////////////////////////////////////////////////////////////////////////////////////////////////////////////////////
!
!  -----------------------------------------------------------------------------------------------
!  Subroutine for adding the faces' contribution to the off-diagonal blocks of the Jacobian matrix
!  -> Note: Only the interior faces contribute to the off-diagonal blocks
!  -> only for p-conforming meshes
!  -----------------------------------------------------------------------------------------------
   subroutine AnalyticalJacobian_OffDiagonalBlocks(mesh,Matrix)
      implicit none
      !--------------------------------------------
      type(HexMesh), target    , intent(inout) :: mesh
      class(Matrix_t)          , intent(inout) :: Matrix
      !--------------------------------------------
      integer :: eID, fID, elSide, side
      type(Element), pointer :: e_plus
      type(Face)   , pointer :: f
      !--------------------------------------------
      
!
!     Project flux Jacobian to opposed elements (RIGHT to LEFT and LEFT to RIGHT)
!     ---------------------------------------------------------------------------
!$omp do schedule(runtime)
      do fID = 1, size(mesh % faces)
         if (mesh % faces(fID) % faceType /= HMESH_BOUNDARY) then
            call mesh % faces(fID) % ProjectFluxJacobianToElements(NCONS, LEFT ,RIGHT)   ! dF/dQR to the left element
            call mesh % faces(fID) % ProjectFluxJacobianToElements(NCONS, RIGHT,LEFT )   ! dF/dQL to the right element 
         end if
      end do
!$omp end do

!
!     Project flux Jacobian with respect to gradients to opposed elements (RIGHT to LEFT and LEFT to RIGHT)
!     -----------------------------------------------------------------------------------------------------
      if (flowIsNavierStokes) then
!$omp do schedule(runtime)
         do fID = 1, size(mesh % faces)
            if (mesh % faces(fID) % faceType /= HMESH_BOUNDARY) then
               call mesh % faces(fID) % ProjectGradJacobianToElements(LEFT ,RIGHT)   ! dF/dGradQR to the left element
               call mesh % faces(fID) % ProjectGradJacobianToElements(RIGHT,LEFT )   ! dF/dGradQL to the right element 
            end if
         end do
!$omp end do
      end if
      
!
!     Compute the off-diagonal blocks for each element's equations
!     ------------------------------------------------------------
!$omp do schedule(runtime) private(e_plus,elSide,fID,side,f)
      do eID = 1, mesh % no_of_elements
         e_plus => mesh % elements(eID)
!
!        One block for every neighbor element
!        ------------------------------------
         do elSide = 1, 6
            if (e_plus % NumberOfConnections(elSide) == 0) cycle
            
            fID  = e_plus % faceIDs(elSide)
            side = e_plus % faceSide(elSide)
            
            f => mesh % faces(fID)
            
            call Local_GetOffDiagonalBlock(f,e_plus,e_plus % Connection(elSide),side,Matrix)
         end do
      end do
!$omp end do
      nullify (f, e_plus)
   end subroutine AnalyticalJacobian_OffDiagonalBlocks
!
!///////////////////////////////////////////////////////////////////////////////////////////////////////////////////////////////////
!
!  -----------------------------------------------------------------------------------------------
!  
!  -----------------------------------------------------------------------------------------------
   subroutine ComputeNumericalFluxJacobian(mesh,nEqn,time)
      implicit none
      !--------------------------------------------
      type(HexMesh), intent(inout)    :: mesh
      integer,       intent(in)       :: nEqn
      real(kind=RP), intent(in)       :: time
      !--------------------------------------------
      integer :: fID, ierr
      !--------------------------------------------
!
!     Compute the non-shared faces
!     ----------------------------
!
!$omp do schedule(runtime)
      do fID = 1, size(mesh % faces)
         select case (mesh % faces(fID) % faceType)
            case (HMESH_INTERIOR)
               call ComputeInterfaceFluxJacobian(mesh % faces(fID))
            case (HMESH_BOUNDARY)
               call ComputeBoundaryFluxJacobian(mesh % faces(fID),time)
         end select
      end do
!$omp end do
!
!     Compute the MPI faces
!     ---------------------
!
#ifdef _HAS_MPI_
      if ( MPI_Process % doMPIAction ) then
!
!        Wait until the MPI messages have been received
!        ----------------------------------------------
!$omp single
         if ( flowIsNavierStokes ) then 
            call mesh % GatherMPIFacesGradients(NGRAD)
         else  
            call mesh % GatherMPIFacesSolution(NCONS)
         end if
!$omp end single
!$omp do schedule(runtime)
         do fID = 1, size(mesh % faces)
            select case (mesh % faces(fID) % faceType)
               case (HMESH_MPI)
                  call ComputeInterfaceFluxJacobian(mesh % faces(fID))
            end select
         end do
!$omp end do
!
!        Add an MPI Barrier
!        ------------------
!$omp single
            call mpi_barrier(MPI_COMM_WORLD, ierr)
!$omp end single
      end if
#endif
   end subroutine ComputeNumericalFluxJacobian
!
!///////////////////////////////////////////////////////////////////////////////////////////////////////////////////////////////////
!
!  -----------------------------------------------------------------------------------------------
!  Computes the Jacobian of the numerical flux on a boundary as
!     dF*    dF*(Q⁺,Q⁻,n^)     dF*(Q⁺,Q⁻,n^)     dQ⁻
!    ---- = --------------- + --------------- * ----,
!     dQ⁺      dQ⁺               dQ⁻             dQ⁺
!  where the last term is the Jacobian of the boundary condition.... +: internal state
!                                                                    -: external state
!  -----------------------------------------------------------------------------------------------
   subroutine ComputeBoundaryFluxJacobian(f,time)
      implicit none
      !--------------------------------------------
      type(Face), intent(inout) :: f
      real(kind=RP), intent(in) :: time
      !--------------------------------------------
      integer :: i,j, n, m
      real(kind=RP) :: BCjac(NCONS,NCONS,0:f % Nf(1),0:f % Nf(2))
      real(kind=RP) :: dF_dQ     (NCONS,NCONS)
      real(kind=RP) :: dF_dgradQ (NCONS,NCONS,NDIM)
      !--------------------------------------------
      
!
!     *********************
!     Inviscid contribution
!     *********************
!
      do j = 0, f % Nf(2) ; do i = 0, f % Nf(1) 
!
!        Get external state
!        ------------------
         
         f % storage(RIGHT) % Q(:,i,j) = f % storage(LEFT) % Q(:,i,j)
         CALL BCs(f % zone) % bc % StateForEqn( NCONS, &
                                      f % geom % x(:,i,j), &
                                      time, &
                                      f % geom % normal(:,i,j), &
                                      f % storage(RIGHT) % Q(:,i,j))
!
!        Get numerical flux jacobian on the face point (i,j)
!        ---------------------------------------------------

         call RiemannSolver_dFdQ(ql   = f % storage(LEFT)  % Q(:,i,j), &
                                 qr   = f % storage(RIGHT) % Q(:,i,j), &
                                 nHat = f % geom % normal (:,i,j)    , &
                                 dfdq_num = f % storage(LEFT) % dFStar_dqF (:,:,i,j), & ! this is dFStar/dqL
                                 side = LEFT)
         
         call RiemannSolver_dFdQ(ql   = f % storage(LEFT)  % Q(:,i,j), &
                                 qr   = f % storage(RIGHT) % Q(:,i,j), &
                                 nHat = f % geom % normal (:,i,j)    , &
                                 dfdq_num = f % storage(RIGHT) % dFStar_dqF (:,:,i,j), & ! this is dFStar/dqR
                                 side = RIGHT)
!
!        Scale with the mapping Jacobian
!        -------------------------------
         f % storage(LEFT ) % dFStar_dqF (:,:,i,j) = f % storage(LEFT ) % dFStar_dqF (:,:,i,j) * f % geom % jacobian(i,j)
         f % storage(RIGHT) % dFStar_dqF (:,:,i,j) = f % storage(RIGHT) % dFStar_dqF (:,:,i,j) * f % geom % jacobian(i,j)
         
!        Correct dFstar/dQL with the Jacobian of the boundary condition
!        --------------------------------------------------------------
         call ExternalStateJacobian( f % geom % x(:,i,j), &
                                     time, &
                                     f % geom % normal(:,i,j), &
                                     f % storage(1) % Q(:,i,j),&
                                     f % storage(2) % Q(:,i,j),&
                                     f % zone, &
                                     BCjac(:,:,i,j) )
         
         f % storage(LEFT ) % dFStar_dqF (:,:,i,j) = f % storage(LEFT ) % dFStar_dqF (:,:,i,j) &
                                            + matmul(f % storage(RIGHT) % dFStar_dqF (:,:,i,j),BCjac(:,:,i,j))
      end do             ; end do
      
!
!     ********************
!     Viscous contribution - Temporarily done fully numerically. TODO: This can be improved
!     ********************
!
      if (flowIsNavierStokes) then
      
         call f % ProjectBCJacobianToElements(NCONS,BCjac)
      
         do j = 0, f % Nf(2) ; do i = 0, f % Nf(1) 
            
            call ViscousExternalStateJacobian(f, &
                                              f % geom % x(:,i,j), &
                                              time, &
                                              f % geom % normal(:,i,j), &
                                              f % geom % dWall(i,j),&
                                              f % geom % t1(:,i,j), &
                                              f % geom % t2(:,i,j), &
                                              f % storage(1) % Q(:,i,j),&
                                              f % storage(1) % U_x(:,i,j),&
                                              f % storage(1) % U_y(:,i,j),&
                                              f % storage(1) % U_z(:,i,j),&
                                              f % zone, &
                                              dF_dQ, &
                                              dF_dgradQ )
                                        
            f % storage(LEFT ) % dFStar_dqF (:,:,i,j)     = f % storage(LEFT ) % dFStar_dqF (:,:,i,j)  + dF_dQ     * f % geom % jacobian(i,j)
            
            associate ( dF_dGradQ_out => f % storage(LEFT ) % dFv_dGradQF(:,:,:,i,j), &
                        nHat => f % geom % normal(:,i,j))
         
            dF_dGradQ_out = 0._RP
            do n = 1, NDIM
               dF_dGradQ_out(:,:,1) = dF_dGradQ_out(:,:,1) + dF_dgradQ(:,:,n) * f % geom % GradXi  (n,i,j)
               dF_dGradQ_out(:,:,2) = dF_dGradQ_out(:,:,2) + dF_dgradQ(:,:,n) * f % geom % GradEta (n,i,j)
               dF_dGradQ_out(:,:,3) = dF_dGradQ_out(:,:,3) + dF_dgradQ(:,:,n) * f % geom % GradZeta(n,i,j)
            end do
            
            dF_dGradQ_out = dF_dGradQ_out * f % geom % jacobian(i,j)
            
            end associate
            
         end do             ; end do
      end if
      
   end subroutine ComputeBoundaryFluxJacobian
!
!///////////////////////////////////////////////////////////////////////////////////////////////////////////////////////////////////
!
!  -----------------------------------------------------------------------------------------------
!  Computes the Jacobians of the numerical flux for an inner face as
!                         dF*(Q⁺,Q⁻,n^)                        dF*(Q⁺,Q⁻,n^) 
!           dFStar/dqL = ---------------         dFStar/dqR = ---------------
!                          dQ⁺                                  dQ⁻         
!  -----------------------------------------------------------------------------------------------
   subroutine ComputeInterfaceFluxJacobian(f)
      implicit none
      !--------------------------------------------
      type(Face), intent(inout) :: f
      !--------------------------------------------
      integer :: i,j
      !--------------------------------------------
      
      do j = 0, f % Nf(2) ; do i = 0, f % Nf(1) 
!
!        Get numerical flux jacobian on the face point (i,j)
!        ---------------------------------------------------
         
         call RiemannSolver_dFdQ(ql   = f % storage(LEFT)  % Q(:,i,j), &
                                 qr   = f % storage(RIGHT) % Q(:,i,j), &
                                 nHat = f % geom % normal (:,i,j)    , &
                                 dfdq_num = f % storage(LEFT) % dFStar_dqF (:,:,i,j), & ! this is dFStar/dqL
                                 side = LEFT)
         call RiemannSolver_dFdQ(ql   = f % storage(LEFT)  % Q(:,i,j), &
                                 qr   = f % storage(RIGHT) % Q(:,i,j), &
                                 nHat = f % geom % normal (:,i,j)    , &
                                 dfdq_num = f % storage(RIGHT) % dFStar_dqF (:,:,i,j), & ! this is dFStar/dqR
                                 side = RIGHT)
!
!        Scale with the mapping Jacobian
!        -------------------------------
         f % storage(LEFT ) % dFStar_dqF (:,:,i,j) = f % storage(LEFT  ) % dFStar_dqF (:,:,i,j) * f % geom % jacobian(i,j)
         f % storage(RIGHT) % dFStar_dqF (:,:,i,j) = f % storage(RIGHT ) % dFStar_dqF (:,:,i,j) * f % geom % jacobian(i,j)
         
      end do             ; end do
      
      if (flowIsNavierStokes) call ViscousDiscretization % RiemannSolver_Jacobians(f)
      
   end subroutine ComputeInterfaceFluxJacobian
!
!///////////////////////////////////////////////////////////////////////////////////////////////////////////////////////////////////
!
!  -----------------------------------------------------------------------------------------------
!  This routine obtains the Jacobian of the boundary condition numerically.
!  This can be optimized introducing the analytical Jacobian of every single implemented BC...
!  -----------------------------------------------------------------------------------------------
   subroutine ExternalStateJacobian(x,time,nHat,Qin,Qex,zone,BCjac)
      implicit none
      !--------------------------------------------
      real(kind=RP), intent(in)       :: x(3)
      real(kind=RP), intent(in)       :: time
      real(kind=RP), intent(in)       :: nHat(3)
      real(kind=RP), intent(in)       :: Qin(NCONS)
      real(kind=RP), intent(in)       :: Qex(NCONS)
      integer,       intent(in)       :: zone
      real(kind=RP), intent(out)      :: BCjac(NCONS,NCONS)
      !--------------------------------------------
      real(kind=RP) :: newQext (NCONS)
      real(kind=RP) :: q(NCONS), buffer
      real(kind=RP),parameter :: eps = 1.e-8_RP
      integer :: i
      !--------------------------------------------
      
      q = Qin
      
      do i = 1, NCONS
         buffer = q(i)
         q(i) = q(i) + eps
         newQext = q
         CALL BCs(zone) % bc % StateForEqn( NCONS, x, time, nHat, newQext)
         
         BCjac(:,i) = (newQext-Qex)/eps
         
         q(i) = buffer
      end do
      
   end subroutine ExternalStateJacobian
!~!
!~!///////////////////////////////////////////////////////////////////////////////////////////////////////////////////////////////////
!~!
!~!  -----------------------------------------------------------------------------------------------
!~!  This routine obtains the Jacobian of the Neumann boundary condition numerically.
!~!  This can be optimized introducing the analytical Jacobian of every single implemented BC...
!~!  -----------------------------------------------------------------------------------------------
!~   subroutine ExternalGradientJacobian(x,time,nHat,Qin,Qex,zone,BCjac)
!~      implicit none
!~      !--------------------------------------------
!~      real(kind=RP), intent(in)       :: x(3)
!~      real(kind=RP), intent(in)       :: time
!~      real(kind=RP), intent(in)       :: nHat(3)
!~      real(kind=RP), intent(in)       :: Qin(NCONS)
!~      real(kind=RP), intent(in)       :: Qex(NCONS)
!~      integer,       intent(in)       :: zone
!~      real(kind=RP), intent(out)      :: BCjac(NCONS,NCONS)
!~      !--------------------------------------------
!~      real(kind=RP) :: newQext (NCONS)
!~      real(kind=RP) :: q(NCONS), buffer
!~      real(kind=RP),parameter :: eps = 1.e-8_RP
!~      integer :: i
!~      !--------------------------------------------
      
!~      q = Qin
!~      !! THIS IS NOT FINISHED YET!
      
!~      do dir=1, NDIM
!~         do i = 1, NCONS
            
!~            gradQR(:,1) = Q_xL
!~            gradQR(:,2) = Q_yL
!~            gradQR(:,3) = Q_zL
            
!~            gradQR(i,dir) = gradQR(i,dir) + eps
            
!~            CALL BCs(f % zone) % bc % FlowNeumann(&
!~                                              x, &
!~                                              time, &
!~                                              nHat, &
!~                                              qr, &
!~                                              gradQR(:,1), &
!~                                              gradQR(:,2), &
!~                                              gradQR(:,3) )
            
            
            
            
!~            call ViscousDiscretization % RiemannSolver ( NCONS, &
!~                                                         NCONS, &
!~                                                         f, &
!~                                                         q , qr , &
!~                                                         Q_xL , Q_yL , Q_zL , &
!~                                                         gradQR(:,1) , gradQR(:,2) , gradQR(:,3) , &
!~                                                         mu, beta, kappa, &
!~                                                         nHat , dWall, newFlux )
            
!~            dF_dgradQ(:,i,dir) = (newFlux-flux)/eps
            
!~         end do
!~      end do
      
!~   end subroutine ExternalGradientJacobian
!
!///////////////////////////////////////////////////////////////////////////////////////////////////////////////////////////////////
!
!  -----------------------------------------------------------------------------------------------
!  This routine obtains the Jacobian of the boundary viscous flux numerically.
!  -----------------------------------------------------------------------------------------------
   subroutine ViscousExternalStateJacobian(f, x,time,nHat, dWall, t1, t2,QL, Q_xL, Q_yL, Q_zL ,zone,dF_dQ,dF_dgradQ)
      implicit none
      !--------------------------------------------
      type(Face)   , intent(in)       :: f
      real(kind=RP), intent(in)       :: x(3)
      real(kind=RP), intent(in)       :: time
      real(kind=RP), intent(in)       :: nHat(3)
      real(kind=RP), intent(in)       :: dWall
      real(kind=RP), intent(in)       :: t1(3)
      real(kind=RP), intent(in)       :: t2(3)
      real(kind=RP), intent(in)       :: QL(NCONS)
      real(kind=RP), intent(in)       :: Q_xL(NCONS)
      real(kind=RP), intent(in)       :: Q_yL(NCONS)
      real(kind=RP), intent(in)       :: Q_zL(NCONS)
      integer,       intent(in)       :: zone
      real(kind=RP), intent(out)      :: dF_dQ(NCONS,NCONS)
      real(kind=RP), intent(out)      :: dF_dgradQ(NCONS,NCONS,NDIM)
      !--------------------------------------------
<<<<<<< HEAD
      real(kind=RP) :: newFlux (NCONS), flux(NCONS), fv_3d(NCONS,NDIM)
      real(kind=RP) :: q(NCONS), buffer, qr(NCONS)
=======
      real(kind=RP) :: newFlux (NCONS), flux(NCONS)
      real(kind=RP) :: q(NCONS), buffer
>>>>>>> 05607372
      real(kind=RP) :: mu, beta, kappa
      real(kind=RP) :: gradQR(NCONS,NDIM)
      real(kind=RP),parameter :: eps = 1.e-8_RP
      integer :: i, dir
      !--------------------------------------------
      
      dF_dQ     = 0._RP
      dF_dgradQ = 0._RP
      
      mu    = dimensionless % mu !+ f % storage(1) % mu_art(1,i,j)
      beta  = 0._RP !f % storage(1) % mu_art(2,i,j)
      kappa = dimensionless % kappa !+ f % storage(1) % mu_art(3,i,j)
      
      q = QL
!
!     Get base flux
!     -------------
      gradQR(:,1) = Q_xL
      gradQR(:,2) = Q_yL
      gradQR(:,3) = Q_zL
      
<<<<<<< HEAD
!
!     Compute the viscous flux
!     ------------------------
      call ViscousFlux_STATE(NCONS,NCONS,q,Q_xL,Q_yL,Q_zL,mu,beta,kappa,fv_3d)
      flux = fv_3d(:,IX)*nHat(IX) + fv_3d(:,IY)*nHat(IY) + fv_3d(:,IZ)*nHat(IZ)
      CALL BCs(f % zone) % bc % FlowNeumann( & 
                                    x,       & 
                                    time,    & 
                                    nHat,    & 
                                    q,       & 
                                    Q_xL,    & 
                                    Q_yL,    & 
                                    Q_zL,    & 
                                    flux )
      
=======
      CALL BCs(f % zone) % bc % FlowNeumann(&
                                        x, &
                                        time, &
                                        nHat, &
                                        q, &
                                        gradQR(:,1), &
                                        gradQR(:,2), &
                                        gradQR(:,3) )
      
      
      
      
      call ViscousDiscretization % RiemannSolver ( NCONS, &
                                                   NCONS, &
                                                   ViscousFlux_STATE, &
                                                   f, &
                                                   q , q , &
                                                   Q_xL , Q_yL , Q_zL , &
                                                   gradQR(:,1) , gradQR(:,2) , gradQR(:,3) , &
                                                   mu, beta, kappa, &
                                                   nHat , dWall, flux )
         
>>>>>>> 05607372
!
!     Get contribution to dF_dq
!     -------------------------
      do i = 1, NCONS
         buffer = q(i)
         q(i) = q(i) + eps
<<<<<<< HEAD
         
         call ViscousFlux_STATE(NCONS,NCONS,q,Q_xL,Q_yL,Q_zL,mu,beta,kappa,fv_3d)
         newflux = fv_3d(:,IX)*nHat(IX) + fv_3d(:,IY)*nHat(IY) + fv_3d(:,IZ)*nHat(IZ)
         CALL BCs(f % zone) % bc % FlowNeumann( & 
                                       x,       & 
                                       time,    & 
                                       nHat,    & 
                                       q,       & 
                                       Q_xL,    & 
                                       Q_yL,    & 
                                       Q_zL,    & 
                                       newflux )
=======

         gradQR(:,1) = Q_xL
         gradQR(:,2) = Q_yL
         gradQR(:,3) = Q_zL
         
         CALL BCs(f % zone) % bc % FlowNeumann(&
                                           x, &
                                           time, &
                                           nHat, &
                                           q, &
                                           gradQR(:,1), &
                                           gradQR(:,2), &
                                           gradQR(:,3) )
         
         
         
         
         call ViscousDiscretization % RiemannSolver ( NCONS, &
                                                      NCONS, &
                                                      ViscousFlux_STATE, &
                                                      f, &
                                                      q , q , &
                                                      Q_xL , Q_yL , Q_zL , &
                                                      gradQR(:,1) , gradQR(:,2) , gradQR(:,3) , &
                                                      mu, beta, kappa, &
                                                      nHat , dWall, newFlux )
>>>>>>> 05607372
         
         dF_dQ(:,i) =  dF_dQ(:,i) - (newFlux-flux)/eps
         
         q(i) = buffer
      end do
         
!
!     Get contribution to dF_dgradQ
!     -----------------------------
      do dir=1, NDIM
         do i = 1, NCONS
            gradQR(:,1) = Q_xL
            gradQR(:,2) = Q_yL
            gradQR(:,3) = Q_zL
            
            gradQR(i,dir) = gradQR(i,dir) + eps
<<<<<<< HEAD

            call ViscousFlux_STATE(NCONS,NCONS,q,gradQR(:,1),gradQR(:,2),gradQR(:,3),mu,beta,kappa,fv_3d)
            newflux = fv_3d(:,IX)*nHat(IX) + fv_3d(:,IY)*nHat(IY) + fv_3d(:,IZ)*nHat(IZ)
            CALL BCs(f % zone) % bc % FlowNeumann( & 
                                       x,       & 
                                       time,    & 
                                       nHat,    & 
                                       q,       & 
                                       Q_xL,    & 
                                       Q_yL,    & 
                                       Q_zL,    & 
                                       newflux )

=======
            
            CALL BCs(f % zone) % bc % FlowNeumann(&
                                              x, &
                                              time, &
                                              nHat, &
                                              q, &
                                              gradQR(:,1), &
                                              gradQR(:,2), &
                                              gradQR(:,3) )
            
            
            
            
            call ViscousDiscretization % RiemannSolver ( NCONS, &
                                                         NCONS, &
                                                         ViscousFlux_STATE, &
                                                         f, &
                                                         q , q , &
                                                         Q_xL , Q_yL , Q_zL , &
                                                         gradQR(:,1) , gradQR(:,2) , gradQR(:,3) , &
                                                         mu, beta, kappa, &
                                                         nHat , dWall, newFlux )
            
>>>>>>> 05607372
            dF_dgradQ(:,i,dir) = (newFlux-flux)/eps
            
         end do
      end do
         
   end subroutine ViscousExternalStateJacobian
!
!///////////////////////////////////////////////////////////////////////////////////////////////////////////////////////////////////
!
!  -----------------------------------------------------------------------------------------------
!  RiemannSolverJacobian:
!     This routine obtains the Jacobian of any Riemann Solver numerically.
!     Currently not used, but can be activated if one wants to use a Riemann Solver that has no
!     analytical Jacobian implemented
!  -----------------------------------------------------------------------------------------------
   subroutine RiemannSolverJacobian(QLeft, QRight, nHat, t1, t2, side, BCjac)
      implicit none
      !--------------------------------------------
      real(kind=RP), intent(in)       :: QLeft (NCONS)
      real(kind=RP), intent(in)       :: QRight(NCONS)
      real(kind=RP), intent(in)       :: nHat(3)
      real(kind=RP), intent(in)       :: t1(3)
      real(kind=RP), intent(in)       :: t2(3)
      integer      , intent(in)       :: side
      real(kind=RP), intent(out)      :: BCjac(NCONS,NCONS)
      !--------------------------------------------
      real(kind=RP) :: flux (NCONS)
      real(kind=RP) :: newQext (NCONS)
      real(kind=RP) :: q(NCONS), buffer
      real(kind=RP),parameter :: eps = 1.e-8_RP
      integer :: i
      !--------------------------------------------
      
      call RiemannSolver (Qleft, QRight, nHat, t1, t2, flux)
      
      select case (side)
      case(LEFT)
         q = QLeft
         do i = 1, NCONS
            buffer = q(i)
            q(i) = q(i) + eps
            
            call RiemannSolver (q, QRight, nHat, t1, t2, newQext)
            
            BCjac(:,i) = (newQext-flux)/eps
            
            q(i) = buffer
         end do
         
      case(RIGHT)
         q = QRight
         do i = 1, NCONS
            buffer = q(i)
            q(i) = q(i) + eps
            
            call RiemannSolver (QLeft, q, nHat, t1, t2, newQext)
            
            BCjac(:,i) = (newQext-flux)/eps
            
            q(i) = buffer
         end do
      end select
   end subroutine RiemannSolverJacobian
!
!///////////////////////////////////////////////////////////////////////////////////////////////////////////////////////////////////
!
!  -----------------------------------------------------
!  Local_SetDiagonalBlock:
!     Subroutine to set a diagonal block in the Jacobian
!  -----------------------------------------------------
   subroutine Local_SetDiagonalBlock(e, fF, fB, fO, fR, fT, fL, Matrix)
      implicit none
      !-------------------------------------------
      type(Element)     , intent(inout) :: e
      type(Face), target, intent(in)    :: fF, fB, fO, fR, fT, fL !< The six faces of the element
      class(Matrix_t)   , intent(inout) :: Matrix
      !-------------------------------------------
      real(kind=RP) :: MatEntries(NCONS,NCONS)
      real(kind=RP) :: dFdQ      (NCONS,NCONS,NDIM,0:e%Nxyz(1),0:e%Nxyz(2),0:e%Nxyz(3))
      integer :: i, j             ! Matrix indices
      integer :: r                ! Additional index for counting
      integer :: i1, j1, k1, eq1  ! variable counters for row
      integer :: i2, j2, k2, eq2  ! variable counters for column
      integer :: i12, j12, k12    ! variable counters when (row index) = (column index)
      integer :: baseRow, baseCol ! Position of NCONS by NCONS miniblock of Jacobian
      integer :: nXi, nEta        ! Number of nodes in every direction
      integer :: EtaSpa, ZetaSpa  ! Spacing for these two coordinate directions
      integer :: Deltas           ! A variable to know if enough deltas are zero, in which case this is a zero entry of the matrix..
      integer :: sideF
      integer :: sideB
      integer :: sideO
      integer :: sideR
      integer :: sideT
      integer :: sideL
      real(kind=RP), dimension(:,:,:,:)      , pointer :: dfdq_fr, dfdq_ba, dfdq_bo, dfdq_to, dfdq_le, dfdq_ri
      real(kind=RP), dimension(:,:,:,:,:)    , pointer :: dfdGradQ_fr, dfdGradQ_ba, dfdGradQ_bo, dfdGradQ_to, dfdGradQ_ri, dfdGradQ_le
      real(kind=RP), dimension(:,:,:,:,:,:,:), pointer :: dF_dgradQ
      real(kind=RP) :: nF( NDIM, 0:e % Nxyz(1), 0:e % Nxyz(3) )   ! Normal vecs for FRONT  face
      real(kind=RP) :: nB( NDIM, 0:e % Nxyz(1), 0:e % Nxyz(3) )   ! Normal vecs for BACK   face
      real(kind=RP) :: nO( NDIM, 0:e % Nxyz(1), 0:e % Nxyz(2) )   ! Normal vecs for BOTTOM face
      real(kind=RP) :: nR( NDIM, 0:e % Nxyz(2), 0:e % Nxyz(3) )   ! Normal vecs for RIGHT  face
      real(kind=RP) :: nT( NDIM, 0:e % Nxyz(1), 0:e % Nxyz(2) )   ! Normal vecs for TOP    face
      real(kind=RP) :: nL( NDIM, 0:e % Nxyz(2), 0:e % Nxyz(3) )   ! Normal vecs for LEFT   face
      real(kind=RP) :: xiAux  (NCONS,NCONS,4)
      real(kind=RP) :: etaAux (NCONS,NCONS,4)
      real(kind=RP) :: zetaAux(NCONS,NCONS,4)
      real(kind=RP), pointer :: Gvec_xi(:,:,:), Gvec_eta (:,:,:), Gvec_zeta(:,:,:)
      real(kind=RP) :: dqHat_dqp ! Derivative of solution numerical flux, qHat, with respect to q⁺ (viscous method)
      real(kind=RP) :: dqHat_dqm ! Derivative of solution numerical flux, qHat, with respect to q⁻ (viscous method)
      real(kind=RP) :: temp
      real(kind=RP) :: JacF( NCONS,NCONS, 0:e % Nxyz(1), 0:e % Nxyz(3) )   ! Jacobian for FRONT  face
      real(kind=RP) :: JacB( NCONS,NCONS, 0:e % Nxyz(1), 0:e % Nxyz(3) )   ! Jacobian for BACK   face
      real(kind=RP) :: JacO( NCONS,NCONS, 0:e % Nxyz(1), 0:e % Nxyz(2) )   ! Jacobian for BOTTOM face
      real(kind=RP) :: JacR( NCONS,NCONS, 0:e % Nxyz(2), 0:e % Nxyz(3) )   ! Jacobian for RIGHT  face
      real(kind=RP) :: JacT( NCONS,NCONS, 0:e % Nxyz(1), 0:e % Nxyz(2) )   ! Jacobian for TOP    face
      real(kind=RP) :: JacL( NCONS,NCONS, 0:e % Nxyz(2), 0:e % Nxyz(3) )   ! Jacobian for LEFT   face
      type(NodalStorage_t), pointer :: spAxi, spAeta, spAzeta
      !-------------------------------------------
      spAxi   => NodalStorage(e % Nxyz(1))
      spAeta  => NodalStorage(e % Nxyz(2))
      spAzeta => NodalStorage(e % Nxyz(3))
!
!     *******************
!     Initial definitions
!     *******************
!
      nXi   = e % Nxyz(1) + 1
      nEta  = e % Nxyz(2) + 1
      EtaSpa  = NCONS*nXi
      ZetaSpa = NCONS*nXi*nEta
      
!     TODO: Fill this only once in class constructor
!     ----------------------------------------------
      Identity = 0._RP
      do i=1, NCONS
         Identity(i,i) = 1._RP
      end do
      
      dF_dgradQ => e % storage % dF_dgradQ
      
      sideF = e % faceSide(EFRONT )
      sideB = e % faceSide(EBACK  )
      sideO = e % faceSide(EBOTTOM)
      sideR = e % faceSide(ERIGHT )
      sideT = e % faceSide(ETOP   )
      sideL = e % faceSide(ELEFT  )
      
!     Get normal vectors in element indexing
!     --------------------------------------      
      call AnJac_GetNormalVec(fF, sideF, nF)
      call AnJac_GetNormalVec(fB, sideB, nB)
      call AnJac_GetNormalVec(fO, sideO, nO)
      call AnJac_GetNormalVec(fR, sideR, nR)
      call AnJac_GetNormalVec(fT, sideT, nT)
      call AnJac_GetNormalVec(fL, sideL, nL)
      
!
!     *********************
!     Inviscid contribution
!     *********************
!
      call HyperbolicDiscretization % ComputeInnerFluxJacobian( e, dFdQ) 
      
      if (flowIsNavierStokes) then
         call ViscousDiscretization % ComputeInnerFluxJacobian( e, dF_dgradQ, dFdQ)
         ! TODO: Read this from Viscous discretization
         dqHat_dqp = 0.5_RP
         dqHat_dqm = 0.5_RP
         
         call AnJac_GetFaceJac(fF, sideF, JacF, dqHat_dqp, dqHat_dqm)
         call AnJac_GetFaceJac(fB, sideB, JacB, dqHat_dqp, dqHat_dqm)
         call AnJac_GetFaceJac(fO, sideO, JacO, dqHat_dqp, dqHat_dqm)
         call AnJac_GetFaceJac(fR, sideR, JacR, dqHat_dqp, dqHat_dqm)
         call AnJac_GetFaceJac(fT, sideT, JacT, dqHat_dqp, dqHat_dqm)
         call AnJac_GetFaceJac(fL, sideL, JacL, dqHat_dqp, dqHat_dqm)
         
      end if
      
!
!     Pointers to the flux Jacobians with respect to q on the faces
!     -------------------------------------------------------------
      dfdq_fr(1:,1:,0:,0:) => fF % storage(sideF) % dFStar_dqEl(1:,1:,0:,0:,sideF)
      dfdq_ba(1:,1:,0:,0:) => fB % storage(sideB) % dFStar_dqEl(1:,1:,0:,0:,sideB)
      dfdq_bo(1:,1:,0:,0:) => fO % storage(sideO) % dFStar_dqEl(1:,1:,0:,0:,sideO)
      dfdq_to(1:,1:,0:,0:) => fT % storage(sideT) % dFStar_dqEl(1:,1:,0:,0:,sideT)
      dfdq_ri(1:,1:,0:,0:) => fR % storage(sideR) % dFStar_dqEl(1:,1:,0:,0:,sideR)
      dfdq_le(1:,1:,0:,0:) => fL % storage(sideL) % dFStar_dqEl(1:,1:,0:,0:,sideL)
      
!     Xi contribution (dj*dk)
!     -----------------------
      do k12 = 0, e % Nxyz(3) ; do j12 = 0, e % Nxyz(2) ; do i2 = 0, e % Nxyz(1) ; do i1 = 0, e % Nxyz(1)
         
         MatEntries = 0._RP
         
         MatEntries = MatEntries + &
                           (       dFdQ(:,:,1,i2,j12,k12) * spAXi   % hatD(i1,i2) &                           ! Volumetric contribution
                            -   dfdq_ri(:,:,j12,k12) * spAXi  % b(i1,RIGHT ) * spAXi  % v(i2,RIGHT )    & ! Face 4 Right
                            -   dfdq_le(:,:,j12,k12) * spAXi  % b(i1,LEFT  ) * spAXi  % v(i2,LEFT  )  )   ! Face 6 Left
                            
         MatEntries = MatEntries * e % geom % invJacobian(i1,j12,k12) ! Scale with Jacobian from mass matrix
            
         baseRow = i1*NCONS + j12*EtaSpa + k12*ZetaSpa
         baseCol = i2*NCONS + j12*EtaSpa + k12*ZetaSpa
         
         do eq2 = 1, NCONS ; do eq1 = 1, NCONS 
            i = eq1 + baseRow  ! row index (1-based)
            j = eq2 + baseCol  ! column index (1-based)
            
            call Matrix % AddToBlockEntry (e % GlobID, e % GlobID, i, j, MatEntries(eq1,eq2))  ! TODO: This can be improved by setting the whole matrix at once
            
         end do            ; end do
      end do                  ; end do                  ; end do                 ; end do
      
!     Eta contribution (di*dk)
!     ------------------------
      do k12 = 0, e % Nxyz(3) ; do j2 = 0, e % Nxyz(2) ; do j1 = 0, e % Nxyz(2) ; do i12 = 0, e % Nxyz(1)
         
         MatEntries = 0._RP
         
         MatEntries = MatEntries + &
                           (       dFdQ(:,:,2,i12,j2,k12) * spAEta  % hatD(j1,j2)                           & ! Volumetric contribution
                            -   dfdq_fr(:,:,i12,k12) * spAeta % b(j1,FRONT ) * spAeta % v(j2,FRONT )    & ! Face 1 Front
                            -   dfdq_ba(:,:,i12,k12) * spAeta % b(j1,BACK  ) * spAeta % v(j2,BACK  )  )   ! Face 2 Back
                            
         MatEntries = MatEntries * e % geom % invJacobian(i12,j1,k12) ! Scale with Jacobian from mass matrix
            
         baseRow = i12*NCONS + j1*EtaSpa + k12*ZetaSpa
         baseCol = i12*NCONS + j2*EtaSpa + k12*ZetaSpa
         
         do eq2 = 1, NCONS ; do eq1 = 1, NCONS 
            i = eq1 + baseRow  ! row index (1-based)
            j = eq2 + baseCol  ! column index (1-based)
            
            call Matrix % AddToBlockEntry (e % GlobID, e % GlobID, i, j, MatEntries(eq1,eq2))
            
         end do            ; end do
      end do                  ; end do                  ; end do                 ; end do
      
!     Zeta contribution (di*dj)
!     -------------------------
      do k2 = 0, e % Nxyz(3)  ; do k1 = 0, e % Nxyz(3)   ; do j12 = 0, e % Nxyz(2)  ; do i12 = 0, e % Nxyz(1)
         
         MatEntries = 0._RP
         
         MatEntries = MatEntries + &
                           (       dFdQ(:,:,3,i12,j12,k2) * spAZeta % hatD(k1,k2)                           & ! Volumetric contribution
                            -   dfdq_bo(:,:,i12,j12) * spAZeta% b(k1,BOTTOM) * spAZeta% v(k2,BOTTOM)    & ! Face 3 Bottom
                            -   dfdq_to(:,:,i12,j12) * spAZeta% b(k1,TOP   ) * spAZeta% v(k2,TOP   )  )   ! Face 5 Top
         
         MatEntries = MatEntries * e % geom % invJacobian(i12,j12,k1) ! Scale with Jacobian from mass matrix
            
         baseRow = i12*NCONS + j12*EtaSpa + k1*ZetaSpa
         baseCol = i12*NCONS + j12*EtaSpa + k2*ZetaSpa
         
         do eq2 = 1, NCONS ; do eq1 = 1, NCONS 
            i = eq1 + baseRow  ! row index (1-based)
            j = eq2 + baseCol  ! column index (1-based)
            
            call Matrix % AddToBlockEntry (e % GlobID, e % GlobID, i, j, MatEntries(eq1,eq2))
            
         end do            ; end do
      end do                  ; end do                   ; end do                   ; end do
      nullify (dfdq_fr, dfdq_ba, dfdq_bo, dfdq_to, dfdq_le, dfdq_ri)
      
!
!     ********************
!     Viscous contribution
!     ********************
!      
      if (flowIsNavierStokes) then
!
!        Pointers to the flux Jacobians with respect to grad(q) on the faces
!        -------------------------------------------------------------------
         dfdGradQ_fr(1:,1:,1:,0:,0:) => fF % Storage(sideF) % dFv_dGradQEl(1:,1:,1:,0:,0:,sideF)
         dfdGradQ_ba(1:,1:,1:,0:,0:) => fB % Storage(sideB) % dFv_dGradQEl(1:,1:,1:,0:,0:,sideB)
         dfdGradQ_bo(1:,1:,1:,0:,0:) => fO % Storage(sideO) % dFv_dGradQEl(1:,1:,1:,0:,0:,sideO)
         dfdGradQ_to(1:,1:,1:,0:,0:) => fT % Storage(sideT) % dFv_dGradQEl(1:,1:,1:,0:,0:,sideT)
         dfdGradQ_ri(1:,1:,1:,0:,0:) => fR % Storage(sideR) % dFv_dGradQEl(1:,1:,1:,0:,0:,sideR)
         dfdGradQ_le(1:,1:,1:,0:,0:) => fL % Storage(sideL) % dFv_dGradQEl(1:,1:,1:,0:,0:,sideL)

!
!        (dj*dk) contribution
!        ********************
         do k12 = 0, e % Nxyz(3) ; do j12 = 0, e % Nxyz(2) ; do i2 = 0, e % Nxyz(1) ; do i1 = 0, e % Nxyz(1)
            MatEntries = 0._RP
            
!           Get Xi auxiliar terms
!           ---------------------
            xiAux   = 0._RP
            
            do r=0, e % Nxyz(1)
               
               temp = spAxi   % hatD(i1,r) * e % geom % invJacobian(r,j12,k12)
               
               Gvec_xi   => dF_dgradQ(:,:,:,1,r,j12,k12)
               
               xiAux(:,:,4)   = xiAux(:,:,4)   + temp *  ( spAXi   % b(r,LEFT  ) * spAXi   % v(i2,LEFT  ) * matmul( dot_product( Gvec_xi  , nL(:,j12,k12) ) , JacL(:,:,j12,k12) ) &
                                                          +spAXi   % b(r,RIGHT ) * spAXi   % v(i2,RIGHT ) * matmul( dot_product( Gvec_xi  , nR(:,j12,k12) ) , JacR(:,:,j12,k12) ) )
               temp = temp * spAxi   % hatD(r,i2)
               
               xiAux  (:,:,1:3) = xiAux  (:,:,1:3) + temp * Gvec_xi
            end do
            
!
!           Compute contributions to the Xi-component of the flux
!           -----------------------------------------------------
            MatEntries =  MatEntries &
                  +  dot_product(xiAux  (:,:,1:3), e % geom % jGradXi  (:,i2,j12,k12) ) - xiAux(:,:,4)        & ! Volumetric contribution: xi-gradient to xi-component of the flux
                  +   dfdGradQ_ri(:,:,1,j12,k12) * spAXi   % b(i1,RIGHT ) * spAXi   % vd(i2,RIGHT ) & ! Right face contribution (outer surface integral)
                  +   dfdGradQ_le(:,:,1,j12,k12) * spAXi   % b(i1,LEFT  ) * spAXi   % vd(i2,LEFT  )   ! Left face contribution  (outer surface integral)
            
            MatEntries = MatEntries * e % geom % invJacobian(i1,j12,k12) ! Scale with Jacobian from mass matrix
            
            baseRow = i1*NCONS + j12*EtaSpa + k12*ZetaSpa
            baseCol = i2*NCONS + j12*EtaSpa + k12*ZetaSpa
            
            !-------------------------------------
            do eq2 = 1, NCONS ; do eq1 = 1, NCONS 
               i = eq1 + baseRow  ! row index (1-based)
               j = eq2 + baseCol  ! column index (1-based)
               
               call Matrix % AddToBlockEntry (e % GlobID, e % GlobID, i, j, MatEntries(eq1,eq2))
               
            end do            ; end do
            !-------------------------------------
         end do                  ; end do                  ; end do                 ; end do
!
!        (di*dk) contribution
!        ********************
         do k12 = 0, e % Nxyz(3) ; do j2 = 0, e % Nxyz(2) ; do j1 = 0, e % Nxyz(2) ; do i12 = 0, e % Nxyz(1)
            MatEntries = 0._RP
            
!           Get Eta auxiliar terms
!           ----------------------
            etaAux   = 0._RP
            
            do r=0, e % Nxyz(2)
               
               temp = spAEta  % hatD(j1,r) * e % geom % invJacobian(i12,r,k12)
               
               Gvec_eta  => dF_dgradQ(:,:,:,2,i12,r,k12)
               
               etaAux(:,:,4)  = etaAux(:,:,4)  + temp * ( spAEta  % b(r,FRONT ) * spAEta  % v(j2,FRONT ) * matmul( dot_product( Gvec_eta , nF(:,i12,k12) ), JacF(:,:,i12,k12)) &
                                                         +spAEta  % b(r,BACK  ) * spAEta  % v(j2,BACK  ) * matmul( dot_product( Gvec_eta , nB(:,i12,k12) ), JacB(:,:,i12,k12)) )
               temp = temp * spAEta  % hatD(r,j2)
               
               etaAux (:,:,1:3) = etaAux (:,:,1:3) + temp * Gvec_eta
            end do
!
!           Compute contributions to the Eta-component of the flux
!           ------------------------------------------------------
            MatEntries =  MatEntries &
                  + dot_product(etaAux (:,:,1:3), e % geom % jGradEta (:,i12,j2,k12) ) - etaAux(:,:,4)        & ! Volumetric contribution: eta-gradient to eta-component of the flux
                  +   dfdGradQ_fr(:,:,2,i12,k12) * spAEta  % b(j1,FRONT ) * spAEta  % vd(j2,FRONT ) & ! Front face contribution (outer surface integral)
                  +   dfdGradQ_ba(:,:,2,i12,k12) * spAEta  % b(j1,BACK  ) * spAEta  % vd(j2,BACK  )   ! Back face contribution (outer surface integral)
            
            MatEntries = MatEntries * e % geom % invJacobian(i12,j1,k12) ! Scale with Jacobian from mass matrix
            
            baseRow = i12*NCONS + j1*EtaSpa + k12*ZetaSpa
            baseCol = i12*NCONS + j2*EtaSpa + k12*ZetaSpa
            
            !-------------------------------------
            do eq2 = 1, NCONS ; do eq1 = 1, NCONS 
               i = eq1 + baseRow  ! row index (1-based)
               j = eq2 + baseCol  ! column index (1-based)
               
               call Matrix % AddToBlockEntry (e % GlobID, e % GlobID, i, j, MatEntries(eq1,eq2))
               
            end do            ; end do
            !-------------------------------------
         end do                  ; end do                  ; end do                 ; end do
!
!        (di*dj) contribution
!        ********************
         do k2 = 0, e % Nxyz(3)  ; do k1 = 0, e % Nxyz(3)   ; do j12 = 0, e % Nxyz(2)  ; do i12 = 0, e % Nxyz(1)
            MatEntries = 0._RP
            
!           Get Zeta auxiliar terms
!           -----------------------
            zetaAux   = 0._RP
                  
            do r=0, e % Nxyz(3)
               
               temp = spAZeta % hatD(k1,r) * e % geom % invJacobian(i12,j12,r)
               
               Gvec_zeta => dF_dgradQ(:,:,:,3,i12,j12,r)
               
               zetaAux(:,:,4) = zetaAux(:,:,4) + temp * ( spAZeta % b(r,BOTTOM) * spAZeta % v(k2,BOTTOM) * matmul( dot_product( Gvec_zeta, nO(:,i12,j12) ), JacO(:,:,i12,j12)) &
                                                         +spAZeta % b(r,TOP   ) * spAZeta % v(k2,TOP   ) * matmul( dot_product( Gvec_zeta, nT(:,i12,j12) ), JacT(:,:,i12,j12)) )
               temp = temp * spAZeta % hatD(r,k2)
               
               zetaAux(:,:,1:3) = zetaAux(:,:,1:3) + temp * Gvec_zeta
            end do
!
!           Compute contributions to the Zeta-component of the flux
!           -------------------------------------------------------
            MatEntries = MatEntries &
                  + dot_product(zetaAux(:,:,1:3), e % geom % jGradZeta(:,i12,j12,k2) ) - zetaAux(:,:,4)       & ! Volumetric contribution: zeta-gradient to zeta-component of the flux
                  +   dfdGradQ_bo(:,:,3,i12,j12) * spAZeta % b(k1,BOTTOM) * spAZeta % vd(k2,BOTTOM) & ! Bottom face contribution (outer surface integral) 
                  +   dfdGradQ_to(:,:,3,i12,j12) * spAZeta % b(k1,TOP   ) * spAZeta % vd(k2,TOP   )   ! Top  face contribution (outer surface integral)
            
            MatEntries = MatEntries * e % geom % invJacobian(i12,j12,k1) ! Scale with Jacobian from mass matrix
            
            baseRow = i12*NCONS + j12*EtaSpa + k1*ZetaSpa
            baseCol = i12*NCONS + j12*EtaSpa + k2*ZetaSpa
            
            !-------------------------------------
            do eq2 = 1, NCONS ; do eq1 = 1, NCONS 
               i = eq1 + baseRow  ! row index (1-based)
               j = eq2 + baseCol  ! column index (1-based)
               
               call Matrix % AddToBlockEntry (e % GlobID, e % GlobID, i, j, MatEntries(eq1,eq2))
               
            end do            ; end do
            !-------------------------------------
         end do                  ; end do                   ; end do                   ; end do
!
!        (di) contribution
!        *****************
         do k2 = 0, e % Nxyz(3) ; do k1 = 0, e % Nxyz(3)
            do j2 = 0, e % Nxyz(2) ; do j1 = 0, e % Nxyz(2)
               do i12 = 0, e % Nxyz(1)
                  MatEntries = 0._RP
                  
                  Gvec_eta  => dF_dgradQ(:,:,:,2,i12,j2,k1)
                  Gvec_zeta => dF_dgradQ(:,:,:,3,i12,j1,k2)
                  
!
!                 Contributions to the Eta-component of the flux
!                 **********************************************
                  MatEntries = MatEntries &
!
!                    Volumetric contribution: zeta-gradient to eta-component of the flux
!                    -------------------------------------------------------------------
                        + spAEta  % hatD(j1,j2) * e % geom % invJacobian(i12,j2,k1) *                                                  &
                           (  spAZeta % hatD(k1,k2) * dot_product( Gvec_eta , e % geom % jGradZeta(:,i12,j2,k2) )                      &
                            - (  spAZeta % b(k1,BOTTOM) * spAZeta % v(k2,BOTTOM) * matmul ( dot_product( Gvec_eta , nO(:,i12,j2) ), JacO(:,:,i12,j2) ) &
                               + spAZeta % b(k1,TOP   ) * spAZeta % v(k2,TOP   ) * matmul ( dot_product( Gvec_eta , nT(:,i12,j2) ), JacT(:,:,i12,j2) ) &
                              )                                                                                                  &
                           )                                                                                                              &
                        
                        +   dfdGradQ_bo(:,:,2,i12,j1) * spAZeta % b(k1,BOTTOM) * spAEta  % D(j1,j2) * spAZeta % v(k2,BOTTOM) & ! Bottom face outer surface integral
                        +   dfdGradQ_to(:,:,2,i12,j1) * spAZeta % b(k1,TOP   ) * spAeta  % D(j1,j2) * spAZeta % v(k2,TOP   )   ! Top face outer surface integral
!
!                 Contributions to the Zeta-component of the flux
!                 ***********************************************
                  MatEntries = MatEntries &
!
!                    Volumetric contribution: eta-gradient to zeta-component of the flux
!                    -------------------------------------------------------------------
                        + spAZeta % hatD(k1,k2) * e % geom % invJacobian(i12,j1,k2) *                                                  &
                           (  spAEta  % hatD(j1,j2) * dot_product( Gvec_zeta, e % geom % jGradEta (:,i12,j2,k2) )                      &
                            - (  spAEta  % b(j1,FRONT ) * spAEta  % v(j2,FRONT ) * matmul( dot_product( Gvec_zeta, nF(:,i12,k2) ), JacF(:,:,i12,k2) ) &
                               + spAEta  % b(j1,BACK  ) * spAEta  % v(j2,BACK  ) * matmul( dot_product( Gvec_zeta, nB(:,i12,k2) ), JacB(:,:,i12,k2) ) &
                              )                                                                                                  &
                           )                                                                                                              &
                        
                        +   dfdGradQ_fr(:,:,3,i12,k1) * spAEta  % b(j1,FRONT ) * spAZeta % D(k1,k2) * spAEta  % v(j2,FRONT ) & ! Front face outer surface integral
                        +   dfdGradQ_ba(:,:,3,i12,k1) * spAEta  % b(j1,BACK  ) * spAZeta % D(k1,k2) * spAEta  % v(j2,BACK  )   ! Back face outer surface integral
               
               
                  MatEntries = MatEntries * e % geom % invJacobian(i12,j1,k1) ! Scale with Jacobian from mass matrix
                  
                  baseRow = i12*NCONS + j1*EtaSpa + k1*ZetaSpa
                  baseCol = i12*NCONS + j2*EtaSpa + k2*ZetaSpa
                  
                  !-------------------------------------
                  do eq2 = 1, NCONS ; do eq1 = 1, NCONS 
                     i = eq1 + baseRow  ! row index (1-based)
                     j = eq2 + baseCol  ! column index (1-based)
                     
                     call Matrix % AddToBlockEntry (e % GlobID, e % GlobID, i, j, MatEntries(eq1,eq2))
                     
                  end do            ; end do
                  !-------------------------------------
               end do
            end do                 ; end do
         end do                 ; end do
!
!        (dj) contribution
!        *****************
         do k2 = 0, e % Nxyz(3) ; do k1 = 0, e % Nxyz(3)
            do j12 = 0, e % Nxyz(2)
               do i2 = 0, e % Nxyz(1) ; do i1 = 0, e % Nxyz(1)
                  MatEntries = 0._RP
                  
                  Gvec_xi   => dF_dgradQ(:,:,:,1,i2,j12,k1)
                  Gvec_zeta => dF_dgradQ(:,:,:,3,i1,j12,k2)
               
!
!                 Contributions to the Xi-component of the flux
!                 *********************************************
                  MatEntries = MatEntries &
!
!                    Volumetric contribution: zeta-gradient to xi-component of the flux
!                    ------------------------------------------------------------------
                        + spAXi   % hatD(i1,i2) * e % geom % invJacobian(i2,j12,k1) *                                                  &
                           (  spAZeta % hatD(k1,k2) * dot_product( Gvec_xi  , e % geom % jGradZeta(:,i2,j12,k2) )                      & 
                            - (  spAZeta % b(k1,BOTTOM) * spAZeta % v(k2,BOTTOM) * matmul( dot_product( Gvec_xi  , nO(:,i2,j12) ), JacO(:,:,i2,j12) ) &
                               + spAZeta % b(k1,TOP   ) * spAZeta % v(k2,TOP   ) * matmul( dot_product( Gvec_xi  , nT(:,i2,j12) ), JacT(:,:,i2,j12) ) &
                              )                                                                                                  &
                           )                                                                                                              &
                        
                        +   dfdGradQ_bo(:,:,1,i1,j12) * spAZeta % b(k1,BOTTOM) * spAXi   % D(i1,i2) * spAZeta % v(k2,BOTTOM) & ! Bottom face outer surface integral
                        +   dfdGradQ_to(:,:,1,i1,j12) * spAZeta % b(k1,TOP   ) * spAXi   % D(i1,i2) * spAZeta % v(k2,TOP   )   ! Top face outer surface integral
!
!                 Contributions to the Zeta-component of the flux
!                 ***********************************************
                  MatEntries = MatEntries &
!
!                    Volumetric contribution: xi-gradient to zeta-component of the flux
!                    ------------------------------------------------------------------
                        + spAZeta % hatD(k1,k2) * e % geom % invJacobian(i1,j12,k2) *                                                  &
                           (  spAXi   % hatD(i1,i2) * dot_product( Gvec_zeta, e % geom % jGradXi  (:,i2,j12,k2) )                      &
                            - (  spAXi   % b(i1,LEFT  ) * spAXi   % v(i2,LEFT  ) * matmul( dot_product( Gvec_zeta, nL(:,j12,k2) ), JacL(:,:,j12,k2) ) &
                               + spAXi   % b(i1,RIGHT ) * spAXi   % v(i2,RIGHT ) * matmul( dot_product( Gvec_zeta, nR(:,j12,k2) ), JacR(:,:,j12,k2) ) &
                              )                                                                                                  &
                           )                                                                                                              &
                        
                        +   dfdGradQ_ri(:,:,3,j12,k1) * spAXi   % b(i1,RIGHT ) * spAZeta % D(k1,k2) * spAXi   % v(i2,RIGHT ) & ! Right face outer surface integral
                        +   dfdGradQ_le(:,:,3,j12,k1) * spAXi   % b(i1,LEFT  ) * spAZeta % D(k1,k2) * spAXi   % v(i2,LEFT  )   ! Left  face outer surface integral
               
               
                  MatEntries = MatEntries * e % geom % invJacobian(i1,j12,k1) ! Scale with Jacobian from mass matrix
                  
                  baseRow = i1*NCONS + j12*EtaSpa + k1*ZetaSpa
                  baseCol = i2*NCONS + j12*EtaSpa + k2*ZetaSpa
                  
                  !-------------------------------------
                  do eq2 = 1, NCONS ; do eq1 = 1, NCONS 
                     i = eq1 + baseRow  ! row index (1-based)
                     j = eq2 + baseCol  ! column index (1-based)
                     
                     call Matrix % AddToBlockEntry (e % GlobID, e % GlobID, i, j, MatEntries(eq1,eq2))
                     
                  end do            ; end do
                  !-------------------------------------
               end do                 ; end do
            end do
         end do                 ; end do
!
!        (dk) contribution
!        *****************
         do k12 = 0, e % Nxyz(3)
            do j2 = 0, e % Nxyz(2) ; do j1 = 0, e % Nxyz(2)
               do i2 = 0, e % Nxyz(1) ; do i1 = 0, e % Nxyz(1)
                  MatEntries = 0._RP
                  
                  Gvec_xi   => dF_dgradQ(:,:,:,1,i2,j1,k12)
                  Gvec_eta  => dF_dgradQ(:,:,:,2,i1,j2,k12)
!
!                 Contributions to the Xi-component of the flux
!                 *********************************************
                  MatEntries = MatEntries &
!
!                    Volumetric contribution: eta-gradient to xi-component of the flux
!                    ------------------------------------------------------------------
                        + spAXi   % hatD(i1,i2) * e % geom % invJacobian(i2,j1,k12) *                                                  &
                           (  spAEta  % hatD(j1,j2) * dot_product( Gvec_xi  , e % geom % jGradEta (:,i2,j2,k12) )                      &
                            - (  spAEta  % b(j1,FRONT ) * spAEta  % v(j2,FRONT ) * matmul( dot_product( Gvec_xi  , nF(:,i2,k12) ), JacF(:,:,i2,k12) ) &
                               + spAEta  % b(j1,BACK  ) * spAEta  % v(j2,BACK  ) * matmul( dot_product( Gvec_xi  , nB(:,i2,k12) ), JacB(:,:,i2,k12) ) &
                              )                                                                                                  &
                           )                                                                                                              &
                           
                        +   dfdGradQ_fr(:,:,1,i1,k12) * spAEta  % b(j1,FRONT ) * spAXi   % D(i1,i2) * spAEta  % v(j2,FRONT ) & ! Front face outer surface integral
                        +   dfdGradQ_ba(:,:,1,i1,k12) * spAEta  % b(j1,BACK  ) * spAXi   % D(i1,i2) * spAEta  % v(j2,BACK  )   ! Back  face outer surface integral
!
!                 Contributions to the Eta-component of the flux
!                 **********************************************
                  MatEntries = MatEntries &
!
!                    Volumetric contribution: xi-gradient to eta-component of the flux
!                    -----------------------------------------------------------------
                        + spAEta  % hatD(j1,j2) * e % geom % invJacobian(i1,j2,k12) *                                                  &
                           (  spAXi   % hatD(i1,i2) * dot_product( Gvec_eta , e % geom % jGradXi  (:,i2,j2,k12) )                      &
                            - (  spAXi   % b(i1,LEFT  ) * spAXi   % v(i2,LEFT  ) * matmul( dot_product( Gvec_eta , nL(:,j2,k12) ), JacL(:,:,j2,k12) ) &
                               + spAXi   % b(i1,RIGHT ) * spAXi   % v(i2,RIGHT ) * matmul( dot_product( Gvec_eta , nR(:,j2,k12) ), JacL(:,:,j2,k12) ) &
                              )                                                                                                  &
                           )                                                                                                              &
                        
                        +   dfdGradQ_ri(:,:,2,j1,k12) * spAXi   % b(i1,RIGHT ) * spAeta  % D(j1,j2) * spAXi   % v(i2,RIGHT ) & ! Right face outer surface integral
                        +   dfdGradQ_le(:,:,2,j1,k12) * spAXi   % b(i1,LEFT  ) * spAeta  % D(j1,j2) * spAXi   % v(i2,LEFT  )   ! Left face outer surface integral
               
                  MatEntries = MatEntries * e % geom % invJacobian(i1,j1,k12) ! Scale with Jacobian from mass matrix
                  
                  baseRow = i1*NCONS + j1*EtaSpa + k12*ZetaSpa
                  baseCol = i2*NCONS + j2*EtaSpa + k12*ZetaSpa
                  
                  !-------------------------------------
                  do eq2 = 1, NCONS ; do eq1 = 1, NCONS 
                     i = eq1 + baseRow  ! row index (1-based)
                     j = eq2 + baseCol  ! column index (1-based)
                     
                     call Matrix % AddToBlockEntry (e % GlobID, e % GlobID, i, j, MatEntries(eq1,eq2))
                     
                  end do            ; end do
                  !-------------------------------------
               end do                 ; end do
            end do                 ; end do
         end do
            
         nullify (dfdGradQ_fr, dfdGradQ_ba, dfdGradQ_bo, dfdGradQ_to, dfdGradQ_ri, dfdGradQ_le )
      end if
      
      nullify(dF_dgradQ)
      nullify(spAxi,spAeta,spAzeta)
   end subroutine Local_SetDiagonalBlock
!
!///////////////////////////////////////////////////////////////////////////////////////////////////////////////////////////////////
!
!  -----------------------------------------------------------------------------------------------
!  Local_GetOffDiagonalBlock:
!     Routine to compute the off-diagonal block that results of connecting e_plus with e_minus for 
!     the equations that correspond to e_plus and inserting it in the Matrix
!
!     -> Currently, this routine only works for p-conforming representations
!           TODO: Add routine for p-nonconforming representations (block computation is more expensive and delta cycling is ruled out)
!  -----------------------------------------------------------------------------------------------
   subroutine Local_GetOffDiagonalBlock(f,e_plus,e_minus,side,Matrix)
      implicit none
      !-arguments----------------------------------------------------------------------
      type(Face), target, intent(in)    :: f       !<  Face connecting elements
      type(Element)     , intent(in)    :: e_plus  !<  The off-diagonal block is the contribution to this element's equations
      type(Connectivity), intent(in)    :: e_minus !<  Element that connects with e_plus through "f"
      integer           , intent(in)    :: side    !<  side of face where e_plus is
      class(Matrix_t)   , intent(inout) :: Matrix  !<> Jacobian matrix
      !-local-variables----------------------------------------------------------------
      integer :: i, j                     ! Matrix indexes
      integer :: i1, j1, k1, eq1          ! variable counters
      integer :: i2, j2, k2, eq2          ! variable counters
      integer :: baseRow, baseCol         ! Position of NCONS by NCONS miniblock of Jacobian
      integer :: r                        ! Additional index for counting in the normal direction (only needed for viscous fluxes)
      integer :: nXi1, nEta1              ! Number of nodes in every direction
      integer :: EtaSpa1, ZetaSpa1        ! Spacing for these two coordinate directions
      integer :: nXi2, nEta2              ! Number of nodes in every direction
      integer :: EtaSpa2, ZetaSpa2        ! Spacing for these two coordinate directions
      integer :: elSide_plus              ! Element side where f is on e⁻
      integer :: elSide_minus             ! Element side where f is on e⁺
      integer :: elInd_plus(3)            ! Element indexes on e⁺
      integer :: elInd_minus(3)           ! Element indexes on e⁻
      integer :: normAx_plus              ! Normal axis to f on e⁺
      integer :: normAx_minus             ! Normal axis to f on e⁻
      integer :: tanAx_plus (2)           ! Tangent axes to f on e⁺
      integer :: tanAx_minus(2)           ! Tangent axes to f on e⁻
      integer :: normAxSide_plus          ! Side of the normal axis that is in contact with f on e⁺
      integer :: normAxSide_minus         ! Side of the normal axis that is in contact with f on e⁻
      integer :: faceInd_plus (2)         ! Face indexes on e⁺
      integer :: faceInd_minus(2)         ! Face indexes on e⁻
      integer :: NxyFace_plus (2)         ! Polynomial orders of face on element e⁺
      integer :: NxyFace_minus(2)         ! Polynomial orders of face on element e⁻ (only needed for viscous fluxes)
      integer :: faceInd_plus2minus(2)    ! Face indexes on e⁺ passed to the reference frame of e⁻
      integer :: faceInd_minus2plus(2)    ! Face indexes on e⁻ passed to the reference frame of e⁺ (only needed for viscous fluxes)
      integer :: Deltas                   ! Number of Kronecker deltas /= 0
      integer :: elInd_plus_norm(3)       ! Element indexes on e⁺, but the index in the normal direction has been replaced by a specified value "r"
      integer :: elInd_plus_tan1(3)       ! Element indexes on e⁺, but the index in the first tangent direction has been replaced by the index on e⁻ (in the reference frame of e⁺)
      integer :: elInd_plus_tan2(3)       ! Element indexes on e⁺, but the index in the second tangent direction has been replaced by the index on e⁻ (in the reference frame of e⁺)
      real(kind=RP) :: MatEntries(NCONS,NCONS)           ! Values of the matrix entries
      type(NodalStorage_t), target  :: spA_plus (3)      ! Nodal storage in the different directions for e_plus  - local copy
      type(NodalStorage_t), target  :: spA_minus(3)      ! Nodal storage in the different directions for e_minus - local copy
      type(NodalStorage_t), pointer :: spAnorm_plus      ! Nodal storage in the direction that is normal to the face for e⁺
      type(NodalStorage_t), pointer :: spAtan1_plus      ! Nodal storage in the tangent direction "1" to the face for e⁺ (only needed for viscous fluxes)
      type(NodalStorage_t), pointer :: spAtan2_plus      ! Nodal storage in the tangent direction "2" to the face for e⁺ (only needed for viscous fluxes)
      type(NodalStorage_t), pointer :: spAnorm_minus     ! Nodal storage in the direction that is normal to the face for e⁻
      type(NodalStorage_t), pointer :: spAtan1_minus     ! Nodal storage in the tangent direction "1" to the face for e⁻ (only needed for viscous fluxes)
      type(NodalStorage_t), pointer :: spAtan2_minus     ! Nodal storage in the tangent direction "2" to the face for e⁻ (only needed for viscous fluxes)
      real(kind=RP)       , pointer :: dfdq(:,:,:,:)     ! 
      real(kind=RP)       , pointer :: df_dGradQ_f(:,:,:,:,:)     ! Pointer to the Jacobian with respect to gradQ on face
      real(kind=RP)       , pointer :: df_dGradQ_e(:,:,:,:,:,:,:) ! Pointer to the Jacobian with respect to gradQ on face
      real(kind=RP) :: dtan1, dtan2             ! Kronecker deltas in the tangent directions
      real(kind=RP) :: dtan1_minus, dtan2_minus ! Kronecker deltas in the tangent directions in the reference frame of e⁻ (only needed for viscous fluxes)
      real(kind=RP) :: a_minus
      real(kind=RP) :: normAux(NCONS,NCONS)
      real(kind=RP), pointer :: Gvec_norm(:,:,:)       ! Auxiliar vector containing values of dFv_dgradQ in the direction normal to the face
      real(kind=RP), pointer :: Gvec_tan1(:,:,:)       ! Auxiliar vector containing values of dFv_dgradQ in the first tangent direction to the face
      real(kind=RP), pointer :: Gvec_tan2(:,:,:)       ! Auxiliar vector containing values of dFv_dgradQ in the second tangent direction to the face
      real(kind=RP), allocatable :: nHat(:,:,:)
      !--------------------------------------------------------------------------------
!
!     ***********
!     Definitions
!     ***********
!
      a_minus = 0.5_RP  ! Temp... TODO: read from ViscousDiscretization
      
      ! Entry spacing for element e⁺
      nXi1     = e_plus % Nxyz(1) + 1
      nEta1    = e_plus % Nxyz(2) + 1
      EtaSpa1  = NCONS*nXi1
      ZetaSpa1 = NCONS*nXi1*nEta1
      
      ! Entry spacing for element e⁻
      nXi2     = e_minus % Nxyz(1) + 1
      nEta2    = e_minus % Nxyz(2) + 1
      EtaSpa2  = NCONS*nXi2
      ZetaSpa2 = NCONS*nXi2*nEta2
      
      ! Element sides
      elSide_plus  = f % elementSide(side)
      elSide_minus = f % elementSide(other(side))
      
      ! Normal and tangent axes
      normAx_plus  = normalAxis (elSide_plus)
      normAx_minus = normalAxis (elSide_minus)
      tanAx_plus   = axisMap(:,f % elementSide(    side     ) )
      tanAx_minus  = axisMap(:,f % elementSide( other(side) ) )
      
      ! Side of axis where f is
      if (normAx_plus < 0) then
         normAxSide_plus = LEFT
      else
         normAxSide_plus = RIGHT
      end if
      normAx_plus = abs(normAx_plus)
      if (normAx_minus < 0) then
         normAxSide_minus = LEFT
      else
         normAxSide_minus = RIGHT
      end if
      normAx_minus = abs(normAx_minus)
      
      ! Nodal storage
      spA_plus  = NodalStorage(e_plus  % Nxyz)
      spA_minus = NodalStorage(e_minus % Nxyz)
      spAnorm_plus  => spA_plus( normAx_plus   )
      spAtan1_plus  => spA_plus( tanAx_plus(1) )
      spAtan2_plus  => spA_plus( tanAx_plus(2) )
      
      spAnorm_minus => spA_minus( normAx_minus   )
      spAtan1_minus => spA_minus( tanAx_minus(1) )
      spAtan2_minus => spA_minus( tanAx_minus(2) )
      
      ! Polynomial orders
      NxyFace_plus  = e_plus  % Nxyz ( tanAx_plus  )
      NxyFace_minus = e_minus % Nxyz ( tanAx_minus )
      
!     Get normal vectors in right element indexing (e⁻)
!     -------------------------------------------------
      allocate ( nHat(3,0:NxyFace_minus(1),0:NxyFace_minus(2)) )
      call AnJac_GetNormalVec(f, other(side), nHat)
      
!
!     *********************
!     Inviscid contribution
!     *********************
!
      
!
!     Pointers to the flux Jacobians with respect to q on the faces
!     -------------------------------------------------------------
      dfdq(1:,1:,0:,0:) => f % storage(side) % dFStar_dqEl(1:,1:,0:,0:,other(side))
      
      do k2 = 0, e_minus % Nxyz(3) ; do j2 = 0, e_minus % Nxyz(2) ; do i2 = 0, e_minus % Nxyz(1)
         do k1 = 0, e_plus % Nxyz(3) ; do j1 = 0, e_plus % Nxyz(2) ; do i1 = 0, e_plus % Nxyz(1) 
            
            elInd_plus  = [i1, j1, k1]
            elInd_minus = [i2, j2, k2]
            
            faceInd_plus  = elInd_plus ( tanAx_plus  )
            faceInd_minus = elInd_minus( tanAx_minus )
            
            call indexesOnOtherFace(faceInd_plus(1),faceInd_plus(2), NxyFace_plus(1),NxyFace_plus(2), f % rotation, side, faceInd_plus2minus(1),faceInd_plus2minus(2))
            
            ! "delta" cycling
            if ( any(faceInd_plus2minus /= faceInd_minus) ) cycle
            
            MatEntries = -    dfdq(:,:,faceInd_plus(1),faceInd_plus(2)) &
                            * spAnorm_plus  % b(elInd_plus ( normAx_plus  ), normAxSide_plus ) &
                            * spAnorm_minus % v(elInd_minus( normAx_minus ), normAxSide_minus )  & 
                            * e_plus % geom % invJacobian(i1,j1,k1)
            
            baseRow = i1*NCONS + j1*EtaSpa1 + k1*ZetaSpa1
            baseCol = i2*NCONS + j2*EtaSpa2 + k2*ZetaSpa2
            
            do eq2 = 1, NCONS ; do eq1 = 1, NCONS
               i = eq1 + baseRow ! row index (1-based)
               j = eq2 + baseCol ! column index (1-based)
               
               call Matrix % AddToBlockEntry (e_plus % globID, e_minus % globID, i, j, MatEntries(eq1,eq2))
            end do            ; end do
            
         end do                ; end do                ; end do
      end do                ; end do                ; end do
      nullify(dfdq)
!
!     ********************
!     Viscous contribution
!     ********************
!
      if (flowIsNavierStokes) then
!
!        Pointers to the flux Jacobians with respect to grad(q) on the faces
!        -------------------------------------------
         df_dGradQ_f(1:,1:,1:,0:,0:)    => f % Storage(side) % dFv_dGradQEl (1:,1:,1:,0:,0:, other(side) )
         df_dGradQ_e(1:,1:,1:,1:,0:,0:,0:) => e_plus % storage  % dF_dGradQ    (1:,1:,1:,1:,0:,0:,0:)
         do k2 = 0, e_minus % Nxyz(3) ; do j2 = 0, e_minus % Nxyz(2) ; do i2 = 0, e_minus % Nxyz(1)
            do k1 = 0, e_plus % Nxyz(3) ; do j1 = 0, e_plus % Nxyz(2) ; do i1 = 0, e_plus % Nxyz(1)
               
               elInd_plus  = [i1, j1, k1]
               elInd_minus = [i2, j2, k2]
               
               faceInd_plus  = elInd_plus ( tanAx_plus  )
               faceInd_minus = elInd_minus( tanAx_minus )
               
               call indexesOnOtherFace(faceInd_plus (1),faceInd_plus (2), NxyFace_plus (1),NxyFace_plus (2), f % rotation, side       , faceInd_plus2minus(1),faceInd_plus2minus(2))
               call indexesOnOtherFace(faceInd_minus(1),faceInd_minus(2), NxyFace_minus(1),NxyFace_minus(2), f % rotation, other(side), faceInd_minus2plus(1),faceInd_minus2plus(2))
               
               elInd_plus_tan1 = elInd_plus
               elInd_plus_tan1(tanAx_plus(1)) = faceInd_minus2plus(1)
               
               elInd_plus_tan2 = elInd_plus
               elInd_plus_tan2(tanAx_plus(2)) = faceInd_minus2plus(2)
               
!              Delta computation on "plus" side (used for delta cycling)
!              ---------------------------------------------------------
               Deltas = 0
               if ( faceInd_plus(1) == faceInd_minus2plus(1) ) then
                  dtan1 = 1._RP
                  Deltas = Deltas + 1
               else
                  dtan1 = 0._RP
               end if
               if ( faceInd_plus(2) == faceInd_minus2plus(2) ) then
                  dtan2 = 1._RP
                  Deltas = Deltas + 1
               else
                  dtan2 = 0._RP
               end if
               
               ! delta cycling
               if (Deltas < 1) cycle
               
!              Delta computation on "minus" side
!              ---------------------------------
               if ( faceInd_minus(1) == faceInd_plus2minus(1) ) then
                  dtan1_minus = 1._RP
               else
                  dtan1_minus = 0._RP
               end if
               if ( faceInd_minus(2) == faceInd_plus2minus(2) ) then
                  dtan2_minus = 1._RP
               else
                  dtan2_minus = 0._RP
               end if
               
!              Computation of the matrix entry
!              -------------------------------
               
!              Get NORMAL auxiliar term
!              ------------------------
               normAux = 0._RP
               if (dtan1*dtan2 > 0.5_RP) then
                  do r=0, e_plus  % Nxyz ( normAx_plus  )
                     
                     elInd_plus_norm = elInd_plus
                     elInd_plus_norm(normAx_plus) = r
                     
                     Gvec_norm => df_dGradQ_e(:,:,:,normAx_plus,elInd_plus_norm(1),elInd_plus_norm(2),elInd_plus_norm(3))
                     
                     normAux  = normAux  + &
                                e_plus % geom % invJacobian(elInd_plus_norm(1),elInd_plus_norm(2),elInd_plus_norm(3)) &
                              * spAnorm_plus  % hatD(elInd_plus ( normAx_plus  ),r) &
                              * spAnorm_plus  % b(r,normAxSide_plus ) &
                              * spAnorm_minus % v(elInd_minus( normAx_minus ),normAxSide_minus) &
                              * dot_product( Gvec_norm , nHat(:,faceInd_minus(1),faceInd_minus(2)) )
                  end do
                  normAux = normAux * a_minus
               end if
               
               Gvec_tan1 => df_dGradQ_e(:,:,:,tanAx_plus(1),elInd_plus_tan1(1),elInd_plus_tan1(2),elInd_plus_tan1(3))
               Gvec_tan2 => df_dGradQ_e(:,:,:,tanAx_plus(2),elInd_plus_tan2(1),elInd_plus_tan2(2),elInd_plus_tan2(3))
               
               MatEntries = 0._RP
!
!              Volumetric contribution (inner fluxes)
!              **************************************
!                    Normal direction:
               MatEntries = MatEntries + dtan1 * dtan2 * normAux
!                    Tangent direction 1:
               MatEntries = MatEntries + dtan2 * a_minus                                                           &
                     * e_plus % geom % invJacobian(elInd_plus_tan1(1),elInd_plus_tan1(2),elInd_plus_tan1(3))   &
                     * spAtan1_plus  % hatD(faceInd_plus(1),faceInd_minus2plus(1))                             &
                     * spAnorm_plus  % b(elInd_plus ( normAx_plus  ),normAxSide_plus )                         &
                     * spAnorm_minus % v(elInd_minus( normAx_minus ),normAxSide_minus)                         &
                     * dot_product( Gvec_tan1 , nHat(:,faceInd_minus(1),faceInd_minus(2)) ) 
!                    Tangent direction 2:
               MatEntries = MatEntries + dtan1 * a_minus                                                           &
                     * e_plus % geom % invJacobian(elInd_plus_tan2(1),elInd_plus_tan2(2),elInd_plus_tan2(3))   &
                     * spAtan2_plus  % hatD(faceInd_plus(2),faceInd_minus2plus(2))                             &
                     * spAnorm_plus  % b(elInd_plus ( normAx_plus  ),normAxSide_plus )                         &
                     * spAnorm_minus % v(elInd_minus( normAx_minus ),normAxSide_minus)                         &
                     * dot_product( Gvec_tan2, nHat(:,faceInd_minus(1),faceInd_minus(2)) )
!
!              Faces contribution (surface integrals from the outer equation) - PENALTY TERM IS BEING CONSIDERED IN THE INVISCID PART - TODO: Reorganize storage to put it explicitely in another place (needed for purely viscous equations)
!                 The tangent directions here are taken in the reference frame of e⁻
!              *********************************************************************
!
!
               MatEntries = MatEntries &
                   +   df_dGradQ_f(:,:,tanAx_minus(1),faceInd_plus(1),faceInd_plus(2))                               &
                     * spAnorm_plus  % b   (elInd_plus ( normAx_plus  ), normAxSide_plus  )                             &
                     * spAtan1_minus % D   (faceInd_plus2minus(1),faceInd_minus(1))                                     &
                     * spAnorm_minus % v   (elInd_minus( normAx_minus ), normAxSide_minus ) * dtan2_minus               & ! Tangent direction 1
                     
                   +   df_dGradQ_f(:,:, normAx_minus ,faceInd_plus(1),faceInd_plus(2))                               &
                     * spAnorm_plus  % b   (elInd_plus ( normAx_plus  ), normAxSide_plus  )                             &
                     * spAnorm_minus % vd  (elInd_minus( normAx_minus ), normAxSide_minus ) * dtan1_minus * dtan2_minus & ! Normal direction
                     
                   +   df_dGradQ_f(:,:,tanAx_minus(2),faceInd_plus(1),faceInd_plus(2))                               &
                     * spAnorm_plus  % b   (elInd_plus ( normAx_plus  ), normAxSide_plus  )                             &
                     * spAtan2_minus % D   (faceInd_plus2minus(2),faceInd_minus(2))                                     &
                     * spAnorm_minus % v   (elInd_minus( normAx_minus ), normAxSide_minus ) * dtan1_minus                 ! Tangent direction 2 
               
               MatEntries = MatEntries * e_plus % geom % invJacobian(i1,j1,k1) ! Scale with Jacobian from mass matrix
               
               baseRow = i1*NCONS + j1*EtaSpa1 + k1*ZetaSpa1
               baseCol = i2*NCONS + j2*EtaSpa2 + k2*ZetaSpa2
               
               do eq2 = 1, NCONS ; do eq1 = 1, NCONS 
                  i = eq1 + baseRow ! row index (1-based)
                  j = eq2 + baseCol ! column index (1-based)
               
                  call Matrix % AddToBlockEntry (e_plus % globID, e_minus % globID, i, j, MatEntries(eq1,eq2))
               end do            ; end do
               
            end do                ; end do                ; end do
         end do                ; end do                ; end do
         nullify(df_dGradQ_f)
         nullify(df_dGradQ_e)
      end if
!
!     *********
!     Finish up
!     *********
!
      nullify(spAnorm_plus, spAtan1_plus, spAtan2_plus, spAnorm_minus, spAtan1_minus, spAtan2_minus)
      
   end subroutine Local_GetOffDiagonalBlock
   
!
!///////////////////////////////////////////////////////////////////////////////////////////////////////////////////////////////////
!
!  ----------------------------------------------------------------------
!  AnJac_GetNormalVec: 
!  Get normal vector for element indexing and scale with surface Jacobian
!     (Only for p-conforming meshes)
!  ----------------------------------------------------------------------
   subroutine AnJac_GetNormalVec(f, faceSide, nEl)
      implicit none
      !-arguments-----------------------------------------------------
      type(Face)     , intent(in)    :: f
      integer        , intent(in)    :: faceSide
      real(kind=RP)  , intent(inout) :: nEl (:,0:,0:)
      !-local-variables-----------------------------------------------
      integer :: i,j, ii, jj
      !---------------------------------------------------------------
      
      select case (faceSide)
         case (LEFT)
            do j = 0, f % Nf(2)   ; do i = 0, f % Nf(1)
               nEl(:,i,j) = f % geom % normal(:,i,j) * f % geom % jacobian(i,j)
            end do                        ; end do
         case (RIGHT)
            do j = 0, f % Nf(2)   ; do i = 0, f % Nf(1)
               call leftIndexes2Right(i,j,f % Nf(1), f % Nf(2), f % rotation, ii, jj)
               
               nEl(1:NDIM,ii,jj) = - f % geom % normal (1:NDIM,i,j) * f % geom % jacobian(i,j)
            end do                        ; end do
      end select
      
   end subroutine AnJac_GetNormalVec  
   
   !
!///////////////////////////////////////////////////////////////////////////////////////////////////////////////////////////////////
!
!  ----------------------------------------------------------------------
!  AnJac_GetFaceJac: 
!  Get face Jacobian... This routine is used for the surface integrals of the grad (inner) equation
!  Perform the matrix operation only on boundaries....
!  ----------------------------------------------------------------------
   subroutine AnJac_GetFaceJac(f, faceSide, faceJac, dqHat_dqp, dqHat_dqm)
      implicit none
      !-arguments-----------------------------------------------------
      type(Face)     , intent(in)    :: f
      integer        , intent(in)    :: faceSide
      real(kind=RP)  , intent(inout) :: faceJac (:,:,0:,0:)
      real(kind=RP)  , intent(in)    :: dqHat_dqp, dqHat_dqm
      !-local-variables-----------------------------------------------
      integer :: i,j, ii, jj
      !---------------------------------------------------------------
      
      select case (faceSide)
         case (LEFT)
            if (f % FaceType == HMESH_BOUNDARY) then
               do j = 0, f % NelLeft(2)   ; do i = 0, f % NelLeft(1)
                  faceJac(:,:,i,j) = Identity * dqHat_dqp + dqHat_dqm * f % storage(1) % BCJac(:,:,i,j)
               end do                        ; end do
            else
               do j = 0, f % NelLeft(2)   ; do i = 0, f % NelLeft(1)
                  faceJac(:,:,i,j) = Identity * dqHat_dqp
               end do                        ; end do
            end if
         case (RIGHT)
            do j = 0, f % NelRight(2)   ; do i = 0, f % NelRight(1)
               faceJac(:,:,i,j) = Identity * dqHat_dqp
            end do                        ; end do
      end select
      
   end subroutine AnJac_GetFaceJac  
   
#endif
end module AnalyticalJacobian<|MERGE_RESOLUTION|>--- conflicted
+++ resolved
@@ -744,13 +744,8 @@
       real(kind=RP), intent(out)      :: dF_dQ(NCONS,NCONS)
       real(kind=RP), intent(out)      :: dF_dgradQ(NCONS,NCONS,NDIM)
       !--------------------------------------------
-<<<<<<< HEAD
       real(kind=RP) :: newFlux (NCONS), flux(NCONS), fv_3d(NCONS,NDIM)
       real(kind=RP) :: q(NCONS), buffer, qr(NCONS)
-=======
-      real(kind=RP) :: newFlux (NCONS), flux(NCONS)
-      real(kind=RP) :: q(NCONS), buffer
->>>>>>> 05607372
       real(kind=RP) :: mu, beta, kappa
       real(kind=RP) :: gradQR(NCONS,NDIM)
       real(kind=RP),parameter :: eps = 1.e-8_RP
@@ -772,7 +767,6 @@
       gradQR(:,2) = Q_yL
       gradQR(:,3) = Q_zL
       
-<<<<<<< HEAD
 !
 !     Compute the viscous flux
 !     ------------------------
@@ -788,37 +782,12 @@
                                     Q_zL,    & 
                                     flux )
       
-=======
-      CALL BCs(f % zone) % bc % FlowNeumann(&
-                                        x, &
-                                        time, &
-                                        nHat, &
-                                        q, &
-                                        gradQR(:,1), &
-                                        gradQR(:,2), &
-                                        gradQR(:,3) )
-      
-      
-      
-      
-      call ViscousDiscretization % RiemannSolver ( NCONS, &
-                                                   NCONS, &
-                                                   ViscousFlux_STATE, &
-                                                   f, &
-                                                   q , q , &
-                                                   Q_xL , Q_yL , Q_zL , &
-                                                   gradQR(:,1) , gradQR(:,2) , gradQR(:,3) , &
-                                                   mu, beta, kappa, &
-                                                   nHat , dWall, flux )
-         
->>>>>>> 05607372
 !
 !     Get contribution to dF_dq
 !     -------------------------
       do i = 1, NCONS
          buffer = q(i)
          q(i) = q(i) + eps
-<<<<<<< HEAD
          
          call ViscousFlux_STATE(NCONS,NCONS,q,Q_xL,Q_yL,Q_zL,mu,beta,kappa,fv_3d)
          newflux = fv_3d(:,IX)*nHat(IX) + fv_3d(:,IY)*nHat(IY) + fv_3d(:,IZ)*nHat(IZ)
@@ -831,34 +800,6 @@
                                        Q_yL,    & 
                                        Q_zL,    & 
                                        newflux )
-=======
-
-         gradQR(:,1) = Q_xL
-         gradQR(:,2) = Q_yL
-         gradQR(:,3) = Q_zL
-         
-         CALL BCs(f % zone) % bc % FlowNeumann(&
-                                           x, &
-                                           time, &
-                                           nHat, &
-                                           q, &
-                                           gradQR(:,1), &
-                                           gradQR(:,2), &
-                                           gradQR(:,3) )
-         
-         
-         
-         
-         call ViscousDiscretization % RiemannSolver ( NCONS, &
-                                                      NCONS, &
-                                                      ViscousFlux_STATE, &
-                                                      f, &
-                                                      q , q , &
-                                                      Q_xL , Q_yL , Q_zL , &
-                                                      gradQR(:,1) , gradQR(:,2) , gradQR(:,3) , &
-                                                      mu, beta, kappa, &
-                                                      nHat , dWall, newFlux )
->>>>>>> 05607372
          
          dF_dQ(:,i) =  dF_dQ(:,i) - (newFlux-flux)/eps
          
@@ -875,7 +816,6 @@
             gradQR(:,3) = Q_zL
             
             gradQR(i,dir) = gradQR(i,dir) + eps
-<<<<<<< HEAD
 
             call ViscousFlux_STATE(NCONS,NCONS,q,gradQR(:,1),gradQR(:,2),gradQR(:,3),mu,beta,kappa,fv_3d)
             newflux = fv_3d(:,IX)*nHat(IX) + fv_3d(:,IY)*nHat(IY) + fv_3d(:,IZ)*nHat(IZ)
@@ -889,31 +829,6 @@
                                        Q_zL,    & 
                                        newflux )
 
-=======
-            
-            CALL BCs(f % zone) % bc % FlowNeumann(&
-                                              x, &
-                                              time, &
-                                              nHat, &
-                                              q, &
-                                              gradQR(:,1), &
-                                              gradQR(:,2), &
-                                              gradQR(:,3) )
-            
-            
-            
-            
-            call ViscousDiscretization % RiemannSolver ( NCONS, &
-                                                         NCONS, &
-                                                         ViscousFlux_STATE, &
-                                                         f, &
-                                                         q , q , &
-                                                         Q_xL , Q_yL , Q_zL , &
-                                                         gradQR(:,1) , gradQR(:,2) , gradQR(:,3) , &
-                                                         mu, beta, kappa, &
-                                                         nHat , dWall, newFlux )
-            
->>>>>>> 05607372
             dF_dgradQ(:,i,dir) = (newFlux-flux)/eps
             
          end do
