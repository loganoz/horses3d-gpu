!
!//////////////////////////////////////////////////////
!
!   @File:    AnalyticalJacobian.f90
!   @Author:  Andrés Rueda (a.rueda@upm.es)
!   @Created: Tue Oct 31 14:00:00 2017
!   @Last revision date: Tue Apr 10 17:29:23 2018
!   @Last revision author: Juan (juan.manzanero@upm.es)
!   @Last revision commit: 354405a2601df9bc6ed4885b661cc83e9e92439b
!
!//////////////////////////////////////////////////////
!
!  This module provides the routines for computing the analytical Jacobian matrix
!  -> Implemented for inviscid terms (diagonal blocks)
!  -> Viscous terms are under development
!  -> TODO: MPI implementation is missing
!  -> The Jacobian of the BCs is temporarily computed numerically
!
!//////////////////////////////////////////////////////
#include "Includes.h"
module AnalyticalJacobian
   use SMConstants
   use ElementClass
   use HexMeshClass
   use NodalStorageClass
   use PhysicsStorage
   use Physics
   use Jacobian
   use MatrixClass
   use DGSEMClass
   use StopWatchClass
   use MeshTypes
   use ViscousMethods
   implicit none
   
   private
   public AnalyticalJacobian_Compute
   
!
!  ----------
!  Parameters
!  ----------
!
   real(kind=RP), parameter :: jaceps = 1.e-8_RP ! Minimum value of a Jacobian entry (smaller values are considered as 0._RP)
   
   ! Variables to be moved to Jacobian Storage
   integer, allocatable :: ndofelm(:)
   integer, allocatable :: firstIdx(:)
   
contains

!
!///////////////////////////////////////////////////////////////////////////////////////////////////////////////////////////////////
!
!  -------------------------------------------------------
!  Subroutine for computing the analytical Jacobian matrix
!  -------------------------------------------------------
   subroutine AnalyticalJacobian_Compute(sem,time,Matrix,BlockDiagonalized)
      implicit none
      !--------------------------------------------
      type(DGSem)              , intent(inout) :: sem
      real(kind=RP)            , intent(in)    :: time
      class(Matrix_t)          , intent(inout) :: Matrix
      logical        , optional, intent(in)    :: BlockDiagonalized  !<? Construct only the block diagonal?
#if defined(NAVIERSTOKES)
      !--------------------------------------------
      integer :: eID, fID  ! Element and face counters
      integer :: nnz
      integer :: nelem
      logical :: BlockDiagonal
      logical, save :: IsFirst = .TRUE.
      !--------------------------------------------
      
      if (IsFirst) then
         call Stopwatch % CreateNewEvent("Analytical Jacobian construction")
         IsFirst = .FALSE.
      end if
      
      call Stopwatch % Start("Analytical Jacobian construction")
!
!     Initializations
!     ---------------
      
      if ( present(BlockDiagonalized) ) then
         BlockDiagonal = BlockDiagonalized
      else
         BlockDiagonal = .FALSE.
      end if
      
      nelem = size(sem % mesh % elements)
      
!
!     Get block sizes and position in matrix. This can be moved elsewhere since it's needed by both the numerical and analytical Jacobians
!     ---------------------------------------
      
      safedeallocate(ndofelm)  ; allocate (ndofelm(nelem))
      safedeallocate(firstIdx) ; allocate (firstIdx(nelem+1))
      
      firstIdx = 1
      DO eID=1, nelem
         ndofelm(eID)  = NCONS * (sem % Nx(eID)+1) * (sem % Ny(eID)+1) * (sem % Nz(eID)+1)
         if (eID>1) firstIdx(eID) = firstIdx(eID-1) + ndofelm(eID-1)
      END DO
      firstIdx(nelem+1) = firstIdx(nelem) + ndofelm(nelem)
      
!
!     ***************************
!     Preallocate Jacobian matrix
!     ***************************
!
      select type(Matrix_p => Matrix)
!
!        If block-diagonal matrix, construct with number of blocks
!        ----------------------------------------------------------
         type is(DenseBlockDiagMatrix_t)
            call Matrix_p % Preallocate(nnzs=ndofelm)
!
!        Otherwise, construct with nonzeros in each row
!        ----------------------------------------------
         class default 
            nnz = MAXVAL(ndofelm) ! currently only for block diagonal
            call Matrix % Preallocate(nnz)
      end select
      call Matrix % Reset
!$omp parallel
!
!     **************************************************
!     Compute the Jacobian of the Numerical Flux (FStar)
!     **************************************************
!
      call ComputeNumericalFluxJacobian(sem % mesh,time,sem % externalState)
!
!     ***************
!     Diagonal blocks
!     ***************
!
<<<<<<< HEAD
      call AnalyticalJacobian_DiagonalBlocks(sem % mesh, time, Matrix)
=======
      call AnalyticalJacobian_DiagonalBlocks(sem % mesh, time, sem % BCFunctions(1) % externalState, Matrix)
>>>>>>> 349d5cce
!
!     *******************
!     Off-Diagonal blocks
!     *******************
!
      if (.not. BlockDiagonal) call AnalyticalJacobian_OffDiagonalBlocks(sem % mesh,Matrix)
!$omp end parallel
      
!
!     Finish assembling matrix
!     ------------------------
      
      call Matrix % Assembly(firstIdx,ndofelm)
      
      call Stopwatch % Pause("Analytical Jacobian construction")
      
      write(STD_OUT,'(A,ES10.3,A)') "Analytical Jacobian construction: ", Stopwatch % Elapsedtime("Analytical Jacobian construction"), ' seconds'
      
      call Stopwatch % Reset("Analytical Jacobian construction")
#else
      ERROR stop ':: Analytical Jacobian only for NS'
#endif
   end subroutine AnalyticalJacobian_Compute
#if defined(NAVIERSTOKES)
!
!///////////////////////////////////////////////////////////////////////////////////////////////////////////////////////////////////
!
!  -------------------------------------------------------------------------------------------
!  Subroutine for adding the faces' contribution to the diagonal blocks of the Jacobian matrix
!  -------------------------------------------------------------------------------------------
   subroutine AnalyticalJacobian_DiagonalBlocks(mesh,time,Matrix)
      use FaceClass
      implicit none
      !--------------------------------------------
      type(HexMesh), target    , intent(inout) :: mesh
      real(kind=RP)            , intent(in)    :: time
      class(Matrix_t)          , intent(inout) :: Matrix
      !--------------------------------------------
      integer :: eID, fID
      !--------------------------------------------

!
!     Project flux Jacobian to corresponding element
!     ----------------------------------------------
!$omp do schedule(runtime)
      do fID = 1, size(mesh % faces)
         associate (f => mesh % faces(fID)) 
         call f % ProjectFluxJacobianToElements(LEFT ,LEFT )   ! dF/dQL to the left element 
         if (.not. (f % faceType == HMESH_BOUNDARY)) call f % ProjectFluxJacobianToElements(RIGHT,RIGHT)   ! dF/dQR to the right element
         end associate
      end do
!$omp end do
!
!     Project flux Jacobian with respect to gradients to corresponding elements
!     -> Here LEFT to LEFT and RIGHT to RIGHT are hardcoded
!     -------------------------------------------------------------------------
      if (flowIsNavierStokes) then
!$omp do schedule(runtime)
         do fID = 1, size(mesh % faces)
            associate (f => mesh % faces(fID)) 
            call f % ProjectGradJacobianToElements(LEFT)   ! dF/dQL to the left element 
            if (.not. (f % faceType == HMESH_BOUNDARY)) call f % ProjectGradJacobianToElements(RIGHT)   ! dF/dQR to the right element
            end associate
         end do
!$omp end do
      end if
!
!     Compute each element's diagonal block
!     -------------------------------------
!$omp do schedule(runtime)
      do eID = 1, size(mesh % elements)
         associate (e=> mesh % elements(eID))
         call computeBlock(e,mesh,Matrix)
         end associate
      end do
!$omp end do
      
   end subroutine AnalyticalJacobian_DiagonalBlocks   
!
!///////////////////////////////////////////////////////////////////////////////////////////////////////////////////////////////////
!
!  -----------------------------------------------------------------------------------------------
!  Subroutine for adding the faces' contribution to the off-diagonal blocks of the Jacobian matrix
!  -> Note: Only the interior faces contribute to the off-diagonal blocks
!  -----------------------------------------------------------------------------------------------
   subroutine AnalyticalJacobian_OffDiagonalBlocks(mesh,Matrix)
      use FaceClass
      implicit none
      !--------------------------------------------
      type(HexMesh), target    , intent(inout) :: mesh
      class(Matrix_t)          , intent(inout) :: Matrix
      !--------------------------------------------
      integer :: eID, fID
      !--------------------------------------------
      
      ERROR stop ':: Analytical Jacobian not implemented for off-diagonal blocks'
      ! And will only be for polynomial(ly?) conforming meshes!!!!
      
!$omp do schedule(runtime)
      do fID = 1, size(mesh % faces)
         associate (f => mesh % faces(fID)) 
         if (f % faceType == HMESH_INTERIOR) then
!
!           Project flux Jacobian to opposed elements
!           -----------------------------------------
            call f % ProjectFluxJacobianToElements(LEFT ,RIGHT)   ! dF/dQR to the left element
            call f % ProjectFluxJacobianToElements(RIGHT,LEFT )   ! dF/dQL to the right element 
!
!           Compute the two associated off-diagonal blocks
!           ----------------------------------------------
            
            ! For the element on the left
!~            f % storage(LEFT) % dFStar_dq(1:NCONS,1:NCONS,i,j,RIGHT)
!~            eL % spAXXX % b(j1,XXX )
!~            eR % spAYYY % v(j2,YYY ) * 
            
      !!!      dfdq(eq1,eq2,i1,k1) * e % spAeta % b(j1,FRONT ) * e % spAeta % v(j2,FRONT ) * di * dk   &
            
            
            ! For the element on the right
!~            f % storage(RIGHT) % dFStar_dq(1:NCONS,1:NCONS,i,j,LEFT)
            
            
         end if
         end associate
      end do
!$omp end do
   end subroutine AnalyticalJacobian_OffDiagonalBlocks
!
!///////////////////////////////////////////////////////////////////////////////////////////////////////////////////////////////////
!
!  -----------------------------------------------------------------------------------------------
!  
!  -----------------------------------------------------------------------------------------------
   subroutine ComputeNumericalFluxJacobian(mesh,time,externalStateProcedure)
      use RiemannSolvers
      use FaceClass
      implicit none
      !--------------------------------------------
      type(HexMesh), intent(inout)    :: mesh
      real(kind=RP), intent(in)       :: time
      procedure(BCState_FCN)          :: externalStateProcedure
      !--------------------------------------------
      integer :: fID
      !--------------------------------------------
      
      call mesh % ProlongSolutionToFaces
      if (flowIsNavierStokes) call mesh % ProlongGradientsToFaces( Prolong_gradRho = .TRUE. )
      
!$omp do schedule(runtime)
      do fID = 1, size(mesh % faces)
         associate (f => mesh % faces(fID) )
         select case (f % faceType)
            case (HMESH_INTERIOR)
               call ComputeInterfaceFluxJacobian(f)
            case (HMESH_BOUNDARY)
               call ComputeBoundaryFluxJacobian(f,time,externalStateProcedure)
         end select
         end associate
      end do
!$omp end do
   
   end subroutine ComputeNumericalFluxJacobian
!
!///////////////////////////////////////////////////////////////////////////////////////////////////////////////////////////////////
!
!  -----------------------------------------------------------------------------------------------
!  Computes the Jacobian of the numerical flux on a boundary as
!     dF*    dF*(Q⁺,Q⁻,n^)     dF*(Q⁺,Q⁻,n^)     dQ⁻
!    ---- = --------------- + --------------- * ----,
!     dQ⁺      dQ⁺               dQ⁻             dQ⁺
!  where the last term is the Jacobian of the boundary condition.... +: internal state
!                                                                    -: external state
!  -----------------------------------------------------------------------------------------------
   subroutine ComputeBoundaryFluxJacobian(f,time,externalStateProcedure)
      use RiemannSolvers
      use FaceClass
      implicit none
      !--------------------------------------------
      type(Face), intent(inout) :: f
      real(kind=RP), intent(in) :: time
      procedure(BCState_FCN)    :: externalStateProcedure
      !--------------------------------------------
      integer :: i,j
      real(kind=RP) :: BCjac(NCONS,NCONS)
      real(kind=RP), dimension(NCONS,NCONS) :: dFStar_dqL, dFStar_dqR
      !--------------------------------------------
      
!
!     *********************
!     Inviscid contribution
!     *********************
!
      
      do j = 0, f % Nf(2) ; do i = 0, f % Nf(1) 
!
!        Get external state
!        ------------------
         
         f % storage(2) % Q(:,i,j) = f % storage(1) % Q(:,i,j)
         CALL externalStateProcedure( f % geom % x(:,i,j), &
                                      time, &
                                      f % geom % normal(:,i,j), &
                                      f % storage(2) % Q(:,i,j),&
                                      f % boundaryType, f % boundaryName )
!
!        Get numerical flux jacobian on the face point (i,j)
!        ---------------------------------------------------

         call RiemannSolver_dFdQ(ql   = f % storage(LEFT)  % Q(:,i,j), &
                                 qr   = f % storage(RIGHT) % Q(:,i,j), &
                                 nHat = f % geom % normal (:,i,j)    , &
                                 dfdq_num = f % storage(LEFT) % dFStar_dqF (:,:,i,j), & ! this is dFStar/dqL
                                 side = LEFT)
         call RiemannSolver_dFdQ(ql   = f % storage(LEFT)  % Q(:,i,j), &
                                 qr   = f % storage(RIGHT) % Q(:,i,j), &
                                 nHat = f % geom % normal (:,i,j)    , &
                                 dfdq_num = f % storage(RIGHT) % dFStar_dqF (:,:,i,j), & ! this is dFStar/dqR
                                 side = RIGHT)
!
!        Scale with the mapping Jacobian
!        -------------------------------
         f % storage(LEFT ) % dFStar_dqF (:,:,i,j) = f % storage(LEFT  ) % dFStar_dqF (:,:,i,j) * f % geom % jacobian(i,j)
         f % storage(RIGHT) % dFStar_dqF (:,:,i,j) = f % storage(RIGHT ) % dFStar_dqF (:,:,i,j) * f % geom % jacobian(i,j)

      end do             ; end do
!
!     ********************
!     Viscous contribution
!     ********************
!
      if (flowIsNavierStokes) call ViscousMethod % RiemannSolver_Jacobians(f)  ! TODO: Check if external gradient has to be taken into account
!
!     **************************************************************
!     Correct dFstar/dQL with the Jacobian of the boundary condition
!     **************************************************************
!
      do j = 0, f % Nf(2) ; do i = 0, f % Nf(1) 
         
         call ExternalStateJacobian( f % geom % x(:,i,j), &
                                     time, &
                                     f % geom % normal(:,i,j), &
                                     f % storage(1) % Q(:,i,j),&
                                     f % storage(2) % Q(:,i,j),&
                                     f % boundaryType, &
                                     f % boundaryName, &
                                     externalStateProcedure, &
                                     BCjac )
         
         f % storage(LEFT ) % dFStar_dqF (:,:,i,j) = f % storage(LEFT  ) % dFStar_dqF (:,:,i,j) &
                                            + matmul(f % storage(RIGHT ) % dFStar_dqF (:,:,i,j),BCjac)
      end do             ; end do
      
   end subroutine ComputeBoundaryFluxJacobian
!
!///////////////////////////////////////////////////////////////////////////////////////////////////////////////////////////////////
!
!  -----------------------------------------------------------------------------------------------
!  Computes the Jacobians of the numerical flux for an inner face as
!                         dF*(Q⁺,Q⁻,n^)                        dF*(Q⁺,Q⁻,n^) 
!           dFStar/dqL = ---------------         dFStar/dqR = ---------------
!                          dQ⁺                                  dQ⁻         
!  -----------------------------------------------------------------------------------------------
   subroutine ComputeInterfaceFluxJacobian(f)
      use RiemannSolvers
      use FaceClass
      implicit none
      !--------------------------------------------
      type(Face), intent(inout) :: f
      !--------------------------------------------
      integer :: i,j
      !--------------------------------------------
      
      do j = 0, f % Nf(2) ; do i = 0, f % Nf(1) 
!
!        Get numerical flux jacobian on the face point (i,j)
!        ---------------------------------------------------

         call RiemannSolver_dFdQ(ql   = f % storage(LEFT)  % Q(:,i,j), &
                                 qr   = f % storage(RIGHT) % Q(:,i,j), &
                                 nHat = f % geom % normal (:,i,j)    , &
                                 dfdq_num = f % storage(LEFT) % dFStar_dqF (:,:,i,j), & ! this is dFStar/dqL
                                 side = LEFT)
         call RiemannSolver_dFdQ(ql   = f % storage(LEFT)  % Q(:,i,j), &
                                 qr   = f % storage(RIGHT) % Q(:,i,j), &
                                 nHat = f % geom % normal (:,i,j)    , &
                                 dfdq_num = f % storage(RIGHT) % dFStar_dqF (:,:,i,j), & ! this is dFStar/dqR
                                 side = RIGHT)
!
!        Scale with the mapping Jacobian
!        -------------------------------
         f % storage(LEFT ) % dFStar_dqF (:,:,i,j) = f % storage(LEFT  ) % dFStar_dqF (:,:,i,j) * f % geom % jacobian(i,j)
         f % storage(RIGHT) % dFStar_dqF (:,:,i,j) = f % storage(RIGHT ) % dFStar_dqF (:,:,i,j) * f % geom % jacobian(i,j)
         
      end do             ; end do
      
      if (flowIsNavierStokes) call ViscousMethod % RiemannSolver_Jacobians(f)
      
   end subroutine ComputeInterfaceFluxJacobian
!
!///////////////////////////////////////////////////////////////////////////////////////////////////////////////////////////////////
!
!  -----------------------------------------------------------------------------------------------
<<<<<<< HEAD
!  This routine obtains the Jacobian of the boundary condition numerically.
!  This can be optimized introducing the analytical Jacobian of every single implemented BC...
!  -----------------------------------------------------------------------------------------------
   subroutine ExternalStateJacobian(x,time,nHat,Qin,Qex,boundaryType,externalStateProcedure,BCjac)
=======
   subroutine ExternalStateJacobian(x,time,nHat,Qin,Qex,boundaryType,boundaryName,externalStateProcedure,BCjac)
>>>>>>> 349d5cce
      implicit none
      !--------------------------------------------
      real(kind=RP), intent(in)       :: x(3)
      real(kind=RP), intent(in)       :: time
      real(kind=RP), intent(in)       :: nHat(3)
      real(kind=RP), intent(in)       :: Qin(NCONS)
      real(kind=RP), intent(in)       :: Qex(NCONS)
      CHARACTER(LEN=*), INTENT(IN)    :: boundaryType
      CHARACTER(LEN=*), INTENT(IN)    :: boundaryName
      procedure(BCState_FCN)          :: externalStateProcedure
      real(kind=RP), intent(out)      :: BCjac(NCONS,NCONS)
      !--------------------------------------------
      real(kind=RP) :: newQext (NCONS)
      real(kind=RP) :: q(NCONS), buffer
      real(kind=RP),parameter :: eps = 1.e-8_RP
      integer :: i
      !--------------------------------------------
      
      q = Qin
      
      do i = 1, NCONS
         buffer = q(i)
         q(i) = q(i) + eps
         newQext = q
         CALL externalStateProcedure( x, time, nHat, newQext, boundaryType, boundaryName )
         
         BCjac(:,i) = (newQext-Qex)/eps
         
         q(i) = buffer
      end do
      
   end subroutine ExternalStateJacobian
!
!//////////////////////////////////////////////////////////////////////////////////////////////////////////////////////////////////
!
   subroutine ComputeBlock(e,mesh,Matrix)
      implicit none
      !-------------------------------------
      type(Element)  , intent(inout) :: e
      type(HexMesh)  , intent(in)    :: mesh
      class(Matrix_t), intent(inout) :: Matrix
      !-------------------------------------
      real(kind=RP) :: LocalMat(ndofelm(e % eID),ndofelm(e % eID))
      !-------------------------------------
      
      call Local_GetDiagonalBlock(e, LocalMat )
      
      ! Dump to mat
      call Matrix % SetDiagonalBlock(e % eID,LocalMat)
      
   end subroutine ComputeBlock
!
!///////////////////////////////////////////////////////////////////////////////////////////////////////////////////////////////////
!
!  -----------------------------------------------------------------------------------------------
!  
!  -----------------------------------------------------------------------------------------------
   subroutine Local_GetDiagonalBlock(e,LocalMat)
      use InviscidMethods
      implicit none
      !-------------------------------------------
      type(Element), intent(inout) :: e
      real(kind=RP), intent(inout) :: LocalMat(ndofelm(e % eID),ndofelm(e % eID))
      !-------------------------------------------
      real(kind=RP) :: dFdQ      (NCONS,NCONS,     0:e%Nxyz(1),0:e%Nxyz(2),0:e%Nxyz(3),NDIM)
      real(kind=RP) :: dF_dgradQ (NCONS,NCONS,NDIM,0:e%Nxyz(1),0:e%Nxyz(2),0:e%Nxyz(3),NDIM)
      integer :: i, j             ! Matrix indices
      integer :: i1, j1, k1, eq1  ! variable counters
      integer :: i2, j2, k2, eq2  ! variable counters
      integer :: nXi, nEta        ! Number of nodes in every direction
      integer :: EtaSpa, ZetaSpa  ! Spacing for these two coordinate directions
      real(kind=RP) :: di, dj, dk ! Kronecker deltas
      integer :: Deltas           ! A variable to know if two deltas are zero, in which case this is a zero entry of the matrix..
      !-------------------------------------------
      
      nXi   = e % Nxyz(1) + 1
      nEta  = e % Nxyz(2) + 1
      EtaSpa  = NCONS*nXi
      ZetaSpa = NCONS*nXi*nEta
      
!
!     *********************
!     Inviscid contribution
!     *********************
!
      call InviscidMethod % ComputeInnerFluxJacobian( e, dFdQ) 
      if (flowIsNavierStokes) call ViscousMethod % ComputeInnerFluxJacobian( e, dF_dgradQ, dFdQ)
      
      LocalMat = 0._RP
      do k2 = 0, e % Nxyz(3) ; do j2 = 0, e % Nxyz(2) ; do i2 = 0, e % Nxyz(1) ; do eq2 = 1, NCONS 
         do k1 = 0, e % Nxyz(3) ; do j1 = 0, e % Nxyz(2) ; do i1 = 0, e % Nxyz(1) ; do eq1 = 1, NCONS 
            Deltas = 0
!           Kronecker deltas
!           -----------------

            if (i1 == i2) then
               di = 1._RP
               Deltas = Deltas + 1
            else
               di = 0._RP
            end if
            if (j1 == j2) then
               dj = 1._RP
               Deltas = Deltas + 1
            else
               dj = 0._RP
            end if
            if (k1 == k2) then
               dk = 1._RP
               Deltas = Deltas + 1
            else
               dk = 0._RP
            end if
            
            if (Deltas < 2) cycle

            i = eq1 + i1*NCONS + j1*EtaSpa + k1*ZetaSpa ! row index (1-based)
            j = eq2 + i2*NCONS + j2*EtaSpa + k2*ZetaSpa ! column index (1-based)
            
            LocalMat(i,j) = &
            
!           Volumetric contribution (inner fluxes)
!           **************************************
                           (  dFdQ(eq1,eq2,i2,j2,k2,1) * e % spAXi   % hatD(i1,i2) * dj * dk &
                            + dFdQ(eq1,eq2,i2,j2,k2,2) * e % spAEta  % hatD(j1,j2) * di * dk &
                            + dFdQ(eq1,eq2,i2,j2,k2,3) * e % spAZeta % hatD(k1,k2) * di * dj &
!           Faces contribution (numerical fluxes)
!           *************************************
                            -   e % storage % dfdq_fr(eq1,eq2,i1,k1) * e % spAeta % b(j1,FRONT ) * e % spAeta % v(j2,FRONT ) * di * dk   & ! 1 Front
                            -   e % storage % dfdq_ba(eq1,eq2,i1,k1) * e % spAeta % b(j1,BACK  ) * e % spAeta % v(j2,BACK  ) * di * dk   & ! 2 Back
                            -   e % storage % dfdq_bo(eq1,eq2,i1,j1) * e % spAZeta% b(k1,BOTTOM) * e % spAZeta% v(k2,BOTTOM) * di * dj   & ! 3 Bottom
                            -   e % storage % dfdq_to(eq1,eq2,i1,j1) * e % spAZeta% b(k1,TOP   ) * e % spAZeta% v(k2,TOP   ) * di * dj   & ! 5 Top
                            -   e % storage % dfdq_ri(eq1,eq2,j1,k1) * e % spAXi  % b(i1,RIGHT ) * e % spAXi  % v(i2,RIGHT ) * dj * dk   & ! 4 Right
                            -   e % storage % dfdq_le(eq1,eq2,j1,k1) * e % spAXi  % b(i1,LEFT  ) * e % spAXi  % v(i2,LEFT  ) * dj * dk ) & ! 6 Left
                                                                                       * e % geom % invJacobian(i1,j1,k1) ! Scale with Jacobian from mass matrix
            
         end do                ; end do                ; end do                ; end do
      end do                ; end do                ; end do                ; end do
!
!     ********************
!     Viscous contribution
!     ********************
!
      if (flowIsNavierStokes) then
         
         do k2 = 0, e % Nxyz(3) ; do j2 = 0, e % Nxyz(2) ; do i2 = 0, e % Nxyz(1) ; do eq2 = 1, NCONS 
            do k1 = 0, e % Nxyz(3) ; do j1 = 0, e % Nxyz(2) ; do i1 = 0, e % Nxyz(1) ; do eq1 = 1, NCONS 
               Deltas = 0
!              Kronecker deltas
!              -----------------

               if (i1 == i2) then
                  di = 1._RP
                  Deltas = Deltas + 1
               else
                  di = 0._RP
               end if
               if (j1 == j2) then
                  dj = 1._RP
                  Deltas = Deltas + 1
               else
                  dj = 0._RP
               end if
               if (k1 == k2) then
                  dk = 1._RP
                  Deltas = Deltas + 1
               else
                  dk = 0._RP
               end if
               
               if (Deltas < 1) cycle
               
               i = eq1 + i1*NCONS + j1*EtaSpa + k1*ZetaSpa ! row index (1-based)
               j = eq2 + i2*NCONS + j2*EtaSpa + k2*ZetaSpa ! column index (1-based)
               
               LocalMat(i,j) = LocalMat(i,j) &
!
!              Volumetric contribution (inner fluxes)
!              **************************************
!                 Xi-component of the flux
!                 -----------------------
                + (- dF_dgradQ(eq1,eq2,1,i2,j2,k2,1) * e % spAxi   % hatG(i1,i2) * dj * dk                          &
                   - dF_dgradQ(eq1,eq2,2,i2,j2,k2,1) * e % spAxi   % hatD(i1,i2) * e % spAEta  % D(j1,j2) * dk      &
                   - dF_dgradQ(eq1,eq2,3,i2,j2,k2,1) * e % spAxi   % hatD(i1,i2) * e % spAZeta % D(k1,k2) * dj      &
!                 Eta-component of the flux
!                 -------------------------
                   - dF_dgradQ(eq1,eq2,1,i2,j2,k2,2) * e % spAEta  % hatD(j1,j2) * e % spAXi   % D(i1,i2) * dk      &
                   - dF_dgradQ(eq1,eq2,2,i2,j2,k2,2) * e % spAEta  % hatG(j1,j2) * di * dk                          &
                   - dF_dgradQ(eq1,eq2,3,i2,j2,k2,2) * e % spAEta  % hatD(j1,j2) * e % spAZeta % D(k1,k2) * di      &
!                 Zeta-component of the flux
!                 --------------------------
                   - dF_dgradQ(eq1,eq2,1,i2,j2,k2,3) * e % spAZeta % hatD(k1,k2) * e % spAXi   % D(i1,i2) * dj      &
                   - dF_dgradQ(eq1,eq2,2,i2,j2,k2,3) * e % spAZeta % hatD(k1,k2) * e % spAEta  % D(j1,j2) * di      &
                   - dF_dgradQ(eq1,eq2,3,i2,j2,k2,3) * e % spAZeta % hatG(k1,k2) * di * dj                          &
!
!              Faces contribution (surface integrals from the inner equation)
!              ***********************************************|**************
!                 Front face                               ___|
!                 ----------                               |
                   -   e % storage % dfdGradQ_fr(eq1,eq2,1,1,i2,k2) * e % spAEta  % b(j1,FRONT ) * e % spAXi   % hatD(i1,i2) * e % spAEta  % v(j2,FRONT ) * dk   & ! Xi
                   -   e % storage % dfdGradQ_fr(eq1,eq2,2,1,i2,k2) * e % spAEta  % v(j2,FRONT ) * e % spAEta  % bd(j1,FRONT ) * di * dk                         & ! Eta
                   -   e % storage % dfdGradQ_fr(eq1,eq2,3,1,i2,k2) * e % spAEta  % b(j1,FRONT ) * e % spAZeta % hatD(k1,k2) * e % spAEta  % v(j2,FRONT ) * di   & ! Zeta
!                 Back face
!                 ---------
                   -   e % storage % dfdGradQ_ba(eq1,eq2,1,1,i2,k2) * e % spAEta  % b(j1,BACK  ) * e % spAXi   % hatD(i1,i2) * e % spAEta  % v(j2,BACK  ) * dk   & ! Xi
                   -   e % storage % dfdGradQ_ba(eq1,eq2,2,1,i2,k2) * e % spAEta  % v(j2,BACK  ) * e % spAEta  % bd(j1,BACK  ) * di * dk                         & ! Eta
                   -   e % storage % dfdGradQ_ba(eq1,eq2,3,1,i2,k2) * e % spAEta  % b(j1,BACK  ) * e % spAZeta % hatD(k1,k2) * e % spAEta  % v(j2,BACK  ) * di   & ! Zeta
!                 Bottom face
!                 -----------
                   -   e % storage % dfdGradQ_bo(eq1,eq2,1,1,i2,j2) * e % spAZeta % b(k1,BOTTOM) * e % spAXi   % hatD(i1,i2) * e % spAZeta % v(k2,BOTTOM) * dj   & ! Xi
                   -   e % storage % dfdGradQ_bo(eq1,eq2,2,1,i2,j2) * e % spAZeta % b(k1,BOTTOM) * e % spAEta  % hatD(j1,j2) * e % spAZeta % v(k2,BOTTOM) * di   & ! Eta
                   -   e % storage % dfdGradQ_bo(eq1,eq2,3,1,i2,j2) * e % spAZeta % v(k2,BOTTOM) * e % spAZeta % bd(k1,BOTTOM) * di * dj                         & ! Zeta
!                 Top face
!                 ---------
                   -   e % storage % dfdGradQ_to(eq1,eq2,1,1,i2,j2) * e % spAZeta % b(k1,TOP   ) * e % spAXi   % hatD(i1,i2) * e % spAZeta % v(k2,TOP   ) * dj   & ! Xi
                   -   e % storage % dfdGradQ_to(eq1,eq2,2,1,i2,j2) * e % spAZeta % b(k1,TOP   ) * e % spAEta  % hatD(j1,j2) * e % spAZeta % v(k2,TOP   ) * di   & ! Eta
                   -   e % storage % dfdGradQ_to(eq1,eq2,3,1,i2,j2) * e % spAZeta % v(k2,TOP   ) * e % spAZeta % bd(k1,TOP   ) * di * dj                         & ! Zeta
!                 Right face
!                 ----------
                   -   e % storage % dfdGradQ_ri(eq1,eq2,1,1,j2,k2) * e % spAXi   % v(i2,RIGHT ) * e % spAXi   % bd(i1,RIGHT ) * dj * dk                         & ! Xi
                   -   e % storage % dfdGradQ_ri(eq1,eq2,2,1,j2,k2) * e % spAXi   % b(i1,RIGHT ) * e % spAEta  % hatD(j1,j2) * e % spAXi   % v(i2,RIGHT ) * dk   & ! Eta
                   -   e % storage % dfdGradQ_ri(eq1,eq2,3,1,j2,k2) * e % spAXi   % b(i1,RIGHT ) * e % spAZeta % hatD(k1,k2) * e % spAXi   % v(i2,RIGHT ) * dj   & ! Zeta
!                 Left face
!                 ---------
                   -   e % storage % dfdGradQ_le(eq1,eq2,1,1,j2,k2) * e % spAXi   % v(i2,LEFT  ) * e % spAXi   % bd(i1,LEFT  ) * dj * dk                         & ! Xi
                   -   e % storage % dfdGradQ_le(eq1,eq2,2,1,j2,k2) * e % spAXi   % b(i1,LEFT  ) * e % spAEta  % hatD(j1,j2) * e % spAXi   % v(i2,LEFT  ) * dk   & ! Eta
                   -   e % storage % dfdGradQ_le(eq1,eq2,3,1,j2,k2) * e % spAXi   % b(i1,LEFT  ) * e % spAZeta % hatD(k1,k2) * e % spAXi   % v(i2,LEFT  ) * dj   & ! Zeta
!
!              Faces contribution (surface integrals from the outer equation) 
!              ***********************************************|**************
!                 Front face                               ___|
!                 ----------                               |
                   +   e % storage % dfdGradQ_fr(eq1,eq2,1,2,i1,k1) * e % spAEta  % b(j1,FRONT ) * e % spAXi   % D(i1,i2) * e % spAEta  % v(j2,FRONT ) * dk   & ! Xi
                   +   e % storage % dfdGradQ_fr(eq1,eq2,2,2,i1,k1) * e % spAEta  % b(j1,FRONT ) * e % spAEta  % vd(j2,FRONT ) * di * dk                      & ! Eta
                   +   e % storage % dfdGradQ_fr(eq1,eq2,3,2,i1,k1) * e % spAEta  % b(j1,FRONT ) * e % spAZeta % D(k1,k2) * e % spAEta  % v(j2,FRONT ) * di   & ! Zeta
!                 Back face
!                 ---------
                   +   e % storage % dfdGradQ_ba(eq1,eq2,1,2,i1,k1) * e % spAEta  % b(j1,BACK  ) * e % spAXi   % D(i1,i2) * e % spAEta  % v(j2,BACK  ) * dk   & ! Xi
                   +   e % storage % dfdGradQ_ba(eq1,eq2,2,2,i1,k1) * e % spAEta  % b(j1,BACK  ) * e % spAEta  % vd(j2,BACK  ) * di * dk                      & ! Eta
                   +   e % storage % dfdGradQ_ba(eq1,eq2,3,2,i1,k1) * e % spAEta  % b(j1,BACK  ) * e % spAZeta % D(k1,k2) * e % spAEta  % v(j2,BACK  ) * di   & ! Zeta
!                 Bottom face
!                 -----------
                   +   e % storage % dfdGradQ_bo(eq1,eq2,1,2,i1,j1) * e % spAZeta % b(k1,BOTTOM) * e % spAXi   % D(i1,i2) * e % spAZeta % v(k2,BOTTOM) * dj   & ! Xi
                   +   e % storage % dfdGradQ_bo(eq1,eq2,2,2,i1,j1) * e % spAZeta % b(k1,BOTTOM) * e % spAEta  % D(j1,j2) * e % spAZeta % v(k2,BOTTOM) * di   & ! Eta
                   +   e % storage % dfdGradQ_bo(eq1,eq2,3,2,i1,j1) * e % spAZeta % b(k1,BOTTOM) * e % spAZeta % vd(k2,BOTTOM) * di * dj                      & ! Zeta 
!                 Top face
!                 --------
                   +   e % storage % dfdGradQ_to(eq1,eq2,1,2,i1,j1) * e % spAZeta % b(k1,TOP   ) * e % spAXi   % D(i1,i2) * e % spAZeta % v(k2,TOP   ) * dj   & ! Xi
                   +   e % storage % dfdGradQ_to(eq1,eq2,2,2,i1,j1) * e % spAZeta % b(k1,TOP   ) * e % spAeta  % D(j1,j2) * e % spAZeta % v(k2,TOP   ) * di   & ! Eta
                   +   e % storage % dfdGradQ_to(eq1,eq2,3,2,i1,j1) * e % spAZeta % b(k1,TOP   ) * e % spAZeta % vd(k2,TOP   ) * di * dj                      & ! Zeta
!                 Right face
!                 ----------
                   +   e % storage % dfdGradQ_ri(eq1,eq2,1,2,j1,k1) * e % spAXi   % b(i1,RIGHT ) * e % spAXi   % vd(i2,RIGHT ) * dj * dk                      & ! Xi
                   +   e % storage % dfdGradQ_ri(eq1,eq2,2,2,j1,k1) * e % spAXi   % b(i1,RIGHT ) * e % spAeta  % D(j1,j2) * e % spAXi   % v(i2,RIGHT ) * dk   & ! Eta
                   +   e % storage % dfdGradQ_ri(eq1,eq2,3,2,j1,k1) * e % spAXi   % b(i1,RIGHT ) * e % spAZeta % D(k1,k2) * e % spAXi   % v(i2,RIGHT ) * dj   & ! Zeta
!                 Left face
!                 ---------
                   +   e % storage % dfdGradQ_le(eq1,eq2,1,2,j1,k1) * e % spAXi   % b(i1,LEFT  ) * e % spAXi   % vd(i2,LEFT  ) * dj * dk                      & ! Xi
                   +   e % storage % dfdGradQ_le(eq1,eq2,2,2,j1,k1) * e % spAXi   % b(i1,LEFT  ) * e % spAeta  % D(j1,j2) * e % spAXi   % v(i2,LEFT  ) * dk   & ! Eta
                   +   e % storage % dfdGradQ_le(eq1,eq2,3,2,j1,k1) * e % spAXi   % b(i1,LEFT  ) * e % spAZeta % D(k1,k2) * e % spAXi   % v(i2,LEFT  ) * dj   & ! Zeta
                                                                                ) * e % geom % invJacobian(i1,j1,k1) ! Scale with Jacobian from mass matrix
               
            end do                ; end do                ; end do                ; end do
         end do                ; end do                ; end do                ; end do
      end if
   end subroutine Local_GetDiagonalBlock
!
!///////////////////////////////////////////////////////////////////////////////////////////////////////////////////////////////////
!
!  -----------------------------------------------------------------------------------------------
!  This will be only for conforming representations... Initially
!  -----------------------------------------------------------------------------------------------
   subroutine Local_GetOffDiagonalBlock(f,e,side,LocalMat)
      use FaceClass
      implicit none
      !-------------------------------------------
      type(Face)                       , intent(in)    :: f
      type(Element)                    , intent(in)    :: e(2)   !<  Elements on the left(1) and right(2) of the face
      integer                          , intent(in)    :: side   !<  Contribution to equations of left element (1) or right element(2)?
      real(kind=RP), allocatable       , intent(inout) :: LocalMat(:,:)
      !-------------------------------------------
      integer :: i, j             ! Matrix indices
      integer :: i1, j1, k1, eq1  ! variable counters
      integer :: i2, j2, k2, eq2  ! variable counters
      integer :: nXi1, nEta1       ! Number of nodes in every direction
      integer :: EtaSpa1, ZetaSpa1 ! Spacing for these two coordinate directions
      integer :: nXi2, nEta2       ! Number of nodes in every direction
      integer :: EtaSpa2, ZetaSpa2 ! Spacing for these two coordinate directions
      real(kind=RP) :: di, dj, dk ! Kronecker deltas
      integer :: Deltas           ! A variable to know if two deltas are zero, in which case this is a zero entry of the matrix..
      
      integer, parameter :: other(2) = (/ 2, 1 /)
      !-------------------------------------------
      
!     Allocate block
!     --------------
!~      allocate ( LocalMat ( ndofelm(e(side) % eID) , ndofelm(e(other(side)) % eID) ) )
      
      
      
!~      nXi1     = e(1) % Nxyz(1) + 1
!~      nEta1    = e(1) % Nxyz(2) + 1
!~      EtaSpa1  = NCONS*nXi1
!~      ZetaSpa1 = NCONS*nXi1*nEta1
      
!~      nXi2     = e(2) % Nxyz(1) + 1
!~      nEta2    = e(2) % Nxyz(2) + 1
!~      EtaSpa2  = NCONS*nXi2
!~      ZetaSpa2 = NCONS*nXi2*nEta2
      
!~      LocalMat = 0._RP
!~      do k2 = 0, e(other(side)) % Nxyz(3) ; do j2 = 0, e(other(side)) % Nxyz(2) ; do i2 = 0, e(other(side)) % Nxyz(1) ; do eq2 = 1, NCONS 
!~         do k1 = 0, e(side) % Nxyz(3) ; do j1 = 0, e(side) % Nxyz(2) ; do i1 = 0, e(side) % Nxyz(1) ; do eq1 = 1, NCONS 
!~            Deltas = 0
!~!           Kronecker deltas
!~!           -----------------

!~            if (i1 == i2) then
!~               di = 1._RP
!~               Deltas = Deltas + 1
!~            else
!~               di = 0._RP
!~            end if
!~            if (j1 == j2) then
!~               dj = 1._RP
!~               Deltas = Deltas + 1
!~            else
!~               dj = 0._RP
!~            end if
!~            if (k1 == k2) then
!~               dk = 1._RP
!~               Deltas = Deltas + 1
!~            else
!~               dk = 0._RP
!~            end if
            
!~            if (Deltas < 2) cycle

!~            i = eq1 + i1*NCONS + j1*EtaSpa1 + k1*ZetaSpa1 ! row index (1-based)
!~            j = eq2 + i2*NCONS + j2*EtaSpa2 + k2*ZetaSpa2 ! column index (1-based)
            
!~!            LocalMat(i,j) = 1
            
!~         end do                ; end do                ; end do                ; end do
!~      end do                ; end do                ; end do                ; end do
      
   end subroutine Local_GetOffDiagonalBlock
#endif
end module AnalyticalJacobian<|MERGE_RESOLUTION|>--- conflicted
+++ resolved
@@ -128,17 +128,13 @@
 !     Compute the Jacobian of the Numerical Flux (FStar)
 !     **************************************************
 !
-      call ComputeNumericalFluxJacobian(sem % mesh,time,sem % externalState)
+      call ComputeNumericalFluxJacobian(sem % mesh,time,sem % BCFunctions(1) % externalState)
 !
 !     ***************
 !     Diagonal blocks
 !     ***************
 !
-<<<<<<< HEAD
       call AnalyticalJacobian_DiagonalBlocks(sem % mesh, time, Matrix)
-=======
-      call AnalyticalJacobian_DiagonalBlocks(sem % mesh, time, sem % BCFunctions(1) % externalState, Matrix)
->>>>>>> 349d5cce
 !
 !     *******************
 !     Off-Diagonal blocks
@@ -442,14 +438,10 @@
 !///////////////////////////////////////////////////////////////////////////////////////////////////////////////////////////////////
 !
 !  -----------------------------------------------------------------------------------------------
-<<<<<<< HEAD
 !  This routine obtains the Jacobian of the boundary condition numerically.
 !  This can be optimized introducing the analytical Jacobian of every single implemented BC...
 !  -----------------------------------------------------------------------------------------------
-   subroutine ExternalStateJacobian(x,time,nHat,Qin,Qex,boundaryType,externalStateProcedure,BCjac)
-=======
    subroutine ExternalStateJacobian(x,time,nHat,Qin,Qex,boundaryType,boundaryName,externalStateProcedure,BCjac)
->>>>>>> 349d5cce
       implicit none
       !--------------------------------------------
       real(kind=RP), intent(in)       :: x(3)
