!
!//////////////////////////////////////////////////////
!
!   @File:    AnalyticalJacobian.f90
!   @Author:  Andrés Rueda (am.rueda@upm.es)
!   @Created: Tue Oct 31 14:00:00 2017
<<<<<<< HEAD
!   @Last revision date: Fri Feb  1 17:25:03 2019
!   @Last revision author: Andrés Rueda (am.rueda@upm.es)
!   @Last revision commit: 0bf6bde04abec1f8f9eb04f644c9cac0cc0df9e9
=======
!   @Last revision date: Tue Feb 12 10:22:14 2019
!   @Last revision author: Andrés Rueda (am.rueda@upm.es)
!   @Last revision commit: ef1a68982e9b4d6cf051357cba284f67316d9dcc
>>>>>>> 67e0ffff
!
!//////////////////////////////////////////////////////
!
!  This module provides the routines for computing the analytical Jacobian matrix
!  -> TODO: MPI implementation is missing
!  -> TODO: Implement as class to prevent memory leaking and additional computations
!  -> The Jacobian of the BCs is temporarily computed numerically
!  -> Off-diagonal terms only for p-conforming representations
!
!//////////////////////////////////////////////////////
#include "Includes.h"
module AnalyticalJacobian
   use SMConstants
   use ElementClass
   use HexMeshClass
   use NodalStorageClass
   use PhysicsStorage
   use Physics
   use Jacobian                        , only: JACEPS
   use MatrixClass
   use DGSEMClass
   use StopWatchClass
   use MeshTypes
   use EllipticDiscretizations
   use ElementConnectivityDefinitions  , only: axisMap, normalAxis
   use BoundaryConditions              , only: BCs
   implicit none
   
   private
   public AnalyticalJacobian_Compute
   
   integer, parameter :: other(2) = [2, 1]
   
   ! Variables to be moved to Jacobian Storage
   integer, allocatable :: ndofelm(:)
   integer, allocatable :: firstIdx(:)
   
contains

!
!///////////////////////////////////////////////////////////////////////////////////////////////////////////////////////////////////
!
!  -------------------------------------------------------
!  Subroutine for computing the analytical Jacobian matrix
!  -------------------------------------------------------
   subroutine AnalyticalJacobian_Compute(sem,nEqn, time,Matrix,BlockDiagonalized)
      implicit none
      !--------------------------------------------
      type(DGSem)              , intent(inout) :: sem
      integer,                   intent(in)    :: nEqn
      real(kind=RP)            , intent(in)    :: time
      class(Matrix_t)          , intent(inout) :: Matrix
      logical        , optional, intent(in)    :: BlockDiagonalized  !<? Construct only the block diagonal?
#if defined(NAVIERSTOKES)
      !--------------------------------------------
      integer :: eID, fID  ! Element and face counters
      integer :: nnz
      integer :: nelem
      logical :: BlockDiagonal
      logical, save :: IsFirst = .TRUE.
      !--------------------------------------------
      
      if (IsFirst) then
         call Stopwatch % CreateNewEvent("Analytical Jacobian construction")
         IsFirst = .FALSE.
      end if
      
      call Stopwatch % Start("Analytical Jacobian construction")
!
!     Initializations
!     ---------------
      if ( present(BlockDiagonalized) ) then
         BlockDiagonal = BlockDiagonalized
      else
         BlockDiagonal = .FALSE.
      end if
      
      nelem = size(sem % mesh % elements)
!
!     Get block sizes and position in matrix. This can be moved elsewhere since it's needed by both the numerical and analytical Jacobians
!     ---------------------------------------
      safedeallocate(ndofelm)  ; allocate (ndofelm(nelem))
      safedeallocate(firstIdx) ; allocate (firstIdx(nelem+1))
      
      firstIdx = 1
      DO eID=1, nelem
         ndofelm(eID)  = nEqn * (sem % mesh % Nx(eID)+1) * (sem % mesh % Ny(eID)+1) * (sem % mesh % Nz(eID)+1)
         if (eID>1) firstIdx(eID) = firstIdx(eID-1) + ndofelm(eID-1)
      END DO
      firstIdx(nelem+1) = firstIdx(nelem) + ndofelm(nelem)
      
!
!     ***************************
!     Preallocate Jacobian matrix
!     ***************************
!
      select type(Matrix_p => Matrix)
!
!        If block-diagonal matrix, construct with size of blocks
!        -------------------------------------------------------
         type is(DenseBlockDiagMatrix_t)
            call Matrix_p % Preallocate(nnzs=ndofelm)
         type is(SparseBlockDiagMatrix_t)
            call Matrix_p % Preallocate(nnzs=ndofelm)
            
!
!        If matrix is CSR, standard preallocate with LinkedListMatrix
!        ------------------------------------------------------------
         type is(csrMat_t)
            call Matrix_p % Preallocate()
!
!        Otherwise, construct with nonzeros in each row
!        ----------------------------------------------
         class default 
            if (BlockDiagonal) then
               nnz = maxval(ndofelm)
            else
               nnz = 7*maxval(ndofelm) ! 20180201: hard-coded to 7, since the analytical Jacobian can only compute off-diagonal blocks for compact schemes (neighbors' effect)
            end if
            call Matrix_p % Preallocate(nnz)
      end select
      
      call Matrix % Reset (ForceDiagonal = .TRUE.)
      call Matrix % SpecifyBlockInfo(firstIdx,ndofelm)
      
!$omp parallel
!
!     **************************************************
!     Compute the Jacobian of the Numerical Flux (FStar)
!     **************************************************
!
      call ComputeNumericalFluxJacobian(sem % mesh,nEqn,time)
!
!     ***************
!     Diagonal blocks
!     ***************
!
      call AnalyticalJacobian_DiagonalBlocks(sem % mesh, nEqn,time, Matrix)
!
!     *******************
!     Off-Diagonal blocks
!     *******************
!
      if (.not. BlockDiagonal) call AnalyticalJacobian_OffDiagonalBlocks(sem % mesh,Matrix)
!$omp end parallel
      
!
!     Finish assembling matrix
!     ------------------------
      
      call Matrix % Assembly()
      
      call Stopwatch % Pause("Analytical Jacobian construction")
      
      write(STD_OUT,'(A,ES10.3,A)') "Analytical Jacobian construction: ", Stopwatch % lastElapsedtime("Analytical Jacobian construction"), ' seconds'
      
#else
      ERROR stop ':: Analytical Jacobian only for NS'
#endif
   end subroutine AnalyticalJacobian_Compute
#if defined(NAVIERSTOKES)
!
!///////////////////////////////////////////////////////////////////////////////////////////////////////////////////////////////////
!
!  -------------------------------------------------------------------------------------------
!  Subroutine for adding the faces' contribution to the diagonal blocks of the Jacobian matrix
!  -------------------------------------------------------------------------------------------
   subroutine AnalyticalJacobian_DiagonalBlocks(mesh,nEqn,time,Matrix)
      use FaceClass
      implicit none
      !--------------------------------------------
      type(HexMesh), target    , intent(inout) :: mesh
      integer,                   intent(in)    :: nEqn
      real(kind=RP)            , intent(in)    :: time
      class(Matrix_t)          , intent(inout) :: Matrix
      !--------------------------------------------
      integer :: eID, fID
      !--------------------------------------------
!
!     Project flux Jacobian to corresponding element
!     ----------------------------------------------
!$omp do schedule(runtime)
      do fID = 1, size(mesh % faces)
         associate (f => mesh % faces(fID)) 
         call f % ProjectFluxJacobianToElements(nEqn,LEFT ,LEFT )   ! dF/dQL to the left element 
         if (.not. (f % faceType == HMESH_BOUNDARY)) call f % ProjectFluxJacobianToElements(nEqn,RIGHT,RIGHT)   ! dF/dQR to the right element
         end associate
      end do
!$omp end do
!
!     Project flux Jacobian with respect to gradients to corresponding elements
!     -------------------------------------------------------------------------
      if (flowIsNavierStokes) then
!$omp do schedule(runtime)
         do fID = 1, size(mesh % faces)
            associate (f => mesh % faces(fID)) 
            call f % ProjectGradJacobianToElements(LEFT, LEFT)   ! dF/dQL to the left element 
            if (.not. (f % faceType == HMESH_BOUNDARY)) call f % ProjectGradJacobianToElements(RIGHT,RIGHT)   ! dF/dQR to the right element
            end associate
         end do
!$omp end do
      end if
!
!     Compute each element's diagonal block
!     -------------------------------------
!$omp do schedule(runtime)
      do eID = 1, size(mesh % elements)
         associate (e=> mesh % elements(eID))
         call Local_SetDiagonalBlock( e, Matrix )
         end associate
      end do
!$omp end do
      
   end subroutine AnalyticalJacobian_DiagonalBlocks   
!
!///////////////////////////////////////////////////////////////////////////////////////////////////////////////////////////////////
!
!  -----------------------------------------------------------------------------------------------
!  Subroutine for adding the faces' contribution to the off-diagonal blocks of the Jacobian matrix
!  -> Note: Only the interior faces contribute to the off-diagonal blocks
!  -> only for p-conforming meshes
!  -----------------------------------------------------------------------------------------------
   subroutine AnalyticalJacobian_OffDiagonalBlocks(mesh,Matrix)
      use FaceClass
      implicit none
      !--------------------------------------------
      type(HexMesh), target    , intent(inout) :: mesh
      class(Matrix_t)          , intent(inout) :: Matrix
      !--------------------------------------------
      integer :: eID, fID, elSide, side
      type(Element), pointer :: e_plus
      type(Element), pointer :: e_minus
      type(Face)   , pointer :: f
      !--------------------------------------------
      
!
!     Project flux Jacobian to opposed elements (RIGHT to LEFT and LEFT to RIGHT)
!     ---------------------------------------------------------------------------
!$omp do schedule(runtime)
      do fID = 1, size(mesh % faces)
         associate (f => mesh % faces(fID)) 
         if (f % faceType == HMESH_INTERIOR) then
            call f % ProjectFluxJacobianToElements(NCONS, LEFT ,RIGHT)   ! dF/dQR to the left element
            call f % ProjectFluxJacobianToElements(NCONS, RIGHT,LEFT )   ! dF/dQL to the right element 
         end if
         end associate
      end do
!$omp end do

!
!     Project flux Jacobian with respect to gradients to opposed elements (RIGHT to LEFT and LEFT to RIGHT)
!     -----------------------------------------------------------------------------------------------------
      if (flowIsNavierStokes) then
!$omp do schedule(runtime)
         do fID = 1, size(mesh % faces)
            associate (f => mesh % faces(fID)) 
            if (f % faceType == HMESH_INTERIOR) then
               call f % ProjectGradJacobianToElements(LEFT ,RIGHT)   ! dF/dGradQR to the left element
               call f % ProjectGradJacobianToElements(RIGHT,LEFT )   ! dF/dGradQL to the right element 
            end if
            end associate
         end do
!$omp end do
      end if
      
!
!     Compute the off-diagonal blocks for each element's equations
!     ------------------------------------------------------------
!$omp do schedule(runtime) private(e_plus,elSide,fID,side,f,e_minus)
      do eID = 1, mesh % no_of_elements
         e_plus => mesh % elements(eID)
!
!        One block for every neighbor element
!        ------------------------------------
         do elSide = 1, 6
            if (e_plus % NumberOfConnections(elSide) == 0) cycle
            
            fID  = e_plus % faceIDs(elSide)
            side = e_plus % faceSide(elSide)
            
            f => mesh % faces(fID)
            e_minus => mesh % elements(f % elementIDs( other(side) ))
            
            call Local_GetOffDiagonalBlock(f,e_plus,e_minus,side,Matrix)
         end do
      end do
!$omp end do
      nullify (f, e_plus, e_minus)
   end subroutine AnalyticalJacobian_OffDiagonalBlocks
!
!///////////////////////////////////////////////////////////////////////////////////////////////////////////////////////////////////
!
!  -----------------------------------------------------------------------------------------------
!  
!  -----------------------------------------------------------------------------------------------
   subroutine ComputeNumericalFluxJacobian(mesh,nEqn,time)
      use RiemannSolvers_NS
      use FaceClass
      implicit none
      !--------------------------------------------
      type(HexMesh), intent(inout)    :: mesh
      integer,       intent(in)       :: nEqn
      real(kind=RP), intent(in)       :: time
      !--------------------------------------------
      integer :: fID
      !--------------------------------------------
      
      call mesh % ProlongSolutionToFaces(NCONS)
      if (flowIsNavierStokes) call mesh % ProlongGradientsToFaces(NGRAD)
      
!$omp do schedule(runtime)
      do fID = 1, size(mesh % faces)
         associate (f => mesh % faces(fID) )
         select case (f % faceType)
            case (HMESH_INTERIOR)
               call ComputeInterfaceFluxJacobian(f)
            case (HMESH_BOUNDARY)
               call ComputeBoundaryFluxJacobian(f,time)
         end select
         end associate
      end do
!$omp end do
   
   end subroutine ComputeNumericalFluxJacobian
!
!///////////////////////////////////////////////////////////////////////////////////////////////////////////////////////////////////
!
!  -----------------------------------------------------------------------------------------------
!  Computes the Jacobian of the numerical flux on a boundary as
!     dF*    dF*(Q⁺,Q⁻,n^)     dF*(Q⁺,Q⁻,n^)     dQ⁻
!    ---- = --------------- + --------------- * ----,
!     dQ⁺      dQ⁺               dQ⁻             dQ⁺
!  where the last term is the Jacobian of the boundary condition.... +: internal state
!                                                                    -: external state
!  -----------------------------------------------------------------------------------------------
   subroutine ComputeBoundaryFluxJacobian(f,time)
      use RiemannSolvers_NS
      use FaceClass
      implicit none
      !--------------------------------------------
      type(Face), intent(inout) :: f
      real(kind=RP), intent(in) :: time
      !--------------------------------------------
      integer :: i,j
      real(kind=RP) :: BCjac(NCONS,NCONS)
      real(kind=RP), dimension(NCONS,NCONS) :: dFStar_dqL, dFStar_dqR
      !--------------------------------------------
      
!
!     *********************
!     Inviscid contribution
!     *********************
!
      
      do j = 0, f % Nf(2) ; do i = 0, f % Nf(1) 
!
!        Get external state
!        ------------------
         
         f % storage(2) % Q(:,i,j) = f % storage(1) % Q(:,i,j)
         CALL BCs(f % zone) % bc % StateForEqn( NCONS, &
                                      f % geom % x(:,i,j), &
                                      time, &
                                      f % geom % normal(:,i,j), &
                                      f % storage(2) % Q(:,i,j))
!
!        Get numerical flux jacobian on the face point (i,j)
!        ---------------------------------------------------

         call RiemannSolver_dFdQ(ql   = f % storage(LEFT)  % Q(:,i,j), &
                                 qr   = f % storage(RIGHT) % Q(:,i,j), &
                                 nHat = f % geom % normal (:,i,j)    , &
                                 dfdq_num = f % storage(LEFT) % dFStar_dqF (:,:,i,j), & ! this is dFStar/dqL
                                 side = LEFT)
         call RiemannSolver_dFdQ(ql   = f % storage(LEFT)  % Q(:,i,j), &
                                 qr   = f % storage(RIGHT) % Q(:,i,j), &
                                 nHat = f % geom % normal (:,i,j)    , &
                                 dfdq_num = f % storage(RIGHT) % dFStar_dqF (:,:,i,j), & ! this is dFStar/dqR
                                 side = RIGHT)
!
!        Scale with the mapping Jacobian
!        -------------------------------
         f % storage(LEFT ) % dFStar_dqF (:,:,i,j) = f % storage(LEFT  ) % dFStar_dqF (:,:,i,j) * f % geom % jacobian(i,j)
         f % storage(RIGHT) % dFStar_dqF (:,:,i,j) = f % storage(RIGHT ) % dFStar_dqF (:,:,i,j) * f % geom % jacobian(i,j)

      end do             ; end do
!
!     ********************
!     Viscous contribution
!     ********************
!
      if (flowIsNavierStokes) call ViscousDiscretization % RiemannSolver_Jacobians(f)  ! TODO: Check if external gradient has to be taken into account
!
!     **************************************************************
!     Correct dFstar/dQL with the Jacobian of the boundary condition
!     **************************************************************
!
      do j = 0, f % Nf(2) ; do i = 0, f % Nf(1) 
         
         call ExternalStateJacobian( f % geom % x(:,i,j), &
                                     time, &
                                     f % geom % normal(:,i,j), &
                                     f % storage(1) % Q(:,i,j),&
                                     f % storage(2) % Q(:,i,j),&
                                     f % zone, &
                                     BCjac )
         
         f % storage(LEFT ) % dFStar_dqF (:,:,i,j) = f % storage(LEFT  ) % dFStar_dqF (:,:,i,j) &
                                            + matmul(f % storage(RIGHT ) % dFStar_dqF (:,:,i,j),BCjac)
      end do             ; end do
      
   end subroutine ComputeBoundaryFluxJacobian
!
!///////////////////////////////////////////////////////////////////////////////////////////////////////////////////////////////////
!
!  -----------------------------------------------------------------------------------------------
!  Computes the Jacobians of the numerical flux for an inner face as
!                         dF*(Q⁺,Q⁻,n^)                        dF*(Q⁺,Q⁻,n^) 
!           dFStar/dqL = ---------------         dFStar/dqR = ---------------
!                          dQ⁺                                  dQ⁻         
!  -----------------------------------------------------------------------------------------------
   subroutine ComputeInterfaceFluxJacobian(f)
      use RiemannSolvers_NS
      use FaceClass
      implicit none
      !--------------------------------------------
      type(Face), intent(inout) :: f
      !--------------------------------------------
      integer :: i,j
      !--------------------------------------------
      
      do j = 0, f % Nf(2) ; do i = 0, f % Nf(1) 
!
!        Get numerical flux jacobian on the face point (i,j)
!        ---------------------------------------------------

         call RiemannSolver_dFdQ(ql   = f % storage(LEFT)  % Q(:,i,j), &
                                 qr   = f % storage(RIGHT) % Q(:,i,j), &
                                 nHat = f % geom % normal (:,i,j)    , &
                                 dfdq_num = f % storage(LEFT) % dFStar_dqF (:,:,i,j), & ! this is dFStar/dqL
                                 side = LEFT)
         call RiemannSolver_dFdQ(ql   = f % storage(LEFT)  % Q(:,i,j), &
                                 qr   = f % storage(RIGHT) % Q(:,i,j), &
                                 nHat = f % geom % normal (:,i,j)    , &
                                 dfdq_num = f % storage(RIGHT) % dFStar_dqF (:,:,i,j), & ! this is dFStar/dqR
                                 side = RIGHT)
!
!        Scale with the mapping Jacobian
!        -------------------------------
         f % storage(LEFT ) % dFStar_dqF (:,:,i,j) = f % storage(LEFT  ) % dFStar_dqF (:,:,i,j) * f % geom % jacobian(i,j)
         f % storage(RIGHT) % dFStar_dqF (:,:,i,j) = f % storage(RIGHT ) % dFStar_dqF (:,:,i,j) * f % geom % jacobian(i,j)
         
      end do             ; end do
      
      if (flowIsNavierStokes) call ViscousDiscretization % RiemannSolver_Jacobians(f)
      
   end subroutine ComputeInterfaceFluxJacobian
!
!///////////////////////////////////////////////////////////////////////////////////////////////////////////////////////////////////
!
!  -----------------------------------------------------------------------------------------------
!  This routine obtains the Jacobian of the boundary condition numerically.
!  This can be optimized introducing the analytical Jacobian of every single implemented BC...
!  -----------------------------------------------------------------------------------------------
   subroutine ExternalStateJacobian(x,time,nHat,Qin,Qex,zone,BCjac)
      implicit none
      !--------------------------------------------
      real(kind=RP), intent(in)       :: x(3)
      real(kind=RP), intent(in)       :: time
      real(kind=RP), intent(in)       :: nHat(3)
      real(kind=RP), intent(in)       :: Qin(NCONS)
      real(kind=RP), intent(in)       :: Qex(NCONS)
      integer,       intent(in)       :: zone
      real(kind=RP), intent(out)      :: BCjac(NCONS,NCONS)
      !--------------------------------------------
      real(kind=RP) :: newQext (NCONS)
      real(kind=RP) :: q(NCONS), buffer
      real(kind=RP),parameter :: eps = 1.e-8_RP
      integer :: i
      !--------------------------------------------
      
      q = Qin
      
      do i = 1, NCONS
         buffer = q(i)
         q(i) = q(i) + eps
         newQext = q
         CALL BCs(zone) % bc % StateForEqn( NCONS, x, time, nHat, newQext)
         
         BCjac(:,i) = (newQext-Qex)/eps
         
         q(i) = buffer
      end do
      
   end subroutine ExternalStateJacobian
!
!///////////////////////////////////////////////////////////////////////////////////////////////////////////////////////////////////
!
!  -----------------------------------------------------
!  Local_SetDiagonalBlock:
!     Subroutine to set a diagonal block in the Jacobian
!  -----------------------------------------------------
   subroutine Local_SetDiagonalBlock(e,Matrix)
      use HyperbolicDiscretizations
      implicit none
      !-------------------------------------------
      type(Element)  , intent(inout) :: e
      class(Matrix_t), intent(inout) :: Matrix
      !-------------------------------------------
      real(kind=RP) :: MatrixEntry
      real(kind=RP) :: dFdQ      (NCONS,NCONS,     0:e%Nxyz(1),0:e%Nxyz(2),0:e%Nxyz(3),NDIM)
      real(kind=RP) :: dF_dgradQ (NCONS,NCONS,NDIM,0:e%Nxyz(1),0:e%Nxyz(2),0:e%Nxyz(3),NDIM)
      integer :: i, j             ! Matrix indices
      integer :: i1, j1, k1, eq1  ! variable counters
      integer :: i2, j2, k2, eq2  ! variable counters
      integer :: nXi, nEta        ! Number of nodes in every direction
      integer :: EtaSpa, ZetaSpa  ! Spacing for these two coordinate directions
      real(kind=RP) :: di, dj, dk ! Kronecker deltas
      integer :: Deltas           ! A variable to know if enough deltas are zero, in which case this is a zero entry of the matrix..
      real(kind=RP), dimension(:,:,:,:)    , pointer :: dfdq_fr, dfdq_ba, dfdq_bo, dfdq_to, dfdq_le, dfdq_ri
      real(kind=RP), dimension(:,:,:,:,:,:), pointer :: dfdGradQ_fr, dfdGradQ_ba, dfdGradQ_bo, dfdGradQ_to, dfdGradQ_ri, dfdGradQ_le
      !-------------------------------------------
      
      nXi   = e % Nxyz(1) + 1
      nEta  = e % Nxyz(2) + 1
      EtaSpa  = NCONS*nXi
      ZetaSpa = NCONS*nXi*nEta
      
!
!     *********************
!     Inviscid contribution
!     *********************
!
      call HyperbolicDiscretization % ComputeInnerFluxJacobian( e, dFdQ) 
      if (flowIsNavierStokes) call ViscousDiscretization % ComputeInnerFluxJacobian( e, dF_dgradQ, dFdQ)
      
!
!     Pointers to the flux Jacobians with respect to q on the faces
!     -------------------------------------------------------------
      dfdq_fr(1:,1:,0:,0:) => e % Storage % dfdq_fr(1:,1:,0:,0:,e %faceSide(EFRONT ))
      dfdq_ba(1:,1:,0:,0:) => e % Storage % dfdq_ba(1:,1:,0:,0:,e %faceSide(EBACK  ))
      dfdq_bo(1:,1:,0:,0:) => e % Storage % dfdq_bo(1:,1:,0:,0:,e %faceSide(EBOTTOM))
      dfdq_to(1:,1:,0:,0:) => e % Storage % dfdq_to(1:,1:,0:,0:,e %faceSide(ETOP   ))
      dfdq_ri(1:,1:,0:,0:) => e % Storage % dfdq_ri(1:,1:,0:,0:,e %faceSide(ERIGHT ))
      dfdq_le(1:,1:,0:,0:) => e % Storage % dfdq_le(1:,1:,0:,0:,e %faceSide(ELEFT  ))
      
      do k2 = 0, e % Nxyz(3) ; do j2 = 0, e % Nxyz(2) ; do i2 = 0, e % Nxyz(1) ; do eq2 = 1, NCONS 
         do k1 = 0, e % Nxyz(3) ; do j1 = 0, e % Nxyz(2) ; do i1 = 0, e % Nxyz(1) ; do eq1 = 1, NCONS 
            Deltas = 0
!           Kronecker deltas
!           -----------------

            if (i1 == i2) then
               di = 1._RP
               Deltas = Deltas + 1
            else
               di = 0._RP
            end if
            if (j1 == j2) then
               dj = 1._RP
               Deltas = Deltas + 1
            else
               dj = 0._RP
            end if
            if (k1 == k2) then
               dk = 1._RP
               Deltas = Deltas + 1
            else
               dk = 0._RP
            end if
            
            if (Deltas < 2) cycle

            i = eq1 + i1*NCONS + j1*EtaSpa + k1*ZetaSpa ! row index (1-based)
            j = eq2 + i2*NCONS + j2*EtaSpa + k2*ZetaSpa ! column index (1-based)
            
            
            MatrixEntry = &
            
!           Volumetric contribution (inner fluxes)
!           **************************************
                           (  dFdQ(eq1,eq2,i2,j2,k2,1) * e % spAXi   % hatD(i1,i2) * dj * dk &
                            + dFdQ(eq1,eq2,i2,j2,k2,2) * e % spAEta  % hatD(j1,j2) * di * dk &
                            + dFdQ(eq1,eq2,i2,j2,k2,3) * e % spAZeta % hatD(k1,k2) * di * dj &
!           Faces contribution (numerical fluxes)
!           *************************************
                            -   dfdq_fr(eq1,eq2,i1,k1) * e % spAeta % b(j1,FRONT ) * e % spAeta % v(j2,FRONT ) * di * dk   & ! 1 Front
                            -   dfdq_ba(eq1,eq2,i1,k1) * e % spAeta % b(j1,BACK  ) * e % spAeta % v(j2,BACK  ) * di * dk   & ! 2 Back
                            -   dfdq_bo(eq1,eq2,i1,j1) * e % spAZeta% b(k1,BOTTOM) * e % spAZeta% v(k2,BOTTOM) * di * dj   & ! 3 Bottom
                            -   dfdq_to(eq1,eq2,i1,j1) * e % spAZeta% b(k1,TOP   ) * e % spAZeta% v(k2,TOP   ) * di * dj   & ! 5 Top
                            -   dfdq_ri(eq1,eq2,j1,k1) * e % spAXi  % b(i1,RIGHT ) * e % spAXi  % v(i2,RIGHT ) * dj * dk   & ! 4 Right
                            -   dfdq_le(eq1,eq2,j1,k1) * e % spAXi  % b(i1,LEFT  ) * e % spAXi  % v(i2,LEFT  ) * dj * dk ) & ! 6 Left
                                                                                       * e % geom % invJacobian(i1,j1,k1) ! Scale with Jacobian from mass matrix
            
            call Matrix % AddToBlockEntry (e % GlobID, e % GlobID, i, j, MatrixEntry)
            
         end do                ; end do                ; end do                ; end do
      end do                ; end do                ; end do                ; end do
      nullify (dfdq_fr, dfdq_ba, dfdq_bo, dfdq_to, dfdq_le, dfdq_ri)
      
!
!     ********************
!     Viscous contribution
!     ********************
!      
      if (flowIsNavierStokes) then
!
!        Pointers to the flux Jacobians with respect to grad(q) on the faces
!        -------------------------------------------
         dfdGradQ_fr(1:,1:,1:,1:,0:,0:) => e % Storage % dfdGradQ_fr(1:,1:,1:,1:,0:,0:,e %faceSide(EFRONT  ))
         dfdGradQ_ba(1:,1:,1:,1:,0:,0:) => e % Storage % dfdGradQ_ba(1:,1:,1:,1:,0:,0:,e %faceSide(EBACK   ))
         dfdGradQ_bo(1:,1:,1:,1:,0:,0:) => e % Storage % dfdGradQ_bo(1:,1:,1:,1:,0:,0:,e %faceSide(EBOTTOM ))
         dfdGradQ_to(1:,1:,1:,1:,0:,0:) => e % Storage % dfdGradQ_to(1:,1:,1:,1:,0:,0:,e %faceSide(ETOP    ))
         dfdGradQ_ri(1:,1:,1:,1:,0:,0:) => e % Storage % dfdGradQ_ri(1:,1:,1:,1:,0:,0:,e %faceSide(ERIGHT  ))
         dfdGradQ_le(1:,1:,1:,1:,0:,0:) => e % Storage % dfdGradQ_le(1:,1:,1:,1:,0:,0:,e %faceSide(ELEFT   ))
         
         do k2 = 0, e % Nxyz(3) ; do j2 = 0, e % Nxyz(2) ; do i2 = 0, e % Nxyz(1) ; do eq2 = 1, NCONS 
            do k1 = 0, e % Nxyz(3) ; do j1 = 0, e % Nxyz(2) ; do i1 = 0, e % Nxyz(1) ; do eq1 = 1, NCONS 
               Deltas = 0
!              Kronecker deltas
!              -----------------

               if (i1 == i2) then
                  di = 1._RP
                  Deltas = Deltas + 1
               else
                  di = 0._RP
               end if
               if (j1 == j2) then
                  dj = 1._RP
                  Deltas = Deltas + 1
               else
                  dj = 0._RP
               end if
               if (k1 == k2) then
                  dk = 1._RP
                  Deltas = Deltas + 1
               else
                  dk = 0._RP
               end if
               
               if (Deltas < 1) cycle
               
               i = eq1 + i1*NCONS + j1*EtaSpa + k1*ZetaSpa ! row index (1-based)
               j = eq2 + i2*NCONS + j2*EtaSpa + k2*ZetaSpa ! column index (1-based)
               
               MatrixEntry = &
!
!              Volumetric contribution (inner fluxes)
!              **************************************
!                 Xi-component of the flux
!                 -----------------------
                + (- dF_dgradQ(eq1,eq2,1,i2,j2,k2,1) * e % spAxi   % hatG(i1,i2) * dj * dk                          &
                   - dF_dgradQ(eq1,eq2,2,i2,j2,k2,1) * e % spAxi   % hatD(i1,i2) * e % spAEta  % D(j1,j2) * dk      &
                   - dF_dgradQ(eq1,eq2,3,i2,j2,k2,1) * e % spAxi   % hatD(i1,i2) * e % spAZeta % D(k1,k2) * dj      &
!                 Eta-component of the flux
!                 -------------------------
                   - dF_dgradQ(eq1,eq2,1,i2,j2,k2,2) * e % spAEta  % hatD(j1,j2) * e % spAXi   % D(i1,i2) * dk      &
                   - dF_dgradQ(eq1,eq2,2,i2,j2,k2,2) * e % spAEta  % hatG(j1,j2) * di * dk                          &
                   - dF_dgradQ(eq1,eq2,3,i2,j2,k2,2) * e % spAEta  % hatD(j1,j2) * e % spAZeta % D(k1,k2) * di      &
!                 Zeta-component of the flux
!                 --------------------------
                   - dF_dgradQ(eq1,eq2,1,i2,j2,k2,3) * e % spAZeta % hatD(k1,k2) * e % spAXi   % D(i1,i2) * dj      &
                   - dF_dgradQ(eq1,eq2,2,i2,j2,k2,3) * e % spAZeta % hatD(k1,k2) * e % spAEta  % D(j1,j2) * di      &
                   - dF_dgradQ(eq1,eq2,3,i2,j2,k2,3) * e % spAZeta % hatG(k1,k2) * di * dj                          &
!
!              Faces contribution (surface integrals from the inner equation)
!              ***********************************************|**************
!                 Front face                 _________________|
!                 ----------                 |
                   -   dfdGradQ_fr(eq1,eq2,1,1,i2,k2) * e % spAEta  % b(j1,FRONT ) * e % spAXi   % hatD(i1,i2) * e % spAEta  % v(j2,FRONT ) * dk   & ! Xi
                   -   dfdGradQ_fr(eq1,eq2,2,1,i2,k2) * e % spAEta  % v(j2,FRONT ) * e % spAEta  % bd(j1,FRONT ) * di * dk                         & ! Eta
                   -   dfdGradQ_fr(eq1,eq2,3,1,i2,k2) * e % spAEta  % b(j1,FRONT ) * e % spAZeta % hatD(k1,k2) * e % spAEta  % v(j2,FRONT ) * di   & ! Zeta
!                 Back face
!                 ---------
                   -   dfdGradQ_ba(eq1,eq2,1,1,i2,k2) * e % spAEta  % b(j1,BACK  ) * e % spAXi   % hatD(i1,i2) * e % spAEta  % v(j2,BACK  ) * dk   & ! Xi
                   -   dfdGradQ_ba(eq1,eq2,2,1,i2,k2) * e % spAEta  % v(j2,BACK  ) * e % spAEta  % bd(j1,BACK  ) * di * dk                         & ! Eta
                   -   dfdGradQ_ba(eq1,eq2,3,1,i2,k2) * e % spAEta  % b(j1,BACK  ) * e % spAZeta % hatD(k1,k2) * e % spAEta  % v(j2,BACK  ) * di   & ! Zeta
!                 Bottom face
!                 -----------
                   -   dfdGradQ_bo(eq1,eq2,1,1,i2,j2) * e % spAZeta % b(k1,BOTTOM) * e % spAXi   % hatD(i1,i2) * e % spAZeta % v(k2,BOTTOM) * dj   & ! Xi
                   -   dfdGradQ_bo(eq1,eq2,2,1,i2,j2) * e % spAZeta % b(k1,BOTTOM) * e % spAEta  % hatD(j1,j2) * e % spAZeta % v(k2,BOTTOM) * di   & ! Eta
                   -   dfdGradQ_bo(eq1,eq2,3,1,i2,j2) * e % spAZeta % v(k2,BOTTOM) * e % spAZeta % bd(k1,BOTTOM) * di * dj                         & ! Zeta
!                 Top face
!                 ---------
                   -   dfdGradQ_to(eq1,eq2,1,1,i2,j2) * e % spAZeta % b(k1,TOP   ) * e % spAXi   % hatD(i1,i2) * e % spAZeta % v(k2,TOP   ) * dj   & ! Xi
                   -   dfdGradQ_to(eq1,eq2,2,1,i2,j2) * e % spAZeta % b(k1,TOP   ) * e % spAEta  % hatD(j1,j2) * e % spAZeta % v(k2,TOP   ) * di   & ! Eta
                   -   dfdGradQ_to(eq1,eq2,3,1,i2,j2) * e % spAZeta % v(k2,TOP   ) * e % spAZeta % bd(k1,TOP   ) * di * dj                         & ! Zeta
!                 Right face
!                 ----------
                   -   dfdGradQ_ri(eq1,eq2,1,1,j2,k2) * e % spAXi   % v(i2,RIGHT ) * e % spAXi   % bd(i1,RIGHT ) * dj * dk                         & ! Xi
                   -   dfdGradQ_ri(eq1,eq2,2,1,j2,k2) * e % spAXi   % b(i1,RIGHT ) * e % spAEta  % hatD(j1,j2) * e % spAXi   % v(i2,RIGHT ) * dk   & ! Eta
                   -   dfdGradQ_ri(eq1,eq2,3,1,j2,k2) * e % spAXi   % b(i1,RIGHT ) * e % spAZeta % hatD(k1,k2) * e % spAXi   % v(i2,RIGHT ) * dj   & ! Zeta
!                 Left face
!                 ---------
                   -   dfdGradQ_le(eq1,eq2,1,1,j2,k2) * e % spAXi   % v(i2,LEFT  ) * e % spAXi   % bd(i1,LEFT  ) * dj * dk                         & ! Xi
                   -   dfdGradQ_le(eq1,eq2,2,1,j2,k2) * e % spAXi   % b(i1,LEFT  ) * e % spAEta  % hatD(j1,j2) * e % spAXi   % v(i2,LEFT  ) * dk   & ! Eta
                   -   dfdGradQ_le(eq1,eq2,3,1,j2,k2) * e % spAXi   % b(i1,LEFT  ) * e % spAZeta % hatD(k1,k2) * e % spAXi   % v(i2,LEFT  ) * dj   & ! Zeta
!
!              Faces contribution (surface integrals from the outer equation) - PENALTY TERM IS BEING CONSIDERED IN THE INVISCID PART - TODO: Reorganize storage to put it explicitely in another place (needed for purely viscous equations)
!              ***********************************************|**************
!                 Front face                 _________________|
!                 ----------                 |
                   +   dfdGradQ_fr(eq1,eq2,1,2,i1,k1) * e % spAEta  % b(j1,FRONT ) * e % spAXi   % D(i1,i2) * e % spAEta  % v(j2,FRONT ) * dk   & ! Xi
                   +   dfdGradQ_fr(eq1,eq2,2,2,i1,k1) * e % spAEta  % b(j1,FRONT ) * e % spAEta  % vd(j2,FRONT ) * di * dk                      & ! Eta
                   +   dfdGradQ_fr(eq1,eq2,3,2,i1,k1) * e % spAEta  % b(j1,FRONT ) * e % spAZeta % D(k1,k2) * e % spAEta  % v(j2,FRONT ) * di   & ! Zeta
!                 Back face
!                 ---------
                   +   dfdGradQ_ba(eq1,eq2,1,2,i1,k1) * e % spAEta  % b(j1,BACK  ) * e % spAXi   % D(i1,i2) * e % spAEta  % v(j2,BACK  ) * dk   & ! Xi
                   +   dfdGradQ_ba(eq1,eq2,2,2,i1,k1) * e % spAEta  % b(j1,BACK  ) * e % spAEta  % vd(j2,BACK  ) * di * dk                      & ! Eta
                   +   dfdGradQ_ba(eq1,eq2,3,2,i1,k1) * e % spAEta  % b(j1,BACK  ) * e % spAZeta % D(k1,k2) * e % spAEta  % v(j2,BACK  ) * di   & ! Zeta
!                 Bottom face
!                 -----------
                   +   dfdGradQ_bo(eq1,eq2,1,2,i1,j1) * e % spAZeta % b(k1,BOTTOM) * e % spAXi   % D(i1,i2) * e % spAZeta % v(k2,BOTTOM) * dj   & ! Xi
                   +   dfdGradQ_bo(eq1,eq2,2,2,i1,j1) * e % spAZeta % b(k1,BOTTOM) * e % spAEta  % D(j1,j2) * e % spAZeta % v(k2,BOTTOM) * di   & ! Eta
                   +   dfdGradQ_bo(eq1,eq2,3,2,i1,j1) * e % spAZeta % b(k1,BOTTOM) * e % spAZeta % vd(k2,BOTTOM) * di * dj                      & ! Zeta 
!                 Top face
!                 --------
                   +   dfdGradQ_to(eq1,eq2,1,2,i1,j1) * e % spAZeta % b(k1,TOP   ) * e % spAXi   % D(i1,i2) * e % spAZeta % v(k2,TOP   ) * dj   & ! Xi
                   +   dfdGradQ_to(eq1,eq2,2,2,i1,j1) * e % spAZeta % b(k1,TOP   ) * e % spAeta  % D(j1,j2) * e % spAZeta % v(k2,TOP   ) * di   & ! Eta
                   +   dfdGradQ_to(eq1,eq2,3,2,i1,j1) * e % spAZeta % b(k1,TOP   ) * e % spAZeta % vd(k2,TOP   ) * di * dj                      & ! Zeta
!                 Right face
!                 ----------
                   +   dfdGradQ_ri(eq1,eq2,1,2,j1,k1) * e % spAXi   % b(i1,RIGHT ) * e % spAXi   % vd(i2,RIGHT ) * dj * dk                      & ! Xi
                   +   dfdGradQ_ri(eq1,eq2,2,2,j1,k1) * e % spAXi   % b(i1,RIGHT ) * e % spAeta  % D(j1,j2) * e % spAXi   % v(i2,RIGHT ) * dk   & ! Eta
                   +   dfdGradQ_ri(eq1,eq2,3,2,j1,k1) * e % spAXi   % b(i1,RIGHT ) * e % spAZeta % D(k1,k2) * e % spAXi   % v(i2,RIGHT ) * dj   & ! Zeta
!                 Left face
!                 ---------
                   +   dfdGradQ_le(eq1,eq2,1,2,j1,k1) * e % spAXi   % b(i1,LEFT  ) * e % spAXi   % vd(i2,LEFT  ) * dj * dk                      & ! Xi
                   +   dfdGradQ_le(eq1,eq2,2,2,j1,k1) * e % spAXi   % b(i1,LEFT  ) * e % spAeta  % D(j1,j2) * e % spAXi   % v(i2,LEFT  ) * dk   & ! Eta
                   +   dfdGradQ_le(eq1,eq2,3,2,j1,k1) * e % spAXi   % b(i1,LEFT  ) * e % spAZeta % D(k1,k2) * e % spAXi   % v(i2,LEFT  ) * dj   & ! Zeta
                                                                                ) * e % geom % invJacobian(i1,j1,k1) ! Scale with Jacobian from mass matrix
               
               call Matrix % AddToBlockEntry (e % GlobID, e % GlobID, i, j, MatrixEntry)
               
            end do                ; end do                ; end do                ; end do
         end do                ; end do                ; end do                ; end do
         nullify (dfdGradQ_fr, dfdGradQ_ba, dfdGradQ_bo, dfdGradQ_to, dfdGradQ_ri, dfdGradQ_le )
      end if
      
   end subroutine Local_SetDiagonalBlock
!
!///////////////////////////////////////////////////////////////////////////////////////////////////////////////////////////////////
!
!  -----------------------------------------------------------------------------------------------
!  Local_GetOffDiagonalBlock:
!     Routine to compute the off-diagonal block that results of connecting e_plus with e_minus for 
!     the equations that correspond to e_plus and inserting it in the Matrix
!
!     -> Currently, this routine only works for p-conforming representations
!           TODO: Add routine for p-nonconforming representations (block computation is more expensive and delta cycling is ruled out)
!  -----------------------------------------------------------------------------------------------
   subroutine Local_GetOffDiagonalBlock(f,e_plus,e_minus,side,Matrix)
      use FaceClass
      implicit none
      !-arguments----------------------------------------------------------------------
      type(Face), target, intent(in)    :: f       !<  Face connecting elements
      type(Element)     , intent(in)    :: e_plus  !<  The off-diagonal block is the contribution to this element's equations
      type(Element)     , intent(in)    :: e_minus !<  Element that connects with e_plus through "f"
      integer           , intent(in)    :: side    !<  side of face where element (1) is
      class(Matrix_t)   , intent(inout) :: Matrix  !<> Jacobian matrix
      !-local-variables----------------------------------------------------------------
      integer :: i, j                     ! Matrix indexes
      integer :: i1, j1, k1, eq1          ! variable counters
      integer :: i2, j2, k2, eq2          ! variable counters
      integer :: nXi1, nEta1              ! Number of nodes in every direction
      integer :: EtaSpa1, ZetaSpa1        ! Spacing for these two coordinate directions
      integer :: nXi2, nEta2              ! Number of nodes in every direction
      integer :: EtaSpa2, ZetaSpa2        ! Spacing for these two coordinate directions
      integer :: elSide_plus              ! Element side where f is on e⁻
      integer :: elSide_minus             ! Element side where f is on e⁺
      integer :: elInd_plus(3)            ! Element indexes on e⁺
      integer :: elInd_minus(3)           ! Element indexes on e⁻
      integer :: normAx_plus              ! Normal axis to f on e⁺
      integer :: normAx_minus             ! Normal axis to f on e⁻
      integer :: tanAx_plus (2)           ! Tangent axes to f on e⁺
      integer :: tanAx_minus(2)           ! Tangent axes to f on e⁻
      integer :: normAxSide_plus          ! Side of the normal axis that is in contact with f on e⁺
      integer :: normAxSide_minus         ! Side of the normal axis that is in contact with f on e⁻
      integer :: faceInd_plus (2)         ! Face indexes on e⁺
      integer :: faceInd_minus(2)         ! Face indexes on e⁻
      integer :: NxyFace_plus (2)         ! Polynomial orders of face on element e⁺
      integer :: NxyFace_minus(2)         ! Polynomial orders of face on element e⁻ (only needed for viscous fluxes)
      integer :: faceInd_plus2minus(2)    ! Face indexes on e⁺ passed to the reference frame of e⁻
      integer :: faceInd_minus2plus(2)    ! Face indexes on e⁻ passed to the reference frame of e⁺ (only needed for viscous fluxes)
      integer :: dtan1, dtan2             ! Kronecker deltas in the tangent directions
      integer :: dtan1_minus, dtan2_minus ! Kronecker deltas in the tangent directions in the reference frame of e⁻ (only needed for viscous fluxes)
      integer :: Deltas                   ! Number of Kronecker deltas /= 0
      real(kind=RP) :: MatrixEntry        ! Value of the matrix entry
      type(NodalStorage_t), target  :: spA_plus (3)      ! Nodal storage in the different directions for e_plus  - local copy
      type(NodalStorage_t), target  :: spA_minus(3)      ! Nodal storage in the different directions for e_minus - local copy
      type(NodalStorage_t), pointer :: spAnorm_plus      ! Nodal storage in the direction that is normal to the face for e⁺
      type(NodalStorage_t), pointer :: spAtan1_plus      ! Nodal storage in the tangent direction "1" to the face for e⁺ (only needed for viscous fluxes)
      type(NodalStorage_t), pointer :: spAtan2_plus      ! Nodal storage in the tangent direction "2" to the face for e⁺ (only needed for viscous fluxes)
      type(NodalStorage_t), pointer :: spAnorm_minus     ! Nodal storage in the direction that is normal to the face for e⁻
      type(NodalStorage_t), pointer :: spAtan1_minus     ! Nodal storage in the tangent direction "1" to the face for e⁻ (only needed for viscous fluxes)
      type(NodalStorage_t), pointer :: spAtan2_minus     ! Nodal storage in the tangent direction "2" to the face for e⁻ (only needed for viscous fluxes)
      real(kind=RP)       , pointer :: dfdq(:,:,:,:)     ! 
      real(kind=RP)       , pointer :: dfdGradQ(:,:,:,:,:,:)
      !--------------------------------------------------------------------------------
      
!
!     ***********
!     Definitions
!     ***********
!
      ! Entry spacing for element e⁺
      nXi1     = e_plus % Nxyz(1) + 1
      nEta1    = e_plus % Nxyz(2) + 1
      EtaSpa1  = NCONS*nXi1
      ZetaSpa1 = NCONS*nXi1*nEta1
      
      ! Entry spacing for element e⁻
      nXi2     = e_minus % Nxyz(1) + 1
      nEta2    = e_minus % Nxyz(2) + 1
      EtaSpa2  = NCONS*nXi2
      ZetaSpa2 = NCONS*nXi2*nEta2
      
      ! Element sides
      elSide_plus  = f % elementSide(side)
      elSide_minus = f % elementSide(other(side))
      
      ! Normal and tangent axes
      normAx_plus  = normalAxis (elSide_plus)
      normAx_minus = normalAxis (elSide_minus)
      tanAx_plus   = axisMap(:,f % elementSide(    side     ) )
      tanAx_minus  = axisMap(:,f % elementSide( other(side) ) )
      
      ! Side of axis where f is
      if (normAx_plus < 0) then
         normAxSide_plus = LEFT
      else
         normAxSide_plus = RIGHT
      end if
      normAx_plus = abs(normAx_plus)
      if (normAx_minus < 0) then
         normAxSide_minus = LEFT
      else
         normAxSide_minus = RIGHT
      end if
      normAx_minus = abs(normAx_minus)
      
      ! Nodal storage
      spA_plus  = NodalStorage(e_plus  % Nxyz)
      spA_minus = NodalStorage(e_minus % Nxyz)
      spAnorm_plus  => spA_plus( normAx_plus   )
      spAtan1_plus  => spA_plus( tanAx_plus(1) )
      spAtan2_plus  => spA_plus( tanAx_plus(2) )
      
      spAnorm_minus => spA_minus( normAx_minus   )
      spAtan1_minus => spA_minus( tanAx_minus(1) )
      spAtan2_minus => spA_minus( tanAx_minus(2) )
      
      ! Polynomial orders
      NxyFace_plus  = e_plus  % Nxyz ( tanAx_plus  )
      NxyFace_minus = e_minus % Nxyz ( tanAx_minus )
      
!
!     *********************
!     Inviscid contribution
!     *********************
!
      
!
!     Pointers to the flux Jacobians with respect to q on the faces
!     -------------------------------------------------------------
      dfdq(1:,1:,0:,0:) => f % storage(side) % dFStar_dqEl(1:,1:,0:,0:,other(side))
      
      do k2 = 0, e_minus % Nxyz(3) ; do j2 = 0, e_minus % Nxyz(2) ; do i2 = 0, e_minus % Nxyz(1) ; do eq2 = 1, NCONS 
         do k1 = 0, e_plus % Nxyz(3) ; do j1 = 0, e_plus % Nxyz(2) ; do i1 = 0, e_plus % Nxyz(1) ; do eq1 = 1, NCONS 
            
            elInd_plus  = [i1, j1, k1]
            elInd_minus = [i2, j2, k2]
            
            faceInd_plus  = elInd_plus ( tanAx_plus  )
            faceInd_minus = elInd_minus( tanAx_minus )
            
            call indexesOnOtherFace(faceInd_plus(1),faceInd_plus(2), NxyFace_plus(1),NxyFace_plus(2), f % rotation, side, faceInd_plus2minus(1),faceInd_plus2minus(2))
            
            ! "delta" cycling
            if ( any(faceInd_plus2minus /= faceInd_minus) ) cycle

            i = eq1 + i1*NCONS + j1*EtaSpa1 + k1*ZetaSpa1 ! row index (1-based)
            j = eq2 + i2*NCONS + j2*EtaSpa2 + k2*ZetaSpa2 ! column index (1-based)
            
            MatrixEntry = -   dfdq(eq1,eq2,faceInd_plus(1),faceInd_plus(2)) &
                            * spAnorm_plus  % b(elInd_plus ( normAx_plus  ), normAxSide_plus ) &
                            * spAnorm_minus % v(elInd_minus( normAx_minus ), normAxSide_minus )  & 
                            * e_plus % geom % invJacobian(i1,j1,k1)
            
            call Matrix % AddToBlockEntry (e_plus % GlobID, e_minus % GlobID, i, j, MatrixEntry)
         end do                ; end do                ; end do                ; end do
      end do                ; end do                ; end do                ; end do
      nullify(dfdq)
!
!     ********************
!     Viscous contribution
!     ********************
!
      if (flowIsNavierStokes) then
!
!        Pointers to the flux Jacobians with respect to grad(q) on the faces
!        -------------------------------------------
         dfdGradQ(1:,1:,1:,1:,0:,0:) => f % Storage(side) % dFv_dGradQEl (1:,1:,1:,1:,0:,0:, other(side) )
         
         do k2 = 0, e_minus % Nxyz(3) ; do j2 = 0, e_minus % Nxyz(2) ; do i2 = 0, e_minus % Nxyz(1) ; do eq2 = 1, NCONS 
            do k1 = 0, e_plus % Nxyz(3) ; do j1 = 0, e_plus % Nxyz(2) ; do i1 = 0, e_plus % Nxyz(1) ; do eq1 = 1, NCONS 
               
               elInd_plus  = [i1, j1, k1]
               elInd_minus = [i2, j2, k2]
               
               faceInd_plus  = elInd_plus ( tanAx_plus  )
               faceInd_minus = elInd_minus( tanAx_minus )
               
               call indexesOnOtherFace(faceInd_plus (1),faceInd_plus (2), NxyFace_plus (1),NxyFace_plus (2), f % rotation, side       , faceInd_plus2minus(1),faceInd_plus2minus(2))
               call indexesOnOtherFace(faceInd_minus(1),faceInd_minus(2), NxyFace_minus(1),NxyFace_minus(2), f % rotation, other(side), faceInd_minus2plus(1),faceInd_minus2plus(2))
               
!              Delta computation on "plus" side (used for delta cycling)
!              ---------------------------------------------------------
               Deltas = 0
               if ( faceInd_plus(1) == faceInd_minus2plus(1) ) then
                  dtan1 = 1._RP
                  Deltas = Deltas + 1
               else
                  dtan1 = 0._RP
               end if
               if ( faceInd_plus(2) == faceInd_minus2plus(2) ) then
                  dtan2 = 1._RP
                  Deltas = Deltas + 1
               else
                  dtan2 = 0._RP
               end if
               
               ! delta cycling
               if (Deltas < 1) cycle
               
!              Delta computation on "minus" side
!              ---------------------------------
               if ( faceInd_minus(1) == faceInd_plus2minus(1) ) then
                  dtan1_minus = 1._RP
               else
                  dtan1_minus = 0._RP
               end if
               if ( faceInd_minus(2) == faceInd_plus2minus(2) ) then
                  dtan2_minus = 1._RP
               else
                  dtan2_minus = 0._RP
               end if
               
!              Computation of the matrix entry
!              -------------------------------
               
               i = eq1 + i1*NCONS + j1*EtaSpa1 + k1*ZetaSpa1 ! row index (1-based)
               j = eq2 + i2*NCONS + j2*EtaSpa2 + k2*ZetaSpa2 ! column index (1-based)
               
               MatrixEntry = &
!
!              Faces contribution (surface integrals from the inner equation)
!              ***********************************************|**************
!                                                      _______|
!                                                      |
                 +(-   dfdGradQ(eq1,eq2,tanAx_plus(1) ,1,faceInd_minus2plus(1),faceInd_minus2plus(2))        &
                     * spAnorm_plus  % b   (elInd_plus ( normAx_plus  ), normAxSide_plus  )  &
                     * spAtan1_plus  % hatD(faceInd_plus(1),faceInd_minus2plus(1))              &
                     * spAnorm_minus % v   (elInd_minus( normAx_minus ), normAxSide_minus ) * dtan2         & ! Tangent direction 1
                     
                   -   dfdGradQ(eq1,eq2, normAx_plus  ,1,faceInd_minus2plus(1),faceInd_minus2plus(2))        &
                     * spAnorm_minus % v   (elInd_minus( normAx_minus ), normAxSide_minus )  &
                     * spAnorm_plus  % bd  (elInd_plus ( normAx_plus  ), normAxSide_plus  ) * dtan1 * dtan2 & ! Normal direction
                   
                   -   dfdGradQ(eq1,eq2,tanAx_plus(2) ,1,faceInd_minus2plus(1),faceInd_minus2plus(2))        &
                     * spAnorm_plus  % b   (elInd_plus ( normAx_plus  ), normAxSide_plus  )  &
                     * spAtan2_plus  % hatD(faceInd_plus(2),faceInd_minus2plus(2))              &
                     * spAnorm_minus % v   (elInd_minus( normAx_minus ), normAxSide_minus ) * dtan1         & ! Tangent direction 2
!
!              Faces contribution (surface integrals from the outer equation) - PENALTY TERM IS BEING CONSIDERED IN THE INVISCID PART - TODO: Reorganize storage to put it explicitely in another place (needed for purely viscous equations)
!                 The tangent directions here are taken in the|reference frame of e⁻
!              ***********************************************|*********************
!                                                      _______|
!                                                      |
                   +   dfdGradQ(eq1,eq2,tanAx_minus(1),2,faceInd_plus(1),faceInd_plus(2)) &
                     * spAnorm_plus  % b   (elInd_plus ( normAx_plus  ), normAxSide_plus  ) &
                     * spAtan1_minus % D   (faceInd_plus2minus(1),faceInd_minus(1)) &
                     * spAnorm_minus % v   (elInd_minus( normAx_minus ), normAxSide_minus ) * dtan2_minus                  &  ! Tangent direction 1
                     
                   +   dfdGradQ(eq1,eq2, normAx_minus ,2,faceInd_plus(1),faceInd_plus(2)) &
                     * spAnorm_plus  % b   (elInd_plus ( normAx_plus  ), normAxSide_plus  ) &
                     * spAnorm_minus % vd  (elInd_minus( normAx_minus ), normAxSide_minus ) * dtan1_minus * dtan2_minus    & ! Normal direction
                     
                   +   dfdGradQ(eq1,eq2,tanAx_minus(2),2,faceInd_plus(1),faceInd_plus(2)) &
                     * spAnorm_plus  % b   (elInd_plus ( normAx_plus  ), normAxSide_plus  ) &
                     * spAtan2_minus % D   (faceInd_plus2minus(2),faceInd_minus(2)) &
                     * spAnorm_minus % v   (elInd_minus( normAx_minus ), normAxSide_minus ) * dtan1_minus                  & ! Tangent direction 2
                                                                                    ) * e_plus % geom % invJacobian(i1,j1,k1) ! Scale with Jacobian from mass matrix
                   
               call Matrix % AddToBlockEntry (e_plus % GlobID, e_minus % GlobID, i, j, MatrixEntry)
            end do                ; end do                ; end do                ; end do
         end do                ; end do                ; end do                ; end do
         nullify(dfdGradQ)
      end if
!
!     *********
!     Finish up
!     *********
!
      nullify(spAnorm_plus, spAtan1_plus, spAtan2_plus, spAnorm_minus, spAtan1_minus, spAtan2_minus)
      
   end subroutine Local_GetOffDiagonalBlock
#endif
end module AnalyticalJacobian<|MERGE_RESOLUTION|>--- conflicted
+++ resolved
@@ -4,15 +4,9 @@
 !   @File:    AnalyticalJacobian.f90
 !   @Author:  Andrés Rueda (am.rueda@upm.es)
 !   @Created: Tue Oct 31 14:00:00 2017
-<<<<<<< HEAD
-!   @Last revision date: Fri Feb  1 17:25:03 2019
-!   @Last revision author: Andrés Rueda (am.rueda@upm.es)
-!   @Last revision commit: 0bf6bde04abec1f8f9eb04f644c9cac0cc0df9e9
-=======
 !   @Last revision date: Tue Feb 12 10:22:14 2019
 !   @Last revision author: Andrés Rueda (am.rueda@upm.es)
 !   @Last revision commit: ef1a68982e9b4d6cf051357cba284f67316d9dcc
->>>>>>> 67e0ffff
 !
 !//////////////////////////////////////////////////////
 !
