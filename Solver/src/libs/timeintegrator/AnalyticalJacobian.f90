--- conflicted
+++ resolved
@@ -1,12 +1,3 @@
-<<<<<<< HEAD
-!
-!//////////////////////////////////////////////////////
-!
-!   @File:    AnalyticalJacobian.f90
-!   @Last revision commit: da1be2b6640be08de553e7a460c7c52f051b0812
-!
-=======
->>>>>>> df431882
 !//////////////////////////////////////////////////////
 !
 !  This module provides the routines for computing the analytical Jacobian matrix
@@ -1759,14 +1750,7 @@
                      * spAnorm_minus % v(elInd_minus( normAx_minus ),normAxSide_minus)                         &
                      * dot_product( Gvec_tan2, nHat(:,faceInd_minus(1),faceInd_minus(2)) )
 !
-<<<<<<< HEAD
 !              Faces contribution (surface integrals from the outer equation) - PENALTY TERM IS BEING CONSIDERED IN THE INVISCID PART
-=======
-!              Faces contribution (surface integrals from the outer equation) - PENALTY TERM IS BEING CONSIDERED IN THE INVISCID PART - TODO: Reorganize storage to put it explicitly in another place (needed for purely viscous equations)
-!                 The tangent directions here are taken in the reference frame of e⁻
-!              *********************************************************************
-!
->>>>>>> df431882
 !
                MatEntries = MatEntries &
                    +   df_dGradQ_f(:,:,tanAx_minus(1),faceInd_plus(1),faceInd_plus(2))                               &
