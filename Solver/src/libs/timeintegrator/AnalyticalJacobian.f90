--- conflicted
+++ resolved
@@ -4,15 +4,9 @@
 !   @File:    AnalyticalJacobian.f90
 !   @Author:  Andrés Rueda (am.rueda@upm.es)
 !   @Created: Tue Oct 31 14:00:00 2017
-<<<<<<< HEAD
-!   @Last revision date: Tue Aug 14 17:35:23 2018
-!   @Last revision author: Andrés Rueda (am.rueda@upm.es)
-!   @Last revision commit: 6417fdc00a774c34d83616ffc5bb68a971cbc368
-=======
 !   @Last revision date: Wed Jul 25 17:15:39 2018
 !   @Last revision author: Juan Manzanero (juan.manzanero@upm.es)
 !   @Last revision commit: d886ff7a7d37081df645692157131f3ecc98f761
->>>>>>> fad0b739
 !
 !//////////////////////////////////////////////////////
 !
