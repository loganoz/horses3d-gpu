--- conflicted
+++ resolved
@@ -1,12 +1,4 @@
 !
-<<<<<<< HEAD
-!////////////////////////////////////////////////////////////////////////
-!
-!   @File:    BDFTimeIntegrator.f90
-!   @Last revision commit: 3334a040b8cdf3201850a2deec9950c84f2dc21f
-!
-=======
->>>>>>> df431882
 !   Module for integrating in time using the Backward Differentiation Formulas (BDF)
 !
 !////////////////////////////////////////////////////////////////////////
