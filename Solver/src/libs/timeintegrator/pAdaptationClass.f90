!
!//////////////////////////////////////////////////////
!
!      Base class containing routines for adapting polynomial orders.
!        -> The current implementation is only valid for shared memory 
!           parallelization (OpenMP). TODO: Update to MPI.
!
!////////////////////////////////////////////////////////////////////////
!
module pAdaptationClass
   use SMConstants
   use FaceClass                       , only: Face
   use ElementClass
   use ElementConnectivityDefinitions  , only: axisMap
   use DGSEMClass                      , only: DGSem, ComputeTimeDerivative_f
   use FTValueDictionaryClass          , only: FTValueDictionary
   use StorageClass
   use FileReadingUtilities            , only: getRealArrayFromString, getIntArrayFromString
   use FileReaders                     , only: ReadOrderFile
   use ParamfileRegions                , only: readValueInRegion, getSquashedLine
   use HexMeshClass                    , only: HexMesh
   use ElementConnectivityDefinitions  , only: neighborFaces
   use ReadMeshFile                    , only: NumOfElemsFromMeshFile
   implicit none
   
#include "Includes.h"
   ! private
   ! public GetMeshPolynomialOrders, ReadOrderFile
   ! public pAdaptation_t, ADAPT_DYNAMIC_TIME, ADAPT_STATIC, ADAPT_DYNAMIC_TIME, NO_ADAPTATION
   ! public NInc_0, NInc, reorganize_Nz, GetOrderAcrossFace
   public
!
!  ----------------
!  Module parameters
!  ----------------
!
   integer, parameter :: ADAPT_STATIC = 0
   integer, parameter :: ADAPT_DYNAMIC_ITER = 1
   integer, parameter :: ADAPT_DYNAMIC_TIME = 2
   integer, parameter :: NO_ADAPTATION = 3
!
!  ----------------
!  Module variables
!  ----------------
!
   integer    :: NInc_0     = 4
   integer    :: NInc
   logical    :: reorganize_Nz = .FALSE.
   
   procedure(OrderAcrossFace_f), pointer :: GetOrderAcrossFace
   
   !-----------------------------------------
   ! Type for storing the overenriching areas
   !-----------------------------------------
   type :: overenriching_t
      integer           :: ID
      integer           :: order
      real(kind=RP)     :: x_span(2)
      real(kind=RP)     :: y_span(2)
      real(kind=RP)     :: z_span(2)
      
      contains
         procedure      :: initialize => OverEnriching_Initialize
   end type overenriching_t
   
   !-------------------------------------------------------
   ! Main base type for performing a p-adaptation procedure
   !-------------------------------------------------------
   type, abstract :: pAdaptation_t
      real(kind=RP)                     :: reqTE = 0.01_RP                 ! Requested truncation error
      character(len=LINE_LENGTH)        :: solutionFileName                ! Name of file for plotting adaptation information
      logical                           :: saveGradients                   ! Save gradients in pre-adapt and p-adapted solution files?
      logical                           :: saveSensor                      ! Save sensor in pre-adapt and p-adapted solution files?
      logical                           :: Adapt                           ! Is the adaptator going to be used??
      logical                           :: Constructed      ! 
      logical                           :: restartFiles    = .FALSE.
      logical                           :: UnSteady
      integer                           :: NxyzMax(3)                      ! Maximum polynomial order in all the directions
      integer                           :: adaptation_mode = NO_ADAPTATION ! Adaptation mode 
      real(kind=RP)                     :: time_interval
      integer                           :: iter_interval
      logical                           :: performPAdaptationT
      real(kind=RP)                     :: nextAdaptationTime = huge(1._RP)
      character(len=BC_STRING_LENGTH), allocatable :: conformingBoundaries(:) ! Stores the conforming boundaries (the length depends on FTDictionaryClass)
      type(overenriching_t)  , allocatable :: overenriching(:)
      
      contains
         procedure(constructInterface), deferred :: pAdaptation_Construct
         generic :: construct  => pAdaptation_Construct
         procedure(destructInterface), deferred :: pAdaptation_Destruct
         generic :: destruct   => pAdaptation_Destruct
         procedure, non_overridable :: makeBoundariesPConforming
         procedure(pAdaptInterface), deferred :: pAdaptation_pAdapt
         generic :: pAdapt   => pAdaptation_pAdapt
         procedure, non_overridable :: hasToAdapt => pAdaptation_hasToAdapt
   end type pAdaptation_t

!  ------------------------------------------
!  Interface for constructing the p-adaptator
!  ------------------------------------------
   interface
   subroutine constructInterface(this, controlVariables, t0)
      import pAdaptation_t
      import FTValueDictionary
      import RP
      !-------------------------------------------------
      implicit none
      !-------------------------------------------------
      class(pAdaptation_t)   , intent(inout) :: this             !>  P-Adaptator
      type(FTValueDictionary), intent(in)    :: controlVariables !<  Input values
      real(kind=RP)          , intent(in)    :: t0
   end subroutine constructInterface
   end interface

!  -----------------------------------------
!  Interface for destructing the p-adaptator
!  -----------------------------------------
   interface
   subroutine destructInterface(this)
      import pAdaptation_t
      !--------------------------------------
      implicit none
      !--------------------------------------
      class(pAdaptation_t) :: this
   end subroutine destructInterface
   end interface

!  -----------------------------------------------------------------
!  Main interface for adapting the polynomial order in all elements 
!  -----------------------------------------------------------------
   interface
   subroutine pAdaptInterface(this,sem,itera,t, computeTimeDerivative, ComputeTimeDerivativeIsolated, controlVariables)
      import pAdaptation_t
      import DGSem
      import FTValueDictionary
      import RP
<<<<<<< HEAD
=======
      import ComputeTimeDerivative_f
>>>>>>> 5917c927
      !--------------------------------------
      implicit none
      !--------------------------------------
      class(pAdaptation_t)       :: this              !<> Adaptation class
      type(DGSem)                :: sem               !<> sem
      integer                    :: itera             !<  iteration
      real(kind=RP)              :: t                 !< time!!
      procedure(ComputeTimeDerivative_f) :: ComputeTimeDerivative
      procedure(ComputeTimeDerivative_f) :: ComputeTimeDerivativeIsolated
      type(FTValueDictionary)    :: controlVariables  !<> Input variables (that can be modified depending on the user input)
   end subroutine pAdaptInterface
   end interface 

!  -------------------
!  Abstract Interfaces
!  -------------------
   abstract interface
      pure integer function OrderAcrossFace_f(a)
         integer, intent(in) :: a
      end function
   end interface

!========
 contains
!========
!
!///////////////////////////////////////////////////////////////////////////////////////////////////////////////////////////////////
!
!     GENERAL ROUTINES
!
!///////////////////////////////////////////////////////////////////////////////////////////////////////////////////////////////////
!
   subroutine GetMeshPolynomialOrders(controlVariables,Nx,Ny,Nz,Nmax)
      implicit none
      !-------------------------------------------------
      type(FTValueDictionary), intent(in)    :: controlVariables
      integer, allocatable   , intent(inout) :: Nx(:), Ny(:), Nz(:)  
      integer                , intent(out)   :: Nmax
      !-------------------------------------------------
      integer              :: nelem, i
      integer, allocatable :: Nx_r(:), Ny_r(:), Nz_r(:)  
      character(LINE_LENGTH)         :: paramFile
      character(LINE_LENGTH)         :: in_label
      character(LINE_LENGTH)         :: R_Nmax
      logical, allocatable           :: R_increasing
      !-------------------------------------------------
      
!
!     *************************************
!     Read the simulation polynomial orders
!     *************************************
!
      if (controlVariables % containsKey("polynomial order file")) then
         call ReadOrderFile( controlVariables % stringValueForKey("polynomial order file", requestedLength = LINE_LENGTH), &
                             Nx, Ny, Nz )
      else
         nelem = NumOfElemsFromMeshFile( controlVariables % stringValueForKey("mesh file name", requestedLength = LINE_LENGTH) )
         allocate( Nx(nelem), Ny(nelem), Nz(nelem) )
         
         if (controlVariables % containsKey("polynomial order")) then
            Nx = controlVariables % integerValueForKey("polynomial order")
            Ny = Nx
            Nz = Nx
         else
            if (controlVariables % containsKey("polynomial order i") .AND. &
                controlVariables % containsKey("polynomial order j") .AND. &
                controlVariables % containsKey("polynomial order k") ) then
               Nx = controlVariables % integerValueForKey("polynomial order i")
               Ny = controlVariables % integerValueForKey("polynomial order j")
               Nz = controlVariables % integerValueForKey("polynomial order k")
            else
               error stop "The polynomial order(s) must be specified"
            end if
         end if
      end if
      
!
!     ********************************************************
!     Set maximum polynomial order for NodalStorage allocation
!     ********************************************************
!
      Nmax = 0
      
!     If it is specified by the p-adaptation, read block
!     --------------------------------------------------
      
      write(in_label , '(A)') "#define p-adaptation"
      call get_command_argument(1, paramFile) !
      call readValueInRegion ( trim ( paramFile )  , "nmax"       , R_Nmax      , in_label , "# end" )
      call readValueInRegion ( trim ( paramFile )  , "increasing" , R_increasing, in_label , "# end" ) 
      if ( R_Nmax /= "" ) then
         Nmax = maxval (getIntArrayFromString(R_Nmax))
      end if
      
!     Restart polynomial order
!     ------------------------
      
      if (controlVariables % containsKey("restart polorder" )) Nmax = max(Nmax,controlVariables % integerValueForKey("restart polorder" ))
      
      if (controlVariables % containsKey("restart polorder file" )) then
         call ReadOrderFile( controlVariables % stringValueForKey("restart polorder file", requestedLength = LINE_LENGTH), &
                             Nx_r, Ny_r, Nz_r )
         
         Nmax = max(Nmax,maxval(Nx_r),maxval(Ny_r),maxval(Nz_r))
         deallocate (Nx_r , Ny_r , Nz_r )
      end if
      
      Nmax = max(Nmax,maxval(Nx),maxval(Ny),maxval(Nz))
      
!
!     *****************************************************************************
!     Correct the simulation polynomial orders if increasing adaptation is selected
!     *****************************************************************************
!
      if ( allocated(R_increasing) ) then
         if (R_increasing) then
            NInc = NInc_0
!$omp parallel do schedule(runtime)
            do i = 1, size(Nx)
               if (Nx(i) > NInc) Nx(i) = NInc
               if (Ny(i) > NInc) Ny(i) = NInc
               if (Nz(i) > NInc) Nz(i) = NInc
            end do
!$omp end parallel do
         end if
      end if
      
   end subroutine GetMeshPolynomialOrders
!
!///////////////////////////////////////////////////////////////////////////////////////////////////////////////////////////////////
!
!     ROUTINES FOR OVERENRICHING AREAS
!
!///////////////////////////////////////////////////////////////////////////////////////////////////////////////////////////////////
!
      subroutine OverEnriching_Initialize(this,oID)
         implicit none
         !----------------------------------
         class(overenriching_t) :: this
         integer, intent(in)    :: oID
         !----------------------------------
         character(LINE_LENGTH) :: paramFile
         character(LINE_LENGTH) :: in_label
         character(LINE_LENGTH) :: x_span
         character(LINE_LENGTH) :: y_span
         character(LINE_LENGTH) :: z_span
         integer, allocatable   :: order
         !----------------------------------
         
         call get_command_argument(1, paramFile)
!
!        Get overenriching region ID
!        ---------------------------
         this % ID = oID
!
!        Search for the parameters in the case file
!        ------------------------------------------
         write(in_label , '(A,I0)') "#define overenriching box " , this % ID
         
         call get_command_argument(1, paramFile) !
         call readValueInRegion ( trim ( paramFile )  , "order"  , order       , in_label , "# end" ) 
         call readValueInRegion ( trim ( paramFile )  , "x span" , x_span      , in_label , "# end" ) 
         call readValueInRegion ( trim ( paramFile )  , "y span" , y_span      , in_label , "# end" ) 
         call readValueInRegion ( trim ( paramFile )  , "z span" , z_span      , in_label , "# end" ) 
         
         if (allocated(order)) then
            this % order = order
         else
            this % order = 1
         end if
         
         this % x_span = getRealArrayFromString(x_span)
         this % y_span = getRealArrayFromString(y_span)
         this % z_span = getRealArrayFromString(z_span)
         
         deallocate(order)
         
      end subroutine OverEnriching_Initialize
!
!///////////////////////////////////////////////////////////////////////////////////////////////////////////////////////////////////
!
      subroutine getNoOfOverEnrichingBoxes(no_of_regions)
      implicit none
      integer, intent(out)    :: no_of_regions
!
!     ---------------
!     Local variables
!     ---------------
!
      character(len=LINE_LENGTH) :: case_name, line
      integer                    :: fID
      integer                    :: io
!
!     Initialize
!     ----------
      no_of_regions = 0
!
!     Get case file name
!     ------------------
      call get_command_argument(1, case_name)

!
!     Open case file
!     --------------
      open ( newunit = fID , file = case_name , status = "old" , action = "read" )

!
!     Read the whole file to find overenriching regions
!     -------------------------------------------------
readloop:do 
         read ( fID , '(A)' , iostat = io ) line

         if ( io .lt. 0 ) then
!
!           End of file
!           -----------
            line = ""
            exit readloop

         elseif ( io .gt. 0 ) then
!
!           Error
!           -----
            errorMessage(STD_OUT)
            error stop "error stopped."

         else
!
!           Succeeded
!           ---------
            line = getSquashedLine( line )

            if ( index ( line , '#defineoverenrichingbox' ) .gt. 0 ) then
               no_of_regions = no_of_regions + 1
            end if
            
         end if
         
      end do readloop
!
!     Close case file
!     ---------------
      close(fID)                             

   end subroutine getNoOfOverEnrichingBoxes
!
!///////////////////////////////////////////////////////////////////////////////////////////////////////////////////////////////////
!
   subroutine OverEnrichRegions(overenriching,mesh,NNew,Nmax)
      implicit none
      !---------------------------------------
      type(overenriching_t), allocatable :: overenriching(:)
      type(HexMesh), intent(in)          :: mesh
      integer                            :: NNew(:,:)
      integer      , intent(in)          :: Nmax(3)
      !---------------------------------------
      integer :: oID       ! Overenriching region counter
      integer :: eID       ! Element counter
      integer :: cornerID  ! Corner counter
      logical :: enriched(mesh % no_of_elements)
      !---------------------------------------
      
      if (.not. allocated(overenriching) ) return
      
      enriched = .FALSE.
      
      do oID = 1, size(overenriching)
         associate (region => overenriching(oID) )
         
         element_loop: do eID=1, mesh % no_of_elements
            
            if ( enriched(eID) ) cycle element_loop
            
            associate ( corners => mesh % elements(eID) % hexMap % corners )
            
!
!           Enrich element if any of the corners is inside the region
!           ---------------------------------------------------------
            corner_loop: do cornerID=1, 8
               if( (corners(1,cornerID) > region % x_span(1) .and. corners(1,cornerID) < region % x_span(2)) .and. &
                   (corners(2,cornerID) > region % y_span(1) .and. corners(2,cornerID) < region % y_span(2)) .and. &
                   (corners(3,cornerID) > region % z_span(1) .and. corners(3,cornerID) < region % z_span(2)) ) then
                   
                  if ( NNew(1,eID) + region % order >= Nmax(1) ) then
                     NNew(1,eID) = Nmax(1)
                  else
                     NNew(1,eID) = NNew(1,eID) + region % order
                  end if
                  if ( NNew(2,eID) + region % order >= Nmax(2) ) then
                     NNew(2,eID) = Nmax(2)
                  else
                     NNew(2,eID) = NNew(2,eID) + region % order
                  end if
                  if ( NNew(3,eID) + region % order >= Nmax(3) ) then
                     NNew(3,eID) = Nmax(3)
                  else
                     NNew(3,eID) = NNew(3,eID) + region % order
                  end if
                  
                  enriched(eID) = .TRUE.
                  exit corner_loop
               end if 
            end do corner_loop
            
            end associate
         end do element_loop
         
         end associate
      end do
      
   end subroutine OverEnrichRegions
!
!///////////////////////////////////////////////////////////////////////////////////////////////////////////////////////////////////
!
!     ROUTINES FOR ADAPTATION
!
!///////////////////////////////////////////////////////////////////////////////////////////////////////////////////////////////////
!
!///////////////////////////////////////////////////////////////////////////////////////////////////////////////////////////////////
!
   pure function pAdaptation_hasToAdapt(this,iter) result(hasToAdapt)
      implicit none
      class(pAdaptation_t), intent(in) :: this
      integer             , intent(in) :: iter
      logical                          :: hasToAdapt
      
      select case (this % adaptation_mode)
         
         case (ADAPT_STATIC)
            hasToAdapt = .FALSE.
            
         case (ADAPT_DYNAMIC_ITER)
            if ( (mod(iter, this % iter_interval) == 0) .or. (iter == 1) ) then
               hasToAdapt = .TRUE.
            else
               hasToAdapt = .FALSE.
            end if
            
         case (ADAPT_DYNAMIC_TIME)
            hasToAdapt = this % performPAdaptationT
            
         case default
            hasToAdapt = .FALSE.
      end select
      
   end function pAdaptation_hasToAdapt
!
!///////////////////////////////////////////////////////////////////////////////////////////////////////////////////////////////////
!
   logical function pAdaptationIsDefined()
      implicit none
!
!     ---------------
!     Local variables
!     ---------------
!
      character(len=LINE_LENGTH) :: case_name, line
      integer                    :: fID
      integer                    :: io
!
!     Initialize
!     ----------
      pAdaptationIsDefined = .FALSE.
!
!     Get case file name
!     ------------------
      call get_command_argument(1, case_name)

!
!     Open case file
!     --------------
      open ( newunit = fID , file = case_name , status = "old" , action = "read" )

!
!     Read the whole file to find overenriching regions
!     -------------------------------------------------
readloop:do 
         read ( fID , '(A)' , iostat = io ) line

         if ( io .lt. 0 ) then
!
!           End of file
!           -----------
            line = ""
            exit readloop

         elseif ( io .gt. 0 ) then
!
!           Error
!           -----
            errorMessage(STD_OUT)
            error stop "Stopped."

         else
!
!           Succeeded
!           ---------
            line = getSquashedLine( line )

            if ( index ( line , '#definep-adaptation' ) .gt. 0 ) then
               pAdaptationIsDefined = .TRUE.
               close(fID)  
               return
            end if
            
         end if
         
      end do readloop
!
!     Close case file
!     ---------------
      close(fID)                             

   end function pAdaptationIsDefined 
!
!///////////////////////////////////////////////////////////////////////////////////////////////////////////////////////////////////
!
!  -----------------------------------------------------------------------
!  Subroutine to make the p-representation on certain boundaries conforming
!  -----------------------------------------------------------------------
   subroutine makeBoundariesPConforming(this,mesh,NNew,last)
      implicit none
      !-arguments--------------------------------------------------
      class(pAdaptation_t), intent(inout) :: this            !<> Adaptation class
      type(HexMesh)       , intent(in)    :: mesh
      integer             , intent(inout) :: NNew (:,:)
      logical             , intent(inout) :: last
      !-local-variables--------------------------------------------
      integer :: zoneID    ! Zone counters
      integer :: fID       ! Index of face on boundary (in partition)
      integer :: fIdx      ! Index of face on boundary (in zone)
      integer :: eID       ! Index of element on bountary
      integer :: eSide     ! Side of element on boundary
      integer :: f_conf
      integer :: sweep     ! Sweep counter
      logical :: finalsweep
      !------------------------------------------------------------
      ! New definition of neighborFaces in order to consider the face
      ! that is not in contact with the boundary. In order to disable, 
      ! just comment the following
      integer, parameter :: neighborFaces(5,6) = reshape (  (/ 2, 3, 4, 5, 6, &
                                                               3, 4, 5, 6, 1, &
                                                               1, 2, 4, 5, 6, &
                                                               1, 2, 3, 5, 6, &
                                                               1, 2, 3, 4, 6, &
                                                               1, 2, 3, 4, 5 /) , (/5,6/) )
      !------------------------------------------------------------
      
      if ( .not. allocated(this % conformingBoundaries) ) return
      
      write(STD_OUT,*) '## Forcing p-conforming boundaries ##'
      
!     ************************
!     Loop over the boundaries
!     ************************
      do zoneID = 1, size(mesh % zones)
         
         if ( all ( this % conformingBoundaries /= trim(mesh % zones(zoneID) % Name) ) ) cycle
         
         write(STD_OUT,*) '## Boundary:', mesh % zones(zoneID) % Name
         write(STD_OUT,*) '   Sweep   |   Last'
         sweep = 0
         
         ! Perform a number of sweeps until the representation is conforming
         do
            sweep = sweep + 1
            finalsweep = .TRUE. ! let's first assume this is the final sweep
            
            ! loop over the faces on every boundary
            do fIdx = 1, mesh % zones(zoneID) % no_of_faces
               
               fID   = mesh % zones(zoneID) % faces(fIdx)
               eID   = mesh % faces(fID) % elementIDs(1)
               eSide = mesh % faces(fID) % elementSide(1)
               
               ! loop over the faces that are shares between boundary elements
               do f_conf = 1, size(neighborFaces,1)
                  
                  associate (f => mesh % faces ( mesh % elements(eID) % faceIDs (neighborFaces(f_conf,eSide) ) ) )
                  
                  call AdjustPAcrossFace( f, NNew, SameNumber, finalsweep)
                  
                  end associate
               end do
               
            end do
            
            write(STD_OUT,'(I10,X,A,X,L)') sweep ,'|', finalsweep 
            
            if (finalsweep) then
               if (sweep > 1) last = .FALSE.
               exit
            end if
         end do
      end do
      
      write(STD_OUT,*) '#####################################'
      
   end subroutine makeBoundariesPConforming
!
!///////////////////////////////////////////////////////////////////////////////////////////////////////////////////////////////////
!
!  -----------------------------------------------------------------------
!  Subroutine for reorganizing the polynomial orders with neighbor constraints
!  -> So far, this only works with shared memory ...and computes everything in serial! (TODO: Update to MPI!)
!  -----------------------------------------------------------------------
   subroutine ReorganizePolOrders(faces,NNew,last)
      implicit none
      !------------------------------------------------------------
      type(Face), intent(in)    :: faces(:)
      integer   , intent(inout) :: NNew (:,:)
      logical :: last
      !------------------------------------------------------------
      integer :: sweep
      integer :: fID
      logical :: finalsweep
      !------------------------------------------------------------
      
      sweep = 0
      
      ! perform successive (serial) sweeps until no further elements have to be modified 
      do 
         sweep = sweep + 1
         finalsweep = .TRUE. ! let's first assume this is the final sweep
         
         ! Modify the elements on both sides of each face according to their polynomial order (so far, this is performed in serial)
         do fID = 1, size(faces)
            
            !Cycle if this is a boundary face!!
            if (faces(fID) % elementIDs(2) == 0) cycle
            
            call AdjustPAcrossFace(faces(fID),NNew,GetOrderAcrossFace,finalsweep,reorganize_Nz)
            
         end do
         
         write(STD_OUT,*) 'Finishing "ReorganizePolOrders" sweep', sweep, '. Final = ', finalsweep
         if (finalsweep) then
            if (sweep > 1) last = .FALSE.
            exit
         end if
      end do
      
   end subroutine ReorganizePolOrders
!
!///////////////////////////////////////////////////////////////////////////////////////////////////////////////////////////////////
!
   subroutine AdjustPAcrossFace(f,NNew,OrderAcrossFace,same,z_dir)
      implicit none
      !-arguments--------------------------------------------
      type(Face), intent(in)    :: f
      integer   , intent(inout) :: NNew(:,:)
      logical                   :: same   !<> Returns false if the function changes a polynomial order
      logical   , optional      :: z_dir
      !------------------------------------------------------
      procedure(OrderAcrossFace_f) :: OrderAcrossFace
      !-local-variables--------------------------------------
      integer :: eIDL            ! Element ID on the left
      integer :: eIDR            ! Element ID on the right
      integer :: indL(2)         ! Index of face polorders in 3D polorders (left element)
      integer :: indR(2)         ! Index of face polorders in 3D polorders (right element)
      integer :: NL,NR           ! Polynomial order on the left/right
      integer :: indZL, indZR
      logical :: direction_z
      !------------------------------------------------------
      
      if (present(z_dir) ) then
         direction_z = z_dir
      else
         direction_z = .FALSE.
      end if
      
      eIDL = f % elementIDs(1)
      eIDR = f % elementIDs(2)
      
      if (eIDL < 1 .or. eIDR < 1) return
      
      indL = axisMap(:, f % elementSide(1))
      
      select case ( f % rotation )
         case ( 0, 2, 5, 7 ) ! Local x and y axis are parallel or antiparallel
            indR(1) = axisMap(1, f % elementSide(2))
            indR(2) = axisMap(2, f % elementSide(2))
         case ( 1, 3, 4, 6 ) ! Local x and y axis are perpendicular
            indR(2) = axisMap(1, f % elementSide(2))
            indR(1) = axisMap(2, f % elementSide(2))
      end select
      
      !! Compare the polynomial order in the x-direction
      NL = NNew(indL(1),eIDL)
      NR = NNew(indR(1),eIDR)
      
      if (MIN(NL,NR) < OrderAcrossFace(MAX(NL,NR))) then
         same = .FALSE.
         if (NL<NR) then
            NNew(indL(1),eIDL) = OrderAcrossFace(NR)
         else
            NNew(indR(1),eIDR) = OrderAcrossFace(NL)
         end if
      end if
      
      !! Compare the polynomial order in the y-direction
      NL = NNew(indL(2),eIDL)
      NR = NNew(indR(2),eIDR)
      
      if (MIN(NL,NR) < OrderAcrossFace(MAX(NL,NR))) then
         same = .FALSE.
         if (NL<NR) then
            NNew(indL(2),eIDL) = OrderAcrossFace(NR)
         else
            NNew(indR(2),eIDR) = OrderAcrossFace(NL)
         end if
      end if
      
      if ( direction_z ) then
         !! Compare the polynomial order in the z-direction (needed???) 
         indZL = RemainingIndex(indL) 
         indZR = RemainingIndex(indR) 
         NL = NNew(indZL,eIDL) 
         NR = NNew(indZR,eIDR) 
                
         if (MIN(NL,NR) < OrderAcrossFace(MAX(NL,NR))) then 
            same = .FALSE. 
            if (NL<NR) then 
               NNew(indZL,eIDL) = OrderAcrossFace(NR) 
            else 
               NNew(indZR,eIDR) = OrderAcrossFace(NL) 
            end if 
         end if 
      end if
   end subroutine AdjustPAcrossFace
!
!///////////////////////////////////////////////////////////////////////////////////////////////////////////////////////////////////
!
!  -----------------------------------------------------------------------
!  Subroutine to make the p-representation on certain boundaries conforming
!  -----------------------------------------------------------------------
   function getAdaptationType() RESULT(adaptationType)
      !--------------------------------------
      implicit none
      !--------------------------------------
      integer                        :: adaptationType  ! 0 for Truncation Error and 1 for Reinforcement Learning (VI algorithm)
      character(LINE_LENGTH)         :: paramFile
      character(LINE_LENGTH)         :: in_label
      character(LINE_LENGTH)         :: R_Type
      !--------------------------------------
      write(in_label , '(A)') "#define p-adaptation"
      
      call get_command_argument(1, paramFile) !
      
      call readValueInRegion ( trim ( paramFile )  , "adaptation type"  , R_Type    , in_label , "# end" )

      if ( R_Type /= "" ) then
         select case ( trim (R_Type) )
            case ("te")
               adaptationType = 0
            case ("rl")
               adaptationType = 1
            case default
<<<<<<< HEAD
               adaptationType = 1
               write(STD_OUT,*) "Unknown type. Default type used for p-adaptation: Reinforcement Learning"
         end select
      else
         adaptationType = 1
         write(STD_OUT,*) "Default type used for p-adaptation: Reinforcement Learning"
=======
               adaptationType = 0
               write(STD_OUT,*) "Unknown type. Default type used for p-adaptation: Truncation Error"
         end select
      else
         adaptationType = 0
         write(STD_OUT,*) "Default type used for p-adaptation: Truncation Error"
>>>>>>> 5917c927
      end if

   end function
!
!///////////////////////////////////////////////////////////////////////////////////////////////////////////////////////////////////
!
!  Subroutines to specify the maximum polynomial order jump across a face
!  The element across the face is of order a
!
!///////////////////////////////////////////////////////////////////////////////////////////////////////////////////////////////////
!
   pure integer function NumberN_1(a)
      implicit none
      integer, intent(in) :: a
      
      NumberN_1 = a-1
   end function NumberN_1
! 
!/////////////////////////////////////////////////////////////////////////////////////////////////////////////////////////////////// 
! 
   pure integer function NumberN23(a)
      implicit none
      integer, intent(in) :: a
      
      NumberN23 = (a*2)/3
   end function NumberN23
!
!///////////////////////////////////////////////////////////////////////////////////////////////////////////////////////////////////
!
!  -------------------------------------------------------------------------------------
   pure integer function SameNumber(a)
      implicit none
      integer, intent(in) :: a
      
      SameNumber = a
   end function SameNumber
   
   
! 
!/////////////////////////////////////////////////////////////////////////////////////////////////////////////////////////////////// 
! 
   function RemainingIndex(a) RESULT(b) 
      integer :: a(2) 
      integer :: b 
       
      if (any(a==1)) then 
         if (any(a==2)) b = 3 
         if (any(a==3)) b = 2 
      else 
         b = 1 
      end if 
       
   end function 

   
end module pAdaptationClass<|MERGE_RESOLUTION|>--- conflicted
+++ resolved
@@ -134,10 +134,7 @@
       import DGSem
       import FTValueDictionary
       import RP
-<<<<<<< HEAD
-=======
       import ComputeTimeDerivative_f
->>>>>>> 5917c927
       !--------------------------------------
       implicit none
       !--------------------------------------
@@ -796,21 +793,12 @@
             case ("rl")
                adaptationType = 1
             case default
-<<<<<<< HEAD
-               adaptationType = 1
-               write(STD_OUT,*) "Unknown type. Default type used for p-adaptation: Reinforcement Learning"
-         end select
-      else
-         adaptationType = 1
-         write(STD_OUT,*) "Default type used for p-adaptation: Reinforcement Learning"
-=======
                adaptationType = 0
                write(STD_OUT,*) "Unknown type. Default type used for p-adaptation: Truncation Error"
          end select
       else
          adaptationType = 0
          write(STD_OUT,*) "Default type used for p-adaptation: Truncation Error"
->>>>>>> 5917c927
       end if
 
    end function
