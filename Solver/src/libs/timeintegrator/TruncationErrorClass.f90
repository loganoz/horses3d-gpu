--- conflicted
+++ resolved
@@ -9,22 +9,14 @@
 !
 module TruncationErrorClass
    use SMConstants
-<<<<<<< HEAD
    use MultigridTypes            , only: MGSolStorage_t
    use DGSEMClass                , only: DGSem, BCFunctions_t, ComputeQDot_FCN, BCState_FCN, BCGradients_FCN, no_of_BCsets
    use FTValueDictionaryClass    , only: FTValueDictionary
-   use PhysicsStorage            , only: NCONS, NDIM, Thermodynamics, RefValues, Dimensionless
+   use PhysicsStorage            , only: NTOTALVARS
+#if defined(NAVIERSTOKES)  
+   use FluidData_NS              , only: Thermodynamics, RefValues, Dimensionless
+#endif
    use NodalStorageClass         , only: NodalStorage
-=======
-   use MultigridTypes
-   use DGSEMClass
-   use FTValueDictionaryClass
-   use TimeIntegratorDefinitions
-   use PhysicsStorage
-   use FluidData
-   use HexMeshClass
-   use NodalStorageClass
->>>>>>> 6746edee
 #if defined(CAHNHILLIARD)
    use BoundaryConditionFunctions, only: C_BC, MU_BC
 #endif
@@ -83,18 +75,16 @@
          type(Thermodynamics_t),    intent(in)  :: thermodynamics_
          type(Dimensionless_t),     intent(in)  :: dimensionless_
          type(RefValues_t),         intent(in)  :: refValues_
-<<<<<<< HEAD
-      end subroutine UserDefinedSourceTerm
+      end subroutine UserDefinedSourceTermNS
+   end interface
+#endif
+   interface
       character(len=LINE_LENGTH) function RemovePath( inputLine )
          use SMConstants
          implicit none
          character(len=*)     :: inputLine
       end function RemovePath
-=======
-      end subroutine UserDefinedSourceTermNS
->>>>>>> 6746edee
    end interface
-#endif
 !
 !  ----------------
 !  Module variables
@@ -336,12 +326,8 @@
 #elif defined(CAHNHILLIARD)
       BCFunctions(C_BC) % externalState      => externalCHStateForBoundaryName
       BCFunctions(C_BC) % externalGradients  => externalConcentrationGradientForBoundaryName
-<<<<<<< HEAD
-      BCFunctions(MU_BC) % externalState     => externalStateForBoundaryName
-=======
 
       BCFunctions(MU_BC) % externalState     => externalCHStateForBoundaryName
->>>>>>> 6746edee
       BCFunctions(MU_BC) % externalGradients => externalChemicalPotentialGradientForBoundaryName
 #endif
       
@@ -434,11 +420,7 @@
          ! loop over all the degrees of freedom of the element
          do kk = 0, e % Nxyz(3) ; do jj = 0, e % Nxyz(2) ; do ii = 0, e % Nxyz(1)
             
-<<<<<<< HEAD
-            do iEQ = 1, NCONS
-=======
             do iEQ = 1, NTOTALVARS
->>>>>>> 6746edee
                wx  = NodalStorage(e % Nxyz(1)) % w (ii)
                wy  = NodalStorage(e % Nxyz(2)) % w (jj)
                wz  = NodalStorage(e % Nxyz(3)) % w (kk)
