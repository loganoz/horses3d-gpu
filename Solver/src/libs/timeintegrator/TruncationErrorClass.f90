--- conflicted
+++ resolved
@@ -4,15 +4,9 @@
 !   @File:    TruncationErrorClass.f90
 !   @Author:  Andrés Rueda (am.rueda@upm.es)
 !   @Created: Tue Feb 28 14:00:00 2018
-<<<<<<< HEAD
-!   @Last revision date: Mon Mar 25 10:51:19 2019
-!   @Last revision author: Andrés Rueda (am.rueda@upm.es)
-!   @Last revision commit: 0832a8c34faff5d5b70fb77eac7ecb84ef0f30b9
-=======
 !   @Last revision date: Tue Apr 23 17:08:55 2019
 !   @Last revision author: Andrés Rueda (am.rueda@upm.es)
 !   @Last revision commit: d2874769ab35c47c4d27a7b3cbef87ec5b3af011
->>>>>>> 0e957729
 !
 !//////////////////////////////////////////////////////
 !
