!
!//////////////////////////////////////////////////////
!
!   @File:    StorageClass.f90
!   @Author:  Juan Manzanero (juan.manzanero@upm.es)
!   @Created: Thu Oct  5 09:17:17 2017
!   @Last revision date: Wed Jul 17 16:54:56 2019
!   @Last revision author: Andrés Rueda (am.rueda@upm.es)
!   @Last revision commit: 31cd87719c22f46b56d49e05c6f58c780266a82f
!
!//////////////////////////////////////////////////////
!
!     TODO1: Store FaceStorage in SolutionStorage
!     TODO2: Remove physics-related pointers... Allocate one storage for each physics 
#include "Includes.h"

module StorageClass
   use, intrinsic :: iso_c_binding
   use SMConstants
   use PhysicsStorage
   use InterpolationMatrices, only: Interp3DArrays, Tset
   use NodalStorageClass    , only: NodalStorage
   implicit none

   private
   public   ElementStorage_t, FaceStorage_t, SolutionStorage_t
   public   GetStorageEquations
  
   enum, bind(C)
      enumerator :: OFF = 0, NS, C, MU
   end enum 

   type Statistics_t
      real(kind=RP), dimension(:,:,:,:),  allocatable    :: data
      contains
         procedure   :: Construct => Statistics_Construct
         procedure   :: Destruct  => Statistics_Destruct
   end type Statistics_t
   
!  
!  Class for pointing to previous solutions in an element
!  ******************************************************
   type ElementPrevSol_t
#ifdef FLOW
      real(kind=RP), dimension(:,:,:,:),  allocatable     :: QNS
#endif
#ifdef CAHNHILLIARD
      real(kind=RP), dimension(:,:,:,:),  allocatable     :: c
#endif
   end type ElementPrevSol_t
!  
!  Class for storing variables element-wise
!  ****************************************
   type ElementStorage_t
      integer                                         :: currentlyLoaded
      integer                                         :: NDOF              ! Number of degrees of freedom of element
      integer                                         :: Nxyz(NDIM)
      real(kind=RP), dimension(:,:,:,:),  pointer, contiguous     :: Q           ! Pointers to the appropriate storage (NS or CH)
      real(kind=RP), dimension(:,:,:,:),  pointer, contiguous     :: QDot        !
      real(kind=RP), dimension(:,:,:,:),  pointer, contiguous     :: U_x         !
      real(kind=RP), dimension(:,:,:,:),  pointer, contiguous     :: U_y         !
      real(kind=RP), dimension(:,:,:,:),  pointer, contiguous     :: U_z         !
      type(ElementPrevSol_t),  allocatable :: PrevQ(:)           ! Previous solution
#ifdef FLOW
      real(kind=RP),           allocatable :: QNS(:,:,:,:)         ! NSE State vector
      real(kind=RP),           allocatable :: rho(:,:,:)           ! Temporal storage for the density
      real(kind=RP), private,  allocatable :: QDotNS(:,:,:,:)      ! NSE State vector time derivative
      real(kind=RP), private,  allocatable :: U_xNS(:,:,:,:)       ! NSE x-gradients
      real(kind=RP), private,  allocatable :: U_yNS(:,:,:,:)       ! NSE y-gradients
      real(kind=RP), private,  allocatable :: U_zNS(:,:,:,:)       ! NSE z-gradients
      real(kind=RP),           allocatable :: G_NS(:,:,:,:)        ! NSE auxiliar storage
      real(kind=RP),           allocatable :: S_NS(:,:,:,:)        ! NSE source term
      real(kind=RP),           allocatable :: S_NSP(:,:,:,:)       ! NSE Particles source term      
      real(kind=RP),           allocatable :: mu_art(:,:,:,:)      ! (mu, beta, kappa) artificial
      real(kind=RP),           allocatable :: dF_dgradQ(:,:,:,:,:,:,:) ! NSE Jacobian with respect to gradQ
      type(Statistics_t)                   :: stats                ! NSE statistics
#endif
#ifdef CAHNHILLIARD
      real(kind=RP), dimension(:,:,:,:),   allocatable :: c     ! CHE concentration
      real(kind=RP), dimension(:,:,:,:),   allocatable :: cDot  ! CHE concentration time derivative
      real(kind=RP), dimension(:,:,:,:),   allocatable :: c_x   ! CHE concentration x-gradient
      real(kind=RP), dimension(:,:,:,:),   allocatable :: c_y   ! CHE concentration y-gradient
      real(kind=RP), dimension(:,:,:,:),   allocatable :: c_z   ! CHE concentration z-gradient
      real(kind=RP), dimension(:,:,:,:),   allocatable :: mu    ! CHE chemical potential
      real(kind=RP), dimension(:,:,:,:),   allocatable :: mu_x  ! CHE chemical potential x-gradient
      real(kind=RP), dimension(:,:,:,:),   allocatable :: mu_y  ! CHE chemical potential y-gradient
      real(kind=RP), dimension(:,:,:,:),   allocatable :: mu_z  ! CHE chemical potential z-gradient
      real(kind=RP), dimension(:,:,:,:),   allocatable :: v     ! CHE flow field velocity
      real(kind=RP), dimension(:,:,:,:),   allocatable :: G_CH  ! CHE auxiliar storage   
#endif
      contains
         procedure   :: Assign              => ElementStorage_Assign
         generic     :: assignment(=)       => Assign
         procedure   :: Construct           => ElementStorage_Construct
         procedure   :: Destruct            => ElementStorage_Destruct
         procedure   :: InterpolateSolution => ElementStorage_InterpolateSolution
         procedure   :: PointStorage        => ElementStorage_PointStorage
#ifdef FLOW
         procedure   :: SetStorageToNS    => ElementStorage_SetStorageToNS
#endif
#ifdef CAHNHILLIARD
         procedure   :: SetStorageToCH_c  => ElementStorage_SetStorageToCH_c
         procedure   :: SetStorageToCH_mu => ElementStorage_SetStorageToCH_mu
#endif
   end type ElementStorage_t
   
!  
!  Class for storing variables in the whole domain
!  ***********************************************
   type SolutionStorage_t
      integer                                    :: NDOF
      logical                                    :: AdaptedQ     = .FALSE.
      logical                                    :: AdaptedQdot  = .FALSE.
      logical                                    :: AdaptedPrevQ = .FALSE.
      integer                                    :: prevSol_num    = 0
      integer                      , allocatable :: prevSol_index(:)           ! Indexes for the previous solutions
      
      type(ElementStorage_t)       , allocatable :: elements(:)
      real(kind=RP),                 pointer     :: Q(:)
      real(kind=RP),                 pointer     :: QDot(:)
      real(kind=RP),                 pointer     :: PrevQ(:,:)
#ifdef FLOW
      real(kind=RP), dimension(:)  , allocatable :: QdotNS
      real(kind=RP), dimension(:)  , allocatable :: QNS
      real(kind=RP), dimension(:,:), allocatable :: PrevQNS ! Previous solution(s) in the whole domain
#endif
#ifdef CAHNHILLIARD
      real(kind=RP), dimension(:)  , allocatable :: cDot
      real(kind=RP), dimension(:)  , allocatable :: c
      real(kind=RP), dimension(:,:), allocatable :: Prevc(:,:)
#endif      
      contains
         procedure :: construct        => SolutionStorage_Construct
         procedure :: local2GlobalQ    => SolutionStorage_local2GlobalQ
         procedure :: local2GlobalQdot => SolutionStorage_local2GlobalQdot
         procedure :: SetGlobalPrevQ   => SolutionStorage_SetGlobalPrevQ
         procedure :: global2LocalQ    => SolutionStorage_global2LocalQ
         procedure :: global2LocalQdot => SolutionStorage_global2LocalQdot
         procedure :: Destruct         => SolutionStorage_Destruct
         procedure :: SignalAdaptation => SolutionStorage_SignalAdaptation
         procedure :: PointStorage     => SolutionStorage_PointStorage
         procedure :: copy             => SolutionStorage_Assign
         generic   :: assignment(=)    => copy
   end type SolutionStorage_t
!  
!  Class for storing variables in the faces
!  ****************************************
   type FaceStorage_t
      integer                                          :: currentlyLoaded
      integer                                          :: Nf(2), Nel(2)
      real(kind=RP), dimension(:,:,:),     pointer     :: Q
      real(kind=RP), dimension(:,:,:),     pointer     :: U_x, U_y, U_z
      real(kind=RP), dimension(:,:,:),     pointer     :: FStar
      real(kind=RP), dimension(:,:,:,:),   pointer     :: unStar
      real(kind=RP), dimension(:),         allocatable :: genericInterfaceFluxMemory ! unStar and fStar point to this memory simultaneously. This seems safe.
#ifdef FLOW
      real(kind=RP), dimension(:,:,:),     allocatable :: QNS
      real(kind=RP), dimension(:,:,:),     allocatable :: U_xNS, U_yNS, U_zNS
      real(kind=RP), dimension(:,:),       allocatable :: rho
      real(kind=RP), dimension(:,:,:),     allocatable :: mu_art
!
!     Inviscid Jacobians
!     ------------------
!     * On the face (mortar points):
      real(kind=RP), allocatable :: dFStar_dqF(:,:,:,:)
!                   storage(side) % dFStar_dqF(:,:,i,j)
!                           |                  |_| |_|
!                           |                   |   | 
!                           |                   |   |__Coordinate indexes in face 
!                           |                   |______Jacobian for this component
!                           |__________________________1 for dFStar/dqL and 2 for dFStar/dqR
!
!     * On the coordinates that match the element's (face-element points):     
      real(kind=RP), allocatable :: dFStar_dqEl(:,:,:,:,:)
!                   storage(side) % dFStar_dqeL(:,:,i,j,:)
!                           |                   |_| |_| |
!                           |                    |   |  |_1 for dFStar/dqL and 2 for dFStar/dqR
!                           |                    |   |____Coordinate indexes in face 
!                           |                    |________Jacobian for this component
!                           |_____________________________1 for element on the left, 2 for element on the right
!
!     Viscous Jacobians
!     -----------------
!     * On the face (mortar points):
      real(kind=RP), allocatable :: dFv_dGradQF(:,:,:,:,:)
!                   storage(side) % dFv_dGradQF(:,:,:,i,j)
!                           |                   |_| | |_|
!                           |                    |  |  | 
!                           |                    |  |  |__Coordinate indexes in face 
!                           |                    |  | ____1 for inner term, 2 for outer term
!                           |                    |  |_____∇q component: 1, 2, 3
!                           |                    |________Jacobian for this component
!                           |_____________________________1 for dFv*/d∇qL and 2 for dFv*/d∇qR
!
!     * On the coordinates that match the element's (face-element points):      
      real(kind=RP), allocatable :: dFv_dGradQEl(:,:,:,:,:,:)
!                   storage(side) % dFv_dGradQEl(:,:,:,i,j,:)
!                           |                    |_| | |_| |
!                           |                     |  |  |  |_1 for dFv*/d∇qL and 2 for dFv*/d∇qR
!                           |                     |  |  |____Coordinate indexes in face 
!                           |                     |  |_______∇q component: 1, 2, 3
!                           |                     |__________Jacobian for this component
!                           |________________________________1 for element on the left, 2 for element on the right
!
!     * Jacobian of the boundary condition (only needs to be stored on boundary faces for viscous physics to apply the BC to the grad equation):      
      real(kind=RP), allocatable :: BCJac(:,:,:,:)
!                                         |_| |_|
!                                          |   |
!                                          |   |__Coordinate indexes in face 
!                                          |______Jacobian for this component
!
#endif
#ifdef CAHNHILLIARD
      real(kind=RP), dimension(:,:,:),   allocatable :: c
      real(kind=RP), dimension(:,:,:),   allocatable :: c_x
      real(kind=RP), dimension(:,:,:),   allocatable :: c_y
      real(kind=RP), dimension(:,:,:),   allocatable :: c_z
      real(kind=RP), dimension(:,:,:),   allocatable :: mu
      real(kind=RP), dimension(:,:,:),   allocatable :: mu_x
      real(kind=RP), dimension(:,:,:),   allocatable :: mu_y
      real(kind=RP), dimension(:,:,:),   allocatable :: mu_z
      real(kind=RP), dimension(:,:,:),   allocatable :: v
#endif
      contains
         procedure   :: Construct => FaceStorage_Construct
         procedure   :: Destruct  => FaceStorage_Destruct
#ifdef FLOW
         procedure   :: SetStorageToNS => FaceStorage_SetStorageToNS
#endif
#ifdef CAHNHILLIARD
         procedure   :: SetStorageToCH_c  => FaceStorage_SetStorageToCH_c
         procedure   :: SetStorageToCH_mu => FaceStorage_SetStorageToCH_mu
#endif
   end type FaceStorage_t
!
!  ========
   contains
!  ========
!
!
!///////////////////////////////////////////////////////////////////////////////////////////////////////////////////////////////////
!
!           Global Storage procedures
!           --------------------------
!
!///////////////////////////////////////////////////////////////////////////////////////////////////////////////////////////////////
!
!     -------------------------------------------------------
!     The global solution arrays are only allocated if needed
!     -------------------------------------------------------
      pure subroutine SolutionStorage_Construct(self, NDOF, Nx, Ny, Nz, computeGradients, prevSol_num)
         implicit none
         !-arguments---------------------------------------------
         class(SolutionStorage_t), target, intent(inout) :: self
         integer                 , intent(in)    :: NDOF
         integer, dimension(:)   , intent(in)    :: Nx, Ny, Nz
         logical                 , intent(in)    :: computeGradients                   !<  Compute gradients?
         integer, optional       , intent(in)    :: prevSol_num
         !-local-variables---------------------------------------
         integer :: k
         !-------------------------------------------------------
         
         self % NDOF = NDOF
         
         if ( present(prevSol_num) ) then 
            if ( prevSol_num > 0 ) then
               self % prevSol_num = prevSol_num
               allocate ( self % prevSol_index(prevSol_num) )
               self % prevSol_index = (/ (k, k=1, prevSol_num) /)
#ifdef FLOW
               allocate ( self % PrevQNS(NCONS*NDOF, prevSol_num) )
               self % PrevQ    => self % PrevQNS
#endif
#ifdef CAHNHILLIARD
               allocate ( self % Prevc  (NCOMP*NDOF, prevSol_num) )
               self % PrevQ    => self % Prevc
#endif
            end if
            if ( prevSol_num >= 0 ) then
#ifdef FLOW
               allocate ( self % QNS   (NCONS*NDOF) )
               allocate ( self % QdotNS(NCONS*NDOF) )
               self % Q    => self % QNS
               self % Qdot => self % QdotNS
#endif
#ifdef CAHNHILLIARD
               allocate ( self % c     (NCOMP*NDOF) )
               allocate ( self % cDot  (NCOMP*NDOF) )
               self % Q    => self % c
               self % Qdot => self % cDot
#endif
            end if
         end if
         
         allocate (self % elements(size(Nx)) )
         call self % elements % construct( Nx, Ny, Nz, computeGradients, prevSol_num)
         
      end subroutine SolutionStorage_Construct
!
!///////////////////////////////////////////////////////////////////////////////////////////////////////////////////////////////////
!
!     --------------------------------------------
!     Load the local solutions into a global array
!     --------------------------------------------
      pure subroutine SolutionStorage_local2GlobalQ(self, NDOF)
         implicit none
         !----------------------------------------------
         class(SolutionStorage_t), target, intent(inout) :: self
         integer                 , intent(in)    :: NDOF
         !----------------------------------------------
         integer :: firstIdx, lastIdx, eID
         !----------------------------------------------
         
!        Allocate storage
!        ****************
#ifdef FLOW
         if (self % AdaptedQ .or. (.not. allocated(self % QNS) ) ) then
            self % NDOF = NDOF
            safedeallocate (self % QNS   )
            allocate ( self % QNS   (NCONS*NDOF) )
            
            self % AdaptedQ = .FALSE.
         end if
#endif
#ifdef CAHNHILLIARD
         if (self % AdaptedQ .or. (.not. allocated(self % c) ) ) then
            self % NDOF = NDOF
            safedeallocate (self % c)
            allocate ( self % c(NCOMP*NDOF) )
            
            self % AdaptedQ = .FALSE.
         end if
#endif
!
!        Load solution
!        *************
         
#ifdef FLOW
         firstIdx = 1
         do eID=1, size(self % elements)
            lastIdx = firstIdx + self % elements(eID) % NDOF * NCONS
            self % QNS (firstIdx : lastIdx - 1) = reshape ( self % elements(eID) % QNS , (/ self % elements(eID) % NDOF *NCONS /) )
            firstIdx = lastIdx
         end do
#endif
#ifdef CAHNHILLIARD
         firstIdx = 1
         do eID=1, size(self % elements)
            lastIdx = firstIdx + self % elements(eID) % NDOF * NCOMP
            self % c (firstIdx : lastIdx - 1) = reshape ( self % elements(eID) % c , (/ self % elements(eID) % NDOF *NCOMP /) )
            firstIdx = lastIdx
         end do
#endif
         
      end subroutine SolutionStorage_local2GlobalQ
!
!///////////////////////////////////////////////////////////////////////////////////////////////////////////////////////////////////
!
!     ---------------------------------------
!     Load the local Qdot into a global array
!     ---------------------------------------
      pure subroutine SolutionStorage_local2GlobalQdot(self, NDOF)
         implicit none
         !----------------------------------------------
         class(SolutionStorage_t), target, intent(inout) :: self
         integer                 , intent(in)    :: NDOF
         !----------------------------------------------
         integer :: firstIdx, lastIdx, eID
         !----------------------------------------------
         
         self % NDOF = NDOF
         
#ifdef FLOW
         if (self % AdaptedQdot .or. (.not. allocated(self % QdotNS) ) ) then
            safedeallocate (self % QdotNS)
            allocate ( self % QdotNS(NCONS*NDOF) )
         end if
#endif
#ifdef CAHNHILLIARD
         if (self % AdaptedQdot .or. (.not. allocated(self % cDot) ) ) then
            safedeallocate ( self % cDot )
            allocate ( self % cDot(NCOMP*NDOF) )
         end if
#endif
         self % AdaptedQdot = .FALSE.
         
!
!        Load solution
!        *************
         
#ifdef FLOW
         firstIdx = 1
         do eID=1, size(self % elements)
            lastIdx = firstIdx + self % elements(eID) % NDOF * NCONS
            self % QdotNS (firstIdx : lastIdx - 1) = reshape ( self % elements(eID) % QdotNS , (/ self % elements(eID) % NDOF * NCONS/) )
            firstIdx = lastIdx
         end do
#endif
#ifdef CAHNHILLIARD
         firstIdx = 1
         do eID=1, size(self % elements)
            lastIdx = firstIdx + self % elements(eID) % NDOF * NCOMP
            self % cDot (firstIdx : lastIdx - 1) = reshape ( self % elements(eID) % cDot , (/ self % elements(eID) % NDOF * NCOMP /) )
            firstIdx = lastIdx
         end do
#endif
      end subroutine SolutionStorage_local2GlobalQdot
!
!///////////////////////////////////////////////////////////////////////////////////////////////////////////////////////////////////
!
!     --------------------------------------------
!     Load the local solutions into a global array
!     --------------------------------------------
      pure subroutine SolutionStorage_SetGlobalPrevQ(self, Q)
         implicit none
         !-arguments---------------------------------------------
         class(SolutionStorage_t), target, intent(inout) :: self
         real(kind=RP)                   , intent(in)    :: Q(:)
         !-local-variables---------------------------------------
         integer :: k, oldest_index
         !-------------------------------------------------------
         
         if (self % prevSol_num < 1) return
         
!        Allocate global storage
!        ***********************
#ifdef FLOW
         if (self % AdaptedPrevQ .or. (.not. allocated(self % PrevQNS) ) ) then
            safedeallocate (self % PrevQNS)
            allocate ( self % PrevQNS (NCONS * self % NDOF, self % prevSol_num) )
            
            self % AdaptedPrevQ = .FALSE.
            
            ! TODO: Adapt previous solutions...
         end if
#endif
#ifdef CAHNHILLIARD
         if (self % AdaptedPrevQ .or. (.not. allocated(self % PrevC) ) ) then
            safedeallocate (self % PrevC)
            allocate ( self % PrevC(NCOMP * self % NDOF, self % prevSol_num) )
            
            self % AdaptedPrevQ = .FALSE.
            
            ! TODO: Adapt previous solutions...
         end if
#endif
         
!
!        Load solutions
!        **************
         
         oldest_index = self % prevSol_index ( self % prevSol_num )
         do k=self % prevSol_num, 2, -1
            self % prevSol_index(k) = self % prevSol_index(k-1)
         end do
         self % prevSol_index(1) = oldest_index
         
         self % PrevQ (:,self % prevSol_index(1)) = Q
         
      end subroutine SolutionStorage_SetGlobalPrevQ
!
!///////////////////////////////////////////////////////////////////////////////////////////////////////////////////////////////////
!
      pure subroutine SolutionStorage_global2LocalQ(self)
         implicit none
         !----------------------------------------------
         class(SolutionStorage_t), target, intent(inout)    :: self
         !----------------------------------------------
         integer :: firstIdx, lastIdx, eID
         integer :: nEqn
         !----------------------------------------------      
         
         ! Temporary only checking first element!
         select case (self % elements(1) % currentlyLoaded)
            case (NS)
#ifdef FLOW
               nEqn = NCONS
#endif
            case (C,MU)
#ifdef CAHNHILLIARD
               nEqn = NCOMP
#endif
         end select
         
         firstIdx = 1
         do eID=1, size(self % elements)
            associate ( N => self % elements(eID) % Nxyz )
            lastIdx = firstIdx + self % elements(eID) % NDOF * nEqn
            self % elements(eID) % Q(1:nEqn,0:N(1),0:N(2),0:N(3)) = reshape ( self % Q (firstIdx:lastIdx-1) , (/ nEqn, N(1)+1, N(2)+1, N(3)+1/) )
            firstIdx = lastIdx
            end associate
         end do
         
      end subroutine SolutionStorage_global2LocalQ
!
!///////////////////////////////////////////////////////////////////////////////////////////////////////////////////////////////////
!
      pure subroutine SolutionStorage_global2LocalQdot(self)
         implicit none
         !----------------------------------------------
         class(SolutionStorage_t), target, intent(inout) :: self
         !----------------------------------------------
         integer :: firstIdx, lastIdx, eID
         integer :: nEqn
         !----------------------------------------------      
         
         ! Temporary only checking first element!
         select case (self % elements(1) % currentlyLoaded)
            case (NS)
#ifdef FLOW
               nEqn = NCONS
#endif
            case (C,MU)
#ifdef CAHNHILLIARD
               nEqn = NCOMP
#endif
         end select
         
         firstIdx = 1
         do eID=1, size(self % elements)
            associate ( N => self % elements(eID) % Nxyz )
            lastIdx = firstIdx + self % elements(eID) % NDOF * nEqn
            self % elements(eID) % Qdot(1:nEqn,0:N(1),0:N(2),0:N(3)) = reshape ( self % Qdot (firstIdx:lastIdx-1) , (/ nEqn, N(1)+1, N(2)+1, N(3)+1/) )
            firstIdx = lastIdx
            end associate
         end do
         
      end subroutine SolutionStorage_global2LocalQdot
!
!/////////////////////////////////////////////////
!
      pure subroutine SolutionStorage_SignalAdaptation(self)
         implicit none
         class(SolutionStorage_t), intent(inout) :: self
         
         self % AdaptedQ     = .TRUE.
         self % AdaptedQdot  = .TRUE.
         self % AdaptedPrevQ = .TRUE.
      end subroutine SolutionStorage_SignalAdaptation
!
!/////////////////////////////////////////////////
!
      pure subroutine SolutionStorage_PointStorage(self)
         implicit none
         class(SolutionStorage_t), intent(inout), target :: self
!
!        Point SolutionStorage
!        ---------------------

         select case ( self % elements(1) % currentlyLoaded ) ! Using element 1 (to be deprecated)
            case (OFF)
               self % Q     => NULL()
               self % Qdot  => NULL()
               self % PrevQ => NULL()
#ifdef FLOW
            case (NS)
               self % Q     => self % QNS
               self % Qdot  => self % QdotNS
               self % PrevQ => self % PrevQNS
#endif
#ifdef CAHNHILLIARD
            case (C,MU)
               self % Q     => self % c
               self % Qdot  => self % cDot
               self % PrevQ => self % Prevc
#endif
         end select
         
!
!        Point elements' Storage
!        -----------------------
         call self % elements % PointStorage()
         
      end subroutine SolutionStorage_PointStorage
!
!/////////////////////////////////////////////////
!
      pure subroutine SolutionStorage_Destruct(self)
         implicit none
         class(SolutionStorage_t), intent(inout) :: self
         
         self % prevSol_num = 0
         self % AdaptedQ     = .FALSE.
         self % AdaptedQdot  = .FALSE.
         self % AdaptedPrevQ = .FALSE.
         
         safedeallocate(self % prevSol_index)
         
#ifdef FLOW
         safedeallocate(self % QNS)
         safedeallocate(self % QdotNS)
         safedeallocate(self % PrevQNS)
#endif
#ifdef CAHNHILLIARD
         safedeallocate(self % c)
         safedeallocate(self % cDot)
         safedeallocate(self % PrevC)
#endif
         
         if ( allocated(self % elements) ) then
            call self % elements % destruct
            deallocate (self % elements)
         end if
         
      end subroutine SolutionStorage_Destruct
!
!/////////////////////////////////////////////////
! 
      elemental subroutine SolutionStorage_Assign(to, from)
!
!        ***********************************
!        We need an special assign procedure
!        ***********************************
!
         implicit none
         class(SolutionStorage_t), intent(inout) :: to
         type(SolutionStorage_t),  intent(in)    :: from
!
!        Copy the storage
!        ----------------
         to % NDOF         =  from % NDOF
         to % AdaptedQ     =  from % AdaptedQ
         to % AdaptedQdot  =  from % AdaptedQdot
         to % AdaptedPrevQ =  from % AdaptedPrevQ
         to % prevSol_num  =  from % prevSol_num
         
         safedeallocate (to % prevSol_index)
         if ( allocated(from % prevSol_index) ) then
            allocate ( to % prevSol_index ( size(from % prevSol_index) ) )
            to % prevSol_index=  from % prevSol_index
         end if
         
         safedeallocate (to % elements)
         if ( allocated(from % elements) ) then
            allocate ( to % elements ( size(from % elements) ) )
            to % elements = from % elements
         end if
         
#ifdef FLOW
         safedeallocate (to % QdotNS)
         if ( allocated(from % QdotNS) ) then
            allocate ( to % QdotNS ( size(from % QdotNS) ) )
            to % QdotNS       =  from % QdotNS
         end if
         
         safedeallocate (to % QNS)
         if ( allocated(from % QNS) ) then
            allocate ( to % QNS ( size(from % QNS) ) )
            to % QNS          =  from % QNS
         end if
         
         safedeallocate (to % PrevQNS)
         if ( allocated(from % PrevQNS) ) then
            allocate ( to % PrevQNS ( size(from % PrevQNS,1),size(from % PrevQNS,2) ) )
            to % PrevQNS      =  from % PrevQNS
         end if
#endif
#ifdef CAHNHILLIARD
         safedeallocate (to % cDot)
         if ( allocated(from % cDot) ) then
            allocate ( to % cDot ( size(from % cDot) ) )
            to % cDot         =  from % cDot
         end if
         
         safedeallocate (to % c)
         if ( allocated(from % c) ) then
            allocate ( to % c ( size(from % c) ) )
            to % c            =  from % c
         end if
         
         safedeallocate (to % Prevc)
         if ( allocated(from % Prevc) ) then
            allocate ( to % Prevc ( size(from % Prevc,1),size(from % Prevc,2) ) )
            to % Prevc        =  from % Prevc
         end if
#endif   
!
!        Point the storage
!        -----------------            
         call to % PointStorage()
         
      end subroutine SolutionStorage_Assign
!
!///////////////////////////////////////////////////////////////////////////////////////////
!
!           Element Storage procedures
!           --------------------------
!
!///////////////////////////////////////////////////////////////////////////////////////////
!
      elemental subroutine ElementStorage_Construct(self, Nx, Ny, Nz, computeGradients, prevSol_num)
         implicit none
         !------------------------------------------------------------
         class(ElementStorage_t), intent(inout) :: self                               !<> Storage to be constructed
         integer                , intent(in)    :: Nx, Ny, Nz                         !<  Polynomial orders in every direction
         logical                , intent(in)    :: computeGradients                   !<  Compute gradients?
         integer                , intent(in)    :: prevSol_num
         !------------------------------------------------------------
         integer :: k
         !------------------------------------------------------------
!
!        --------------------------------
!        Get number of degrees of freedom
!        --------------------------------
!
         self % NDOF = (Nx + 1) * (Ny + 1) * (Nz + 1)
         self % Nxyz = [Nx, Ny, Nz]
!
!        ----------------
!        Volume variables
!        ----------------
!
#ifdef FLOW
         allocate ( self % QNS   (1:NCONS,0:Nx,0:Ny,0:Nz) )
         allocate ( self % QdotNS(1:NCONS,0:Nx,0:Ny,0:Nz) )
         allocate ( self % rho   (0:Nx,0:Ny,0:Nz) )
         ! Previous solution
         if ( prevSol_num /= 0 ) then
            allocate ( self % PrevQ(prevSol_num) )
            do k=1, prevSol_num
               allocate ( self % PrevQ(k) % QNS(1:NCONS,0:Nx,0:Ny,0:Nz) )
            end do
         end if

         ALLOCATE( self % G_NS   (NCONS,0:Nx,0:Ny,0:Nz) )
         ALLOCATE( self % S_NS   (NCONS,0:Nx,0:Ny,0:Nz) )
         ALLOCATE( self % S_NSP  (NCONS,0:Nx,0:Ny,0:Nz) )
         
         ALLOCATE( self % U_xNS (NGRAD,0:Nx,0:Ny,0:Nz) )
         ALLOCATE( self % U_yNS (NGRAD,0:Nx,0:Ny,0:Nz) )
         ALLOCATE( self % U_zNS (NGRAD,0:Nx,0:Ny,0:Nz) )
         allocate( self % mu_art(3,0:Nx,0:Ny,0:Nz) )
         
         ! TODO: if implicit...
         allocate( self % dF_dgradQ( NCONS, NCONS, NDIM, NDIM, 0:Nx, 0:Ny, 0:Nz ) )
!
!        Point to NS by default
!        ----------------------
         call self % SetStorageToNS
#endif

#ifdef CAHNHILLIARD
         allocate ( self % c   (1:NCOMP,0:Nx,0:Ny,0:Nz) )
         allocate ( self % cDot(1:NCOMP,0:Nx,0:Ny,0:Nz) )
         ! Previous solution
         if ( prevSol_num /= 0 ) then
            if ( .not. allocated(self % PrevQ)) then
               allocate ( self % PrevQ(prevSol_num) )
            end if
         end if

         do k=1, prevSol_num
            allocate ( self % PrevQ(k) % c(1:NCOMP,0:Nx,0:Ny,0:Nz) ) 
         end do

         allocate(self % c_x (NCOMP, 0:Nx, 0:Ny, 0:Nz))
         allocate(self % c_y (NCOMP, 0:Nx, 0:Ny, 0:Nz))
         allocate(self % c_z (NCOMP, 0:Nx, 0:Ny, 0:Nz))
         allocate(self % mu  (NCOMP, 0:Nx, 0:Ny, 0:Nz))
         allocate(self % mu_x(NCOMP, 0:Nx, 0:Ny, 0:Nz))
         allocate(self % mu_y(NCOMP, 0:Nx, 0:Ny, 0:Nz))
         allocate(self % mu_z(NCOMP, 0:Nx, 0:Ny, 0:Nz))
         ALLOCATE(self % G_CH(NCOMP,0:Nx,0:Ny,0:Nz) )
         allocate(self % v   (1:NDIM, 0:Nx, 0:Ny, 0:Nz))
#endif
!         
!        -----------------
!        Initialize memory
!        -----------------
!
#ifdef FLOW
         self % G_NS   = 0.0_RP
         self % S_NS   = 0.0_RP
         self % S_NSP  = 0.0_RP
         self % QNS    = 0.0_RP
         self % QDotNS = 0.0_RP
         self % rho    = 0.0_RP
         self % mu_art = 0.0_RP
         
         self % U_xNS = 0.0_RP
         self % U_yNS = 0.0_RP
         self % U_zNS = 0.0_RP
#endif

#ifdef CAHNHILLIARD
         self % c     = 0.0_RP
         self % c_x   = 0.0_RP
         self % c_y   = 0.0_RP
         self % c_z   = 0.0_RP
         self % mu    = 0.0_RP
         self % mu_x  = 0.0_RP
         self % mu_y  = 0.0_RP
         self % mu_z  = 0.0_RP
         self % G_CH  = 0.0_RP
         self % v     = 0.0_RP
#endif
      
      end subroutine ElementStorage_Construct

      elemental subroutine ElementStorage_Assign(to, from)
!
!        **********************************
!        We need a special assign procedure TODO: Consider face pointers
!        **********************************
!
         implicit none
         class(ElementStorage_t), intent(inout) :: to
         type(ElementStorage_t),  intent(in)    :: from
!
!        Copy the storage
!        ----------------
         to % currentlyLoaded = from % currentlyLoaded
         to % NDOF            = from % NDOF
         to % Nxyz            = from % Nxyz
#ifdef FLOW
         to % QNS    = from % QNS
         to % U_xNS  = from % U_xNS
         to % U_yNS  = from % U_yNS
         to % U_zNS  = from % U_zNS
         to % QDotNS = from % QDotNS
         to % G_NS   = from % G_NS
         to % S_NS   = from % S_NS
         to % S_NSP  = from % S_NSP
         
         to % mu_art    = from % mu_art
         to % stats     = from % stats
#endif
#ifdef CAHNHILLIARD
         to % c    = from % c
         to % c_x  = from % c_x
         to % c_y  = from % c_y
         to % c_z  = from % c_z
         to % mu   = from % mu
         to % mu_x = from % mu_x
         to % mu_y = from % mu_y
         to % mu_z = from % mu_z
         to % v    = from % v
         to % cDot = from % cDot
         to % G_CH = from % G_CH
#endif
         
         call to % PointStorage()
         
      end subroutine ElementStorage_Assign
!
!///////////////////////////////////////////////////////////////////////////////////////////
!
      elemental subroutine ElementStorage_PointStorage (self)
         implicit none
         class(ElementStorage_t), intent(inout) :: self
         
         select case ( self % currentlyLoaded ) 
            case (OFF)
               self % Q    => NULL()
               self % U_x  => NULL()
               self % U_y  => NULL()
               self % U_z  => NULL()
               self % QDot => NULL()
#ifdef FLOW
            case (NS)
               call self % SetStorageToNS   
#endif
#ifdef CAHNHILLIARD
            case (C)
               call self % SetStorageToCH_c

            case (MU)
               call self % SetStorageToCH_mu
#endif
         end select
      end subroutine ElementStorage_PointStorage
!
!///////////////////////////////////////////////////////////////////////////////////////////
!
      elemental subroutine ElementStorage_Destruct(self)
         implicit none
         class(ElementStorage_t), intent(inout) :: self
         integer                 :: num_prevSol, k

         self % currentlyLoaded = OFF
         self % NDOF = 0
         
         self % Q => NULL()
         self % QDot => NULL()
         self % U_x => NULL()
         self % U_y => NULL()
         self % U_z => NULL()

#ifdef FLOW
         safedeallocate(self % QNS)
         safedeallocate(self % QDotNS)
         
         if ( allocated(self % PrevQ) ) then
            num_prevSol = size(self % PrevQ)
            do k=1, num_prevSol
               safedeallocate( self % PrevQ(k) % QNS )
            end do
         end if
         
         safedeallocate(self % G_NS)
         safedeallocate(self % S_NS)
         safedeallocate(self % S_NSP)
         safedeallocate(self % U_xNS)
         safedeallocate(self % U_yNS)
         safedeallocate(self % U_zNS)
         safedeallocate(self % mu_art)
         safedeallocate(self % dF_dgradQ)
         
#endif
#ifdef CAHNHILLIARD
         safedeallocate(self % c)
         safedeallocate(self % cDot)
         
         if ( allocated(self % PrevQ) ) then
            num_prevSol = size(self % PrevQ)
            do k=1, num_prevSol
               safedeallocate( self % PrevQ(k) % c )
            end do
         end if
         
         safedeallocate(self % c_x)
         safedeallocate(self % c_y)
         safedeallocate(self % c_z)
         safedeallocate(self % mu)
         safedeallocate(self % mu_x)
         safedeallocate(self % mu_y)
         safedeallocate(self % mu_z)
         safedeallocate(self % G_CH)
         safedeallocate(self % v)
#endif
         safedeallocate(self % PrevQ)

      end subroutine ElementStorage_Destruct
#ifdef FLOW
      pure subroutine ElementStorage_SetStorageToNS(self)
!
!        *****************************************
!        This subroutine selects the Navier-Stokes
!        state vector as current storage.
!        *****************************************
!
         implicit none
         class(ElementStorage_t), target, intent(inout) :: self

         self % currentlyLoaded = NS
         self % Q   (1:,0:,0:,0:) => self % QNS
         self % U_x (1:,0:,0:,0:) => self % U_xNS
         self % U_y (1:,0:,0:,0:) => self % U_yNS
         self % U_z (1:,0:,0:,0:) => self % U_zNS
         self % QDot(1:,0:,0:,0:) => self % QDotNS

      end subroutine ElementStorage_SetStorageToNS
#endif
#ifdef CAHNHILLIARD
      pure subroutine ElementStorage_SetStorageToCH_c(self)
!
!        *********************************************
!        This subroutine selects the concentration as
!        current storage.
!        *********************************************
!
         implicit none
         class(ElementStorage_t), target, intent(inout) :: self
      
         self % currentlyLoaded = C
!
!        Point to the one dimensional pointers with generic arrays
!        ---------------------------------------------------------
         self % Q   (1:,0:,0:,0:) => self % c
         self % U_x (1:,0:,0:,0:) => self % c_x
         self % U_y (1:,0:,0:,0:) => self % c_y
         self % U_z (1:,0:,0:,0:) => self % c_z
         self % QDot(1:,0:,0:,0:) => self % cDot
   
      end subroutine ElementStorage_SetStorageToCH_c

      pure subroutine ElementStorage_SetStorageToCH_mu(self)
!
!        *************************************************
!        This subroutine selects the chemical potential as
!        current storage, with the particularity that
!        selects also cDot as QDot.
!        *************************************************
!
         implicit none
         class(ElementStorage_t), target, intent(inout) :: self

         self % currentlyLoaded = MU

         self % Q   (1:,0:,0:,0:) => self % mu
         self % U_x (1:,0:,0:,0:) => self % mu_x
         self % U_y (1:,0:,0:,0:) => self % mu_y
         self % U_z (1:,0:,0:,0:) => self % mu_z
         self % QDot(1:,0:,0:,0:) => self % cDot
   
      end subroutine ElementStorage_SetStorageToCH_mu
#endif
!
!///////////////////////////////////////////////////////////////////////////////////////////////////////////////////////////////////
!
!     -----------------------------------------------
!     Interpolate solution to another element storage
!            this % Q  ->  other % Q
!     -----------------------------------------------
      impure elemental subroutine ElementStorage_InterpolateSolution(this,other,nodes,with_gradients)
         implicit none
         !-arguments----------------------------------------------
         class(ElementStorage_t), intent(in)    :: this
         type(ElementStorage_t) , intent(inout) :: other
         integer                , intent(in)    :: nodes
         logical, optional      , intent(in)    :: with_gradients
         !-local-variables----------------------------------------
         logical                       :: gradients
         !--------------------------------------------------------
#if defined(NAVIERSTOKES)
         if ( present(with_gradients) ) then
            gradients = with_gradients
         else
            gradients = .FALSE.
         end if
         
         ! Copy the solution if the polynomial orders are the same, if not, interpolate
         if (all(this % Nxyz == other % Nxyz)) then
            other % Q = this % Q
         else
!$omp critical
            call NodalStorage(this  % Nxyz(1)) % construct(nodes,this  % Nxyz(1))
            call NodalStorage(this  % Nxyz(2)) % construct(nodes,this  % Nxyz(2))
            call NodalStorage(this  % Nxyz(3)) % construct(nodes,this  % Nxyz(3))
            call NodalStorage(other % Nxyz(1)) % construct(nodes,other % Nxyz(1))
            call NodalStorage(other % Nxyz(2)) % construct(nodes,other % Nxyz(2))
            call NodalStorage(other % Nxyz(3)) % construct(nodes,other % Nxyz(3))
            !------------------------------------------------------------------
            ! Construct the interpolation matrices in every direction if needed
            !------------------------------------------------------------------
            call Tset ( this % Nxyz(1), other % Nxyz(1) ) % construct ( this % Nxyz(1), other % Nxyz(1) )  ! Xi
            call Tset ( this % Nxyz(2), other % Nxyz(2) ) % construct ( this % Nxyz(2), other % Nxyz(2) )  ! Eta
            call Tset ( this % Nxyz(3), other % Nxyz(3) ) % construct ( this % Nxyz(3), other % Nxyz(3) )  ! Zeta
!$omp end critical
            
            !---------------------------------------------
            ! Interpolate solution to new solution storage
            !---------------------------------------------
            call Interp3DArrays  (Nvars      = NTOTALVARS   , &
                                  Nin        = this  % Nxyz , &
                                  inArray    = this  % Q    , &
                                  Nout       = other % Nxyz , &
                                  outArray   = other % Q    )
            
            if (gradients) then
               call Interp3DArrays  (Nvars      = NTOTALGRADS  , &
                                     Nin        = this % Nxyz  , &
                                     inArray    = this % U_x   , &
                                     Nout       = other % Nxyz , &
                                     outArray   = other % U_x  )
               
               call Interp3DArrays  (Nvars      = NTOTALGRADS  , &
                                     Nin        = this  % Nxyz , &
                                     inArray    = this  % U_y  , &
                                     Nout       = other % Nxyz , &
                                     outArray   = other % U_y  )
                                  
               call Interp3DArrays  (Nvars      = NTOTALGRADS  , &
                                     Nin        = this  % Nxyz , &
                                     inArray    = this  % U_z  , &
                                     Nout       = other % Nxyz , &
                                     outArray   = other % U_z  )
            end if
            
         end if
#endif
      end subroutine ElementStorage_InterpolateSolution
!
!////////////////////////////////////////////////////////////////////////////////////////////
!
!        Face storage procedures
!        -----------------------
!
!////////////////////////////////////////////////////////////////////////////////////////////
!
      subroutine FaceStorage_Construct(self, NDIM, Nf, Nel, computeGradients)
         implicit none
         class(FaceStorage_t)     :: self
         integer, intent(in)  :: NDIM
         integer, intent(in)  :: Nf(2)              ! Face polynomial order
         integer, intent(in)  :: Nel(2)             ! Element face polynomial order
         logical              :: computeGradients 
!
!        ---------------
!        Local variables
!        ---------------
!
         integer     :: interfaceFluxMemorySize

         self % Nf  = Nf
         self % Nel = Nel

         interfaceFluxMemorySize = 0

<<<<<<< HEAD
#if defined(NAVIERSTOKES)
         NNS = NCONS
         NGRADNS = NGRAD
#elif defined(INCNS)
         NNS = NINC
         NGRADNS = NINC
#endif
   

#if defined(NAVIERSTOKES) || defined(INCNS)
         ALLOCATE( self % QNS   (NNS,0:Nf(1),0:Nf(2)) )
!        TODO: AMR, if computeGradients
         ALLOCATE( self % U_xNS(NGRADNS,0:Nf(1),0:Nf(2)) )
         ALLOCATE( self % U_yNS(NGRADNS,0:Nf(1),0:Nf(2)) )
         ALLOCATE( self % U_zNS(NGRADNS,0:Nf(1),0:Nf(2)) )
=======
#ifdef FLOW
         ALLOCATE( self % QNS   (NCONS,0:Nf(1),0:Nf(2)) )
         ALLOCATE( self % U_xNS(NGRAD,0:Nf(1),0:Nf(2)) )
         ALLOCATE( self % U_yNS(NGRAD,0:Nf(1),0:Nf(2)) )
         ALLOCATE( self % U_zNS(NGRAD,0:Nf(1),0:Nf(2)) )
>>>>>>> 611e285a
!
!        Biggest Interface flux memory size is u\vec{n}
!        ----------------------------------------------
         interfaceFluxMemorySize = NGRAD * nDIM * product(Nf + 1)
!
!        TODO: JMT, if (implicit..?)
         allocate( self % dFStar_dqF (NCONS,NCONS, 0: Nf(1), 0: Nf(2)) )
         allocate( self % dFStar_dqEl(NCONS,NCONS, 0:Nel(1), 0:Nel(2),2) )
         
         allocate( self % dFv_dGradQF (NCONS,NCONS,NDIM,0: Nf(1),0: Nf(2)) )
         allocate( self % dFv_dGradQEl(NCONS,NCONS,NDIM,0:Nel(1),0:Nel(2),2) )
         
<<<<<<< HEAD
!        TODO: AMR, if Boundary
         allocate( self % BCJac       (NNS,NNS,0:Nel(1),0:Nel(2)) )
         
=======
         allocate( self % rho       (0:Nf(1),0:Nf(2)) )
>>>>>>> 611e285a
         allocate( self % mu_art    (3,0:Nf(1),0:Nf(2)) )
#endif
#ifdef CAHNHILLIARD
         allocate(self % c   (NCOMP , 0:Nf(1), 0:Nf(2)))
         allocate(self % c_x (NCOMP , 0:Nf(1), 0:Nf(2)))
         allocate(self % c_y (NCOMP , 0:Nf(1), 0:Nf(2)))
         allocate(self % c_z (NCOMP , 0:Nf(1), 0:Nf(2)))
         allocate(self % mu  (NCOMP , 0:Nf(1), 0:Nf(2)))
         allocate(self % mu_x(NCOMP , 0:Nf(1), 0:Nf(2)))
         allocate(self % mu_y(NCOMP , 0:Nf(1), 0:Nf(2)))
         allocate(self % mu_z(NCOMP , 0:Nf(1), 0:Nf(2)))
         allocate(self % v   (1:NDIM, 0:Nf(1), 0:Nf(2)))
!
!        CH will never be the biggest memory requirement unless NSE are disabled
!        -----------------------------------------------------------------------
         interfaceFluxMemorySize = max(interfaceFluxMemorySize, NCOMP*nDIM*product(Nf+1))
#endif
!
!        Reserve memory for the interface fluxes
!        ---------------------------------------
         allocate(self % genericInterfaceFluxMemory(interfaceFluxMemorySize))

#ifdef FLOW
!
!        Point to NS by default
!        ----------------------
         call self % SetStorageToNS
#endif
!
!        -----------------
!        Initialize memory
!        -----------------
!
#ifdef FLOW
         self % QNS    = 0.0_RP
         
         self % U_xNS = 0.0_RP
         self % U_yNS = 0.0_RP
         self % U_zNS = 0.0_RP

         self % dFStar_dqF  = 0.0_RP
         self % dFStar_dqEl = 0.0_RP

         self % rho    = 0.0_RP
         self % mu_art = 0.0_RP
#endif

#ifdef CAHNHILLIARD
         self % c     = 0.0_RP
         self % c_x   = 0.0_RP
         self % c_y   = 0.0_RP
         self % c_z   = 0.0_RP
         self % mu    = 0.0_RP
         self % mu_x  = 0.0_RP
         self % mu_y  = 0.0_RP
         self % mu_z  = 0.0_RP
         self % v     = 0.0_RP
#endif

      end subroutine FaceStorage_Construct

      elemental subroutine FaceStorage_Destruct(self)
         implicit none
         class(FaceStorage_t), intent(inout) :: self
   
         self % currentlyLoaded = OFF

#ifdef FLOW
         safedeallocate(self % QNS)
         safedeallocate(self % U_xNS)
         safedeallocate(self % U_yNS)
         safedeallocate(self % U_zNS)
         safedeallocate(self % dFStar_dqF)
         safedeallocate(self % dFStar_dqEl)
         safedeallocate(self % dFv_dGradQF)
         safedeallocate(self % dFv_dGradQEl)
         safedeallocate(self % mu_art)
         safedeallocate(self % BCJac )
#endif
#ifdef CAHNHILLIARD
         safedeallocate(self % c)
         safedeallocate(self % c_x)
         safedeallocate(self % c_y)
         safedeallocate(self % c_z)
         safedeallocate(self % mu)
         safedeallocate(self % mu_x)
         safedeallocate(self % mu_y)
         safedeallocate(self % mu_z)
         safedeallocate(self % v)
#endif
         safedeallocate(self % genericInterfaceFluxMemory)

         self % Q      => NULL()
         self % U_x    => NULL() ; self % U_y => NULL() ; self % U_z => NULL()
         self % unStar => NULL()
         self % fStar  => NULL()

      end subroutine FaceStorage_Destruct
#ifdef FLOW
      subroutine FaceStorage_SetStorageToNS(self)
         implicit none
         class(FaceStorage_t), target    :: self

         self % currentlyLoaded = NS
!
!        Get sizes
!        ---------
         self % Q   (1:,0:,0:)            => self % QNS
         self % fStar(1:NCONS, 0:self % Nel(1), 0:self % Nel(2)) => self % genericInterfaceFluxMemory

         self % genericInterfaceFluxMemory = 0.0_RP

         if ( allocated(self % U_xNS) ) then
            self % U_x (1:,0:,0:) => self % U_xNS
            self % U_y (1:,0:,0:) => self % U_yNS
            self % U_z (1:,0:,0:) => self % U_zNS
            self % unStar(1:NGRAD, 1:NDIM, 0:self % Nel(1), 0:self % Nel(2)) => self % genericInterfaceFluxMemory
         end if

      end subroutine FaceStorage_SetStorageToNS
#endif
#ifdef CAHNHILLIARD
      subroutine FaceStorage_SetStorageToCH_c(self)
         implicit none
         class(FaceStorage_t), target  :: self

         self % currentlyLoaded = C
!
!        Get sizes
!        ---------
         self % Q(1:,0:,0:)   => self % c
         self % U_x(1:,0:,0:) => self % c_x
         self % U_y(1:,0:,0:) => self % c_y
         self % U_z(1:,0:,0:) => self % c_z

         self % fStar(1:NCOMP,0:self % Nel(1),0:self % Nel(2))            => self % genericInterfaceFluxMemory
         self % unStar(1:NCOMP, 1:NDIM, 0:self % Nel(1), 0:self % Nel(2)) => self % genericInterfaceFluxMemory

         self % genericInterfaceFluxMemory = 0.0_RP

      end subroutine FaceStorage_SetStorageToCH_c

      subroutine FaceStorage_SetStorageToCH_mu(self)
         implicit none
         class(FaceStorage_t), target  :: self

         self % currentlyLoaded = MU

         self % Q(1:,0:,0:)   => self % mu
         self % U_x(1:,0:,0:) => self % mu_x
         self % U_y(1:,0:,0:) => self % mu_y
         self % U_z(1:,0:,0:) => self % mu_z

         self % fStar(1:NCOMP,0:self % Nel(1),0:self % Nel(2))            => self % genericInterfaceFluxMemory
         self % unStar(1:NCOMP, 1:NDIM, 0:self % Nel(1), 0:self % Nel(2)) => self % genericInterfaceFluxMemory

         self % genericInterfaceFluxMemory = 0.0_RP

      end subroutine FaceStorage_SetStorageToCH_mu
#endif
!
!/////////////////////////////////////////////////////////////////////////////////////
!
!           Statistics procedures
!           ---------------------
!
!/////////////////////////////////////////////////////////////////////////////////////
!
      subroutine Statistics_Construct(self, no_of_variables, N)
         implicit none
         class(Statistics_t)           :: self
         integer,          intent(in)  :: no_of_variables
         integer,          intent(in)  :: N(3)
!
!        Allocate and initialize
!        -----------------------
         allocate( self % data(no_of_variables, 0:N(1), 0:N(2), 0:N(3) ) ) 
         self % data = 0.0_RP

      end subroutine Statistics_Construct
   
      subroutine Statistics_Destruct(self)
         implicit none
         class(Statistics_t)     :: self

         safedeallocate( self % data )

      end subroutine Statistics_Destruct

      subroutine GetStorageEquations(off_, ns_, c_, mu_)
         implicit none  
         integer, intent(out) :: off_, ns_, c_, mu_

         off_ = OFF
         ns_  = NS
         c_   = C
         mu_  = MU

      end subroutine GetStorageEquations

end module StorageClass<|MERGE_RESOLUTION|>--- conflicted
+++ resolved
@@ -1097,29 +1097,11 @@
 
          interfaceFluxMemorySize = 0
 
-<<<<<<< HEAD
-#if defined(NAVIERSTOKES)
-         NNS = NCONS
-         NGRADNS = NGRAD
-#elif defined(INCNS)
-         NNS = NINC
-         NGRADNS = NINC
-#endif
-   
-
-#if defined(NAVIERSTOKES) || defined(INCNS)
-         ALLOCATE( self % QNS   (NNS,0:Nf(1),0:Nf(2)) )
-!        TODO: AMR, if computeGradients
-         ALLOCATE( self % U_xNS(NGRADNS,0:Nf(1),0:Nf(2)) )
-         ALLOCATE( self % U_yNS(NGRADNS,0:Nf(1),0:Nf(2)) )
-         ALLOCATE( self % U_zNS(NGRADNS,0:Nf(1),0:Nf(2)) )
-=======
 #ifdef FLOW
          ALLOCATE( self % QNS   (NCONS,0:Nf(1),0:Nf(2)) )
          ALLOCATE( self % U_xNS(NGRAD,0:Nf(1),0:Nf(2)) )
          ALLOCATE( self % U_yNS(NGRAD,0:Nf(1),0:Nf(2)) )
          ALLOCATE( self % U_zNS(NGRAD,0:Nf(1),0:Nf(2)) )
->>>>>>> 611e285a
 !
 !        Biggest Interface flux memory size is u\vec{n}
 !        ----------------------------------------------
@@ -1132,13 +1114,10 @@
          allocate( self % dFv_dGradQF (NCONS,NCONS,NDIM,0: Nf(1),0: Nf(2)) )
          allocate( self % dFv_dGradQEl(NCONS,NCONS,NDIM,0:Nel(1),0:Nel(2),2) )
          
-<<<<<<< HEAD
 !        TODO: AMR, if Boundary
          allocate( self % BCJac       (NNS,NNS,0:Nel(1),0:Nel(2)) )
          
-=======
          allocate( self % rho       (0:Nf(1),0:Nf(2)) )
->>>>>>> 611e285a
          allocate( self % mu_art    (3,0:Nf(1),0:Nf(2)) )
 #endif
 #ifdef CAHNHILLIARD
