!
!//////////////////////////////////////////////////////
!
!   @File:    StorageClass.f90
!   @Author:  Juan Manzanero (juan.manzanero@upm.es)
!   @Created: Thu Oct  5 09:17:17 2017
!   @Last revision date: Fri May 11 13:06:55 2018
!   @Last revision author: Juan Manzanero (juan.manzanero@upm.es)
!   @Last revision commit: 8e164298629e7c619d07ae268e3284e9ecc3158c
!
!//////////////////////////////////////////////////////
!
#include "Includes.h"
module StorageClass
   use, intrinsic :: iso_c_binding
   use SMConstants
   use PhysicsStorage
   implicit none

   private
   public   ElementStorage_t, FaceStorage_t, Storage_t

   type Statistics_t
      real(kind=RP), dimension(:,:,:,:),  allocatable    :: data
      contains
         procedure   :: Construct => Statistics_Construct
         procedure   :: Destruct  => Statistics_Destruct
   end type Statistics_t
<<<<<<< HEAD


   enum, bind(C)
      enumerator :: OFF = 0, NS, C, MU
   end enum 

   type Storage_t
!
!     *************************
!     Generic storage variables
!     *************************
!
      integer                                         :: currentlyLoaded
      real(kind=RP), dimension(:,:,:,:),  pointer     :: Q           ! Pointers to the appropriate storage (NS or CH)
      real(kind=RP), dimension(:,:,:,:),  pointer     :: QDot        !
      real(kind=RP), dimension(:,:,:,:),  pointer     :: U_x         !
      real(kind=RP), dimension(:,:,:,:),  pointer     :: U_y         !
      real(kind=RP), dimension(:,:,:,:),  pointer     :: U_z         !
#if defined(NAVIERSTOKES)
      real(kind=RP),           allocatable :: QNS(:,:,:,:)         ! NSE State vector
      real(kind=RP), private,  allocatable :: U_xNS(:,:,:,:)       ! NSE x-gradients
      real(kind=RP), private,  allocatable :: U_yNS(:,:,:,:)       ! NSE y-gradients
      real(kind=RP), private,  allocatable :: U_zNS(:,:,:,:)       ! NSE z-gradients
      real(kind=RP), private,  allocatable :: QDotNS(:,:,:,:)      ! NSE State vector time derivative
      real(kind=RP),           allocatable :: G_NS(:,:,:,:)        ! NSE auxiliar storage
      real(kind=RP),           allocatable :: S(:,:,:,:)           ! NSE source term
      type(Statistics_t)                   :: stats                ! NSE statistics
#endif
=======
   
!  
!  Class for storing variables in the whole domain
!  ***********************************************
   type Storage_t
      real(kind=RP), dimension(:)  , allocatable :: Qdot
      real(kind=RP), dimension(:)  , allocatable :: Q
      real(kind=RP), dimension(:,:), allocatable :: PrevQ ! Previous solution(s) in the whole domain
      
      contains
         procedure :: Construct => Storage_Construct
         procedure :: Destruct  => Storage_Destruct
   end type Storage_t
!  
!  Class for pointing to previous solutions in an element
!  ******************************************************
   type ElementPrevSol_t
      real(kind=RP), dimension(:,:,:,:),  pointer     :: Q
   end type ElementPrevSol_t
!  
!  Class for storing variables element-wise
!     (Q and Qdot are not owned by ElementStorage_t) 
!  ****************************************
   type ElementStorage_t
      real(kind=RP), dimension(:,:,:,:), pointer, contiguous :: Q
      real(kind=RP), dimension(:,:,:,:), pointer, contiguous :: QDot
      type(ElementPrevSol_t)           ,  allocatable :: PrevQ(:)
      real(kind=RP), dimension(:,:,:,:),  allocatable :: G
      real(kind=RP), dimension(:,:,:,:),  allocatable :: S
      real(kind=RP), dimension(:,:,:,:),  allocatable :: U_x
      real(kind=RP), dimension(:,:,:,:),  allocatable :: U_y
      real(kind=RP), dimension(:,:,:,:),  allocatable :: U_z
      real(kind=RP), dimension(:,:,:,:),  allocatable :: gradRho
      integer                                         :: NDOF              ! Number of degrees of freedom of element
      integer                                         :: firstIdx          ! Position in the global solution array
      logical                                         :: pointed = .TRUE.  ! .TRUE. (default) if Q and Qdot are pointed instead of allocated (needed for destruction since there's no other way to check this)
      type(Statistics_t)                              :: stats
!     Pointers to face Jacobians
!     -> Currently only for df/dq⁺, For off-diagonal blocks, add df/dq⁻
!     ----------------------------------------------------------------
      real(kind=RP), dimension(:,:,:,:), pointer      :: dfdq_fr  ! FRONT
      real(kind=RP), dimension(:,:,:,:), pointer      :: dfdq_ba  ! BACK
      real(kind=RP), dimension(:,:,:,:), pointer      :: dfdq_bo  ! BOTTOM
      real(kind=RP), dimension(:,:,:,:), pointer      :: dfdq_to  ! TOP
      real(kind=RP), dimension(:,:,:,:), pointer      :: dfdq_ri  ! RIGHT
      real(kind=RP), dimension(:,:,:,:), pointer      :: dfdq_le  ! LEFT
      
      real(kind=RP), dimension(:,:,:,:,:,:), pointer    :: dfdGradQ_fr  ! FRONT
      real(kind=RP), dimension(:,:,:,:,:,:), pointer    :: dfdGradQ_ba  ! BACK
      real(kind=RP), dimension(:,:,:,:,:,:), pointer    :: dfdGradQ_bo  ! BOTTOM
      real(kind=RP), dimension(:,:,:,:,:,:), pointer    :: dfdGradQ_to  ! TOP
      real(kind=RP), dimension(:,:,:,:,:,:), pointer    :: dfdGradQ_ri  ! RIGHT
      real(kind=RP), dimension(:,:,:,:,:,:), pointer    :: dfdGradQ_le  ! LEFT
>>>>>>> ad98e9bd
#if defined(CAHNHILLIARD)
      real(kind=RP), dimension(:,:,:,:),   allocatable :: c     ! CHE concentration
      real(kind=RP), dimension(:,:,:,:),   allocatable :: c_x   ! CHE concentration x-gradient
      real(kind=RP), dimension(:,:,:,:),   allocatable :: c_y   ! CHE concentration y-gradient
      real(kind=RP), dimension(:,:,:,:),   allocatable :: c_z   ! CHE concentration z-gradient
      real(kind=RP), dimension(:,:,:,:),   allocatable :: cDot  ! CHE concentration time derivative
      real(kind=RP), dimension(:,:,:,:),   allocatable :: mu    ! CHE chemical potential
      real(kind=RP), dimension(:,:,:,:),   allocatable :: mu_x  ! CHE chemical potential x-gradient
      real(kind=RP), dimension(:,:,:,:),   allocatable :: mu_y  ! CHE chemical potential y-gradient
      real(kind=RP), dimension(:,:,:,:),   allocatable :: mu_z  ! CHE chemical potential z-gradient
      real(kind=RP), dimension(:,:,:,:),   allocatable :: v     ! CHE flow field velocity
      real(kind=RP), dimension(:,:,:,:),   allocatable :: G_CH  ! CHE auxiliar storage   
#endif
      contains
<<<<<<< HEAD
         procedure   :: Assign            => Storage_Assign
         generic     :: assignment(=)     => Assign
         procedure   :: Construct         => Storage_Construct
         procedure   :: Destruct          => Storage_Destruct
#if defined(NAVIERSTOKES)
         procedure   :: SetStorageToNS    => Storage_SetStorageToNS
#endif
#if defined(CAHNHILLIARD)
         procedure   :: SetStorageToCH_c  => Storage_SetStorageToCH_c
         procedure   :: SetStorageToCH_mu => Storage_SetStorageToCH_mu
#endif
   end type Storage_t
=======
         procedure   :: Construct => ElementStorage_Construct
         procedure   :: Destruct  => ElementStorage_Destruct
   end type ElementStorage_t
>>>>>>> ad98e9bd

!  
!  Class for storing variables in the faces
!  ****************************************
   type FaceStorage_t
<<<<<<< HEAD
      integer                                          :: currentlyLoaded
      real(kind=RP), dimension(:,:,:),     pointer     :: Q
      real(kind=RP), dimension(:,:,:),     pointer     :: U_x, U_y, U_z
      real(kind=RP), dimension(:,:,:),     pointer     :: FStar
      real(kind=RP), dimension(:,:,:,:),   pointer     :: unStar
      real(kind=RP), dimension(:),         allocatable :: genericInterfaceFluxMemory ! unStar and fStar point to this memory simultaneously. This seems safe.
#if defined(NAVIERSTOKES)
      real(kind=RP), dimension(:,:,:),     allocatable :: QNS
      real(kind=RP), dimension(:,:,:),     allocatable :: U_xNS, U_yNS, U_zNS
      real(kind=RP), dimension(:,:,:,:),   allocatable :: dFStar_dqF   ! In storage(1), it stores dFStar/dqL, and in storage(2), it stores dFStar/dqR on the mortar points
      real(kind=RP), dimension(:,:,:,:,:), allocatable :: dFStar_dqEl  ! Stores both dFStar/dqL and dFStar/dqR on the face-element points of the corresponding side
#endif
=======
      real(kind=RP), dimension(:,:,:),     allocatable :: Q
      real(kind=RP), dimension(:,:,:),     allocatable :: U_x, U_y, U_z    ! Gradient of primitive variables
      real(kind=RP), dimension(:,:,:),     allocatable :: gradRho          ! Gradient of density
      real(kind=RP), dimension(:,:,:),     allocatable :: FStar
      real(kind=RP), dimension(:,:,:,:)  , allocatable :: unStar
      ! Inviscid Jacobians
      real(kind=RP), dimension(:,:,:,:)  , allocatable :: dFStar_dqF   ! In storage(1), it stores dFStar/dqL, and in storage(2), it stores dFStar/dqR on the mortar points
      real(kind=RP), dimension(:,:,:,:,:), allocatable :: dFStar_dqEl  ! Stores both dFStar/dqL and dFStar/dqR on the face-element points of the corresponding side
      ! Viscous Jacobians
      real(kind=RP), dimension(:,:,:,:,:,:), allocatable :: dFv_dGradQF  ! In storage(1), it stores dFv*/d∇qL, and in storage(2), it stores dFv*/d∇qR on the mortar points
      real(kind=RP), dimension(:,:,:,:,:,:), allocatable :: dFv_dGradQEl ! In storage(1), it stores dFv*/d∇qL, and in storage(2), it stores dFv*/d∇qR on the face-element points ... NOTE: this is enough for the diagonal blocks of the Jacobian, for off-diagonal blocks the crossed quantities must be computed and stored
>>>>>>> ad98e9bd
#if defined(CAHNHILLIARD)
      real(kind=RP), dimension(:,:,:),   allocatable :: c
      real(kind=RP), dimension(:,:,:),   allocatable :: c_x
      real(kind=RP), dimension(:,:,:),   allocatable :: c_y
      real(kind=RP), dimension(:,:,:),   allocatable :: c_z
      real(kind=RP), dimension(:,:,:),   allocatable :: mu
      real(kind=RP), dimension(:,:,:),   allocatable :: mu_x
      real(kind=RP), dimension(:,:,:),   allocatable :: mu_y
      real(kind=RP), dimension(:,:,:),   allocatable :: mu_z
      real(kind=RP), dimension(:,:,:),   allocatable :: v
#endif
      contains
         procedure   :: Construct => FaceStorage_Construct
         procedure   :: Destruct  => FaceStorage_Destruct
#if defined(NAVIERSTOKES)
         procedure   :: SetStorageToNS => FaceStorage_SetStorageToNS
#endif
#if defined(CAHNHILLIARD)
         procedure   :: SetStorageToCH_c  => FaceStorage_SetStorageToCH_c
         procedure   :: SetStorageToCH_mu => FaceStorage_SetStorageToCH_mu
#endif
   end type FaceStorage_t
!
!  ========
   contains
!  ========
!
!
!///////////////////////////////////////////////////////////////////////////////////////////
!
!           Global Storage procedures
!           --------------------------
!
!///////////////////////////////////////////////////////////////////////////////////////////
!
<<<<<<< HEAD
      subroutine Storage_Construct(self, Nx, Ny, Nz, computeGradients)
         implicit none
         class(Storage_t)     :: self
         integer, intent(in)  :: Nx, Ny, Nz
         logical              :: computeGradients
=======
      subroutine Storage_Construct(self, NDOF, bdf_order)
         implicit none
         !----------------------------------------------
         class(Storage_t)    :: self
         integer, intent(in) :: NDOF
         integer, intent(in) :: bdf_order
         !----------------------------------------------
         
         allocate ( self % Q   (NDOF) )
         allocate ( self % Qdot(NDOF) )
         
         if (bdf_order /= 0) then
            allocate ( self % PrevQ (NDOF,bdf_order) )
         end if
      end subroutine Storage_Construct
>>>>>>> ad98e9bd
!
!/////////////////////////////////////////////////
!
      subroutine Storage_Destruct(self)
         implicit none
         !----------------------------------------------
         class(Storage_t)    :: self
         !----------------------------------------------
         
         safedeallocate(self % Q)
         safedeallocate(self % Qdot)
         safedeallocate(self % PrevQ)
      end subroutine Storage_Destruct
!
!///////////////////////////////////////////////////////////////////////////////////////////
!
!           Element Storage procedures
!           --------------------------
!
!///////////////////////////////////////////////////////////////////////////////////////////
!
      subroutine ElementStorage_Construct(self, Nx, Ny, Nz, nEqn, nGradEqn, computeGradients,globalStorage,firstIdx)
         implicit none
         !------------------------------------------------------------
         class(ElementStorage_t)     :: self                               !<> Storage to be constructed
         integer        , intent(in) :: Nx, Ny, Nz                         !<  Polynomial orders in every direction
         integer        , intent(in) :: nEqn, nGradEqn                     !<  Number of equations and gradient equations
         logical        , intent(in) :: computeGradients                   !<  Compute gradients?
         type(Storage_t), intent(in), target, optional :: globalStorage    !<? Global storage to point to
         integer        , intent(in)        , optional :: firstIdx         !<? Position of the solution of the element in the global array
         !------------------------------------------------------------
         integer :: k, num_prevSol
         !------------------------------------------------------------
!
!        --------------------------------
!        Get number of degrees of freedom
!        --------------------------------
!
         self % NDOF = (Nx + 1) * (Ny + 1) * (Nz + 1) * nEqn
!
!        ----------------
!        Volume variables
!        ----------------
!
<<<<<<< HEAD
#if defined(NAVIERSTOKES)
         ALLOCATE( self % QNS    (NCONS,0:Nx,0:Ny,0:Nz) )
         ALLOCATE( self % QDotNS (NCONS,0:Nx,0:Ny,0:Nz) )
         ALLOCATE( self % G_NS   (NCONS,0:Nx,0:Ny,0:Nz) )
         ALLOCATE( self % S      (NCONS,0:Nx,0:Ny,0:Nz) )
         
         ALLOCATE( self % U_xNS (NGRAD,0:Nx,0:Ny,0:Nz) )
         ALLOCATE( self % U_yNS (NGRAD,0:Nx,0:Ny,0:Nz) )
         ALLOCATE( self % U_zNS (NGRAD,0:Nx,0:Ny,0:Nz) )
!
!        Point to NS by default
!        ----------------------
         call self % SetStorageToNS
#endif
=======
         if ( present(globalStorage) .and. present(firstIdx) ) then
            ! Solution and its derivative:
            self % Q   (1:nEqn,0:Nx,0:Ny,0:Nz) => globalStorage % Q   (firstIdx : firstIdx + self % NDOF-1)
            self % Qdot(1:nEqn,0:Nx,0:Ny,0:Nz) => globalStorage % Qdot(firstIdx : firstIdx + self % NDOF-1)
            
            ! Previous solution
            num_prevSol = size(globalStorage % PrevQ,2)
            allocate ( self % PrevQ(num_prevSol) )
            do k=1, num_prevSol
               self % PrevQ(k) % Q(1:nEqn,0:Nx,0:Ny,0:Nz) => globalStorage % PrevQ(firstIdx : firstIdx + self % NDOF-1,k)
            end do
            
            self % pointed = .TRUE.
         else
            ALLOCATE( self % Q   (nEqn,0:Nx,0:Ny,0:Nz) )
            ALLOCATE( self % QDot(nEqn,0:Nx,0:Ny,0:Nz) )
            self % pointed = .FALSE.
         end if
         
         ALLOCATE( self % G   (nEqn,0:Nx,0:Ny,0:Nz) )
         ALLOCATE( self % S   (nEqn,0:Nx,0:Ny,0:Nz) )
         
         IF ( computeGradients )     THEN
            ALLOCATE( self % U_x(nGradEqn,0:Nx,0:Ny,0:Nz) )
            ALLOCATE( self % U_y(nGradEqn,0:Nx,0:Ny,0:Nz) )
            ALLOCATE( self % U_z(nGradEqn,0:Nx,0:Ny,0:Nz) )
            allocate( self % gradRho( 3  ,0:Nx,0:Ny,0:Nz) )
         END IF
>>>>>>> ad98e9bd

#if defined(CAHNHILLIARD)
         allocate(self % c   (NCOMP, 0:Nx, 0:Ny, 0:Nz))
         allocate(self % c_x (NCOMP, 0:Nx, 0:Ny, 0:Nz))
         allocate(self % c_y (NCOMP, 0:Nx, 0:Ny, 0:Nz))
         allocate(self % c_z (NCOMP, 0:Nx, 0:Ny, 0:Nz))
         allocate(self % mu  (NCOMP, 0:Nx, 0:Ny, 0:Nz))
         allocate(self % mu_x(NCOMP, 0:Nx, 0:Ny, 0:Nz))
         allocate(self % mu_y(NCOMP, 0:Nx, 0:Ny, 0:Nz))
         allocate(self % mu_z(NCOMP, 0:Nx, 0:Ny, 0:Nz))
         allocate(self % cDot(NCOMP, 0:Nx, 0:Ny, 0:Nz))
         ALLOCATE(self % G_CH(NCOMP,0:Nx,0:Ny,0:Nz) )
         allocate(self % v   (1:NDIM, 0:Nx, 0:Ny, 0:Nz))
#endif
!         
!        -----------------
!        Initialize memory
!        -----------------
!
#if defined(NAVIERSTOKES)
         self % G_NS   = 0.0_RP
         self % S      = 0.0_RP
         self % QNS    = 0.0_RP
         self % QDotNS = 0.0_RP
         
         self % U_xNS = 0.0_RP
         self % U_yNS = 0.0_RP
         self % U_zNS = 0.0_RP
#endif

#if defined(CAHNHILLIARD)
         self % c     = 0.0_RP
         self % c_x   = 0.0_RP
         self % c_y   = 0.0_RP
         self % c_z   = 0.0_RP
         self % mu    = 0.0_RP
         self % mu_x  = 0.0_RP
         self % mu_y  = 0.0_RP
         self % mu_z  = 0.0_RP
         self % G_CH  = 0.0_RP
         self % v     = 0.0_RP
#endif
      
<<<<<<< HEAD
      end subroutine Storage_Construct

      subroutine Storage_Assign(to, from)
!
!        ***********************************
!        We need an special assign procedure
!        ***********************************
!
         implicit none
         class(Storage_t), intent(out) :: to
         type(Storage_t),  intent(in)  :: from
!
!        Copy the storage
!        ----------------
#if defined(NAVIERSTOKES)
         to % QNS    = from % QNS
         to % U_xNS  = from % U_xNS
         to % U_yNS  = from % U_yNS
         to % U_zNS  = from % U_zNS
         to % QDotNS = from % QDotNS
         to % G_NS   = from % G_NS
#endif
#if defined(CAHNHILLIARD)
         to % c    = from % c
         to % c_x  = from % c_x
         to % c_y  = from % c_y
         to % c_z  = from % c_z
         to % mu   = from % mu
         to % mu_x = from % mu_x
         to % mu_y = from % mu_y
         to % mu_z = from % mu_z
         to % v    = from % v
         to % cDot = from % cDot
         to % G_CH = from % G_CH
#endif

         select case ( to % currentlyLoaded ) 
         case (OFF)
            to % Q    => NULL()
            to % U_x  => NULL()
            to % U_y  => NULL()
            to % U_z  => NULL()
            to % QDot => NULL()

#if defined(NAVIERSTOKES)
         case (NS)
            call to % SetStorageToNS   
#endif
#if defined(CAHNHILLIARD)
         case (C)
            call to % SetStorageToCH_c

         case (MU)
            call to % SetStorageToCH_mu
#endif
         end select

      end subroutine Storage_Assign

      subroutine Storage_Destruct(self)
         implicit none
         class(Storage_t)     :: self
   
         self % currentlyLoaded = OFF

#if defined(NAVIERSTOKES)
         safedeallocate(self % QNS)
         safedeallocate(self % QDotNS)
         safedeallocate(self % G_NS)
         safedeallocate(self % S)
         safedeallocate(self % U_xNS)
         safedeallocate(self % U_yNS)
         safedeallocate(self % U_zNS)

         call self % stats % Destruct()
#endif
=======
         IF ( computeGradients )     THEN
            self % U_x         = 0.0_RP
            self % U_y         = 0.0_RP
            self % U_z         = 0.0_RP
         END IF

      end subroutine ElementStorage_Construct
!
!///////////////////////////////////////////////////////////////////////////////////////////
!
      subroutine ElementStorage_Destruct(self)
         implicit none
         class(ElementStorage_t) :: self
         integer                 :: num_prevSol, k
         
         if (self % pointed) then
            nullify(self % Q)
            nullify(self % Qdot)
            num_prevSol = size(self % PrevQ)
            do k=1, num_prevSol
               nullify( self % PrevQ(k) % Q )
            end do
            safedeallocate(self % PrevQ)
         else
            deallocate(self % Q)
            deallocate(self % QDot)
         end if
         safedeallocate(self % G)
         safedeallocate(self % S)
         safedeallocate(self % U_x)
         safedeallocate(self % U_y)
         safedeallocate(self % U_z)
         safedeallocate(self % gradRho)
         
         nullify ( self % dfdq_fr )
         nullify ( self % dfdq_ba )
         nullify ( self % dfdq_bo )
         nullify ( self % dfdq_to )
         nullify ( self % dfdq_ri )
         nullify ( self % dfdq_le )
         
         nullify ( self % dfdGradQ_fr )
         nullify ( self % dfdGradQ_ba )
         nullify ( self % dfdGradQ_bo )
         nullify ( self % dfdGradQ_to )
         nullify ( self % dfdGradQ_ri )
         nullify ( self % dfdGradQ_le )
>>>>>>> ad98e9bd

#if defined(CAHNHILLIARD)
         safedeallocate(self % c)
         safedeallocate(self % c_x)
         safedeallocate(self % c_y)
         safedeallocate(self % c_z)
         safedeallocate(self % cDot)
         safedeallocate(self % mu)
         safedeallocate(self % mu_x)
         safedeallocate(self % mu_y)
         safedeallocate(self % mu_z)
         safedeallocate(self % G_CH)
         safedeallocate(self % v)
#endif

         self % Q    => NULL()
         self % U_x  => NULL()
         self % U_y  => NULL()
         self % U_z  => NULL()
         self % QDot => NULL()
         


<<<<<<< HEAD
      end subroutine Storage_Destruct
#if defined(NAVIERSTOKES)
      subroutine Storage_SetStorageToNS(self)
!
!        *****************************************
!        This subroutine selects the Navier-Stokes
!        state vector as current storage.
!        *****************************************
!
         implicit none
         class(Storage_t), target   :: self

         self % currentlyLoaded = NS
         self % Q   (1:,0:,0:,0:) => self % QNS
         self % U_x (1:,0:,0:,0:) => self % U_xNS
         self % U_y (1:,0:,0:,0:) => self % U_yNS
         self % U_z (1:,0:,0:,0:) => self % U_zNS
         self % QDot(1:,0:,0:,0:) => self % QDotNS

      end subroutine Storage_SetStorageToNS
#endif
#if defined(CAHNHILLIARD)
      subroutine Storage_SetStorageToCH_c(self)
!
!        *********************************************
!        This subroutine selects the concentration as
!        current storage.
!        *********************************************
!
         implicit none
         class(Storage_t), target   :: self
      
         self % currentlyLoaded = C
!
!        Point to the one dimensional pointers with generic arrays
!        ---------------------------------------------------------
         self % Q   (1:,0:,0:,0:) => self % c
         self % U_x (1:,0:,0:,0:) => self % c_x
         self % U_y (1:,0:,0:,0:) => self % c_y
         self % U_z (1:,0:,0:,0:) => self % c_z
         self % QDot(1:,0:,0:,0:) => self % cDot
   
      end subroutine Storage_SetStorageToCH_c

      subroutine Storage_SetStorageToCH_mu(self)
!
!        *************************************************
!        This subroutine selects the chemical potential as
!        current storage, with the particularity that
!        selects also cDot as QDot.
!        *************************************************
!
         implicit none
         class(Storage_t), target   :: self

         self % currentlyLoaded = MU

         self % Q   (1:,0:,0:,0:) => self % mu
         self % U_x (1:,0:,0:,0:) => self % mu_x
         self % U_y (1:,0:,0:,0:) => self % mu_y
         self % U_z (1:,0:,0:,0:) => self % mu_z
         self % QDot(1:,0:,0:,0:) => self % cDot
   
      end subroutine Storage_SetStorageToCH_mu
#endif
=======
      end subroutine ElementStorage_Destruct
>>>>>>> ad98e9bd
!
!////////////////////////////////////////////////////////////////////////////////////////////
!
!        Face storage procedures
!        -----------------------
!
!////////////////////////////////////////////////////////////////////////////////////////////
!
      subroutine FaceStorage_Construct(self, NDIM, Nf, Nel, computeGradients)
         implicit none
         class(FaceStorage_t)     :: self
         integer, intent(in)  :: NDIM
         integer, intent(in)  :: Nf(2)              ! Face polynomial order
         integer, intent(in)  :: Nel(2)             ! Element face polynomial order
         logical              :: computeGradients 
!
!        ---------------
!        Local variables
!        ---------------
!
         integer     :: interfaceFluxMemorySize

         interfaceFluxMemorySize = 0

#if defined(NAVIERSTOKES)

         ALLOCATE( self % QNS   (NCONS,0:Nf(1),0:Nf(2)) )
         ALLOCATE( self % U_xNS(NGRAD,0:Nf(1),0:Nf(2)) )
         ALLOCATE( self % U_yNS(NGRAD,0:Nf(1),0:Nf(2)) )
         ALLOCATE( self % U_zNS(NGRAD,0:Nf(1),0:Nf(2)) )
!
<<<<<<< HEAD
!        Biggest Interface flux memory size is u\vec{n}
!        ----------------------------------------------
         interfaceFluxMemorySize = NGRAD * nDIM * product(Nf + 1)
!
!        TODO: JMT, if (implicit..?)
         allocate( self % dFStar_dqF (NCONS,NCONS, 0: Nf(1), 0: Nf(2)) )
         allocate( self % dFStar_dqEl(NCONS,NCONS, 0:Nel(1), 0:Nel(2),2) )
=======
         ALLOCATE( self % Q   (nEqn,0:Nf(1),0:Nf(2)) )
         allocate( self % fStar(nEqn, 0:Nel(1), 0:Nel(2)) )
         
         allocate( self % dFStar_dqF (nEqn,nEqn, 0: Nf(1), 0: Nf(2)) )
         allocate( self % dFStar_dqEl(nEqn,nEqn, 0:Nel(1), 0:Nel(2),2) )
         
         ALLOCATE( self % U_x(nGradEqn,0:Nf(1),0:Nf(2)) )
         ALLOCATE( self % U_y(nGradEqn,0:Nf(1),0:Nf(2)) )
         ALLOCATE( self % U_z(nGradEqn,0:Nf(1),0:Nf(2)) )
         allocate( self % gradRho   (3,0:Nf(1),0:Nf(2)) )
         ALLOCATE( self % unStar(nGradEqn,NDIM,0:Nel(1),0:Nel(2)) )
         
         allocate( self % dFv_dGradQF (nEqn,nEqn,NDIM,2,0: Nf(1),0: Nf(2)) )
         allocate( self % dFv_dGradQEl(nEqn,nEqn,NDIM,2,0:Nel(1),0:Nel(2)) )
>>>>>>> ad98e9bd

#endif
#if defined(CAHNHILLIARD)
         allocate(self % c   (NCOMP , 0:Nf(1), 0:Nf(2)))
         allocate(self % c_x (NCOMP , 0:Nf(1), 0:Nf(2)))
         allocate(self % c_y (NCOMP , 0:Nf(1), 0:Nf(2)))
         allocate(self % c_z (NCOMP , 0:Nf(1), 0:Nf(2)))
         allocate(self % mu  (NCOMP , 0:Nf(1), 0:Nf(2)))
         allocate(self % mu_x(NCOMP , 0:Nf(1), 0:Nf(2)))
         allocate(self % mu_y(NCOMP , 0:Nf(1), 0:Nf(2)))
         allocate(self % mu_z(NCOMP , 0:Nf(1), 0:Nf(2)))
         allocate(self % v   (1:NDIM, 0:Nf(1), 0:Nf(2)))
!
!        CH will never be the biggest memory requirement unless NSE are disabled
!        -----------------------------------------------------------------------
         interfaceFluxMemorySize = max(interfaceFluxMemorySize, NCOMP*nDIM*product(Nf+1))
#endif
!
!        Reserve memory for the interface fluxes
!        ---------------------------------------
         allocate(self % genericInterfaceFluxMemory(interfaceFluxMemorySize))

#if defined(NAVIERSTOKES)
!
!        Point to NS by default
!        ----------------------
         call self % SetStorageToNS
#endif
!
!        -----------------
!        Initialize memory
!        -----------------
!
#if defined(NAVIERSTOKES)
         self % QNS    = 0.0_RP
         
         self % U_xNS = 0.0_RP
         self % U_yNS = 0.0_RP
         self % U_zNS = 0.0_RP

         self % dFStar_dqF  = 0.0_RP
         self % dFStar_dqEl = 0.0_RP
#endif

#if defined(CAHNHILLIARD)
         self % c     = 0.0_RP
         self % c_x   = 0.0_RP
         self % c_y   = 0.0_RP
         self % c_z   = 0.0_RP
         self % mu    = 0.0_RP
         self % mu_x  = 0.0_RP
         self % mu_y  = 0.0_RP
         self % mu_z  = 0.0_RP
         self % v     = 0.0_RP
#endif

      end subroutine FaceStorage_Construct

      subroutine FaceStorage_Destruct(self)
         implicit none
         class(FaceStorage_t)     :: self
   
         self % currentlyLoaded = OFF

#if defined(NAVIERSTOKES)
         safedeallocate(self % QNS)
         safedeallocate(self % U_xNS)
         safedeallocate(self % U_yNS)
         safedeallocate(self % U_zNS)
         safedeallocate(self % dFStar_dqF)
         safedeallocate(self % dFStar_dqEl)
<<<<<<< HEAD
#endif
=======
         safedeallocate(self % dFv_dGradQF)
         safedeallocate(self % dFv_dGradQEl)
         safedeallocate(self % gradRho)
>>>>>>> ad98e9bd
#if defined(CAHNHILLIARD)
         safedeallocate(self % c)
         safedeallocate(self % c_x)
         safedeallocate(self % c_y)
         safedeallocate(self % c_z)
         safedeallocate(self % mu)
         safedeallocate(self % mu_x)
         safedeallocate(self % mu_y)
         safedeallocate(self % mu_z)
         safedeallocate(self % v)
#endif
         safedeallocate(self % genericInterfaceFluxMemory)

         self % Q      => NULL()
         self % U_x    => NULL() ; self % U_y => NULL() ; self % U_z => NULL()
         self % unStar => NULL()
         self % fStar  => NULL()

      end subroutine FaceStorage_Destruct
#if defined(NAVIERSTOKES)
      subroutine FaceStorage_SetStorageToNS(self)
         implicit none
         class(FaceStorage_t), target    :: self
!
!        ---------------
!        Local variables
!        ---------------
!
         integer     :: Nx, Ny

         self % currentlyLoaded = NS
!
!        Get sizes
!        ---------
         Nx   = size(self % QNS,2) - 1 
         Ny   = size(self % QNS,3) - 1 

         self % Q   (1:,0:,0:)            => self % QNS
         self % fStar(1:NCONS, 0:Nx, 0:Ny) => self % genericInterfaceFluxMemory

         self % genericInterfaceFluxMemory = 0.0_RP

         if ( allocated(self % U_xNS) ) then
            self % U_x (1:,0:,0:) => self % U_xNS
            self % U_y (1:,0:,0:) => self % U_yNS
            self % U_z (1:,0:,0:) => self % U_zNS
            self % unStar(1:NGRAD, 1:NDIM, 0:Nx, 0:Ny) => self % genericInterfaceFluxMemory
         end if

      end subroutine FaceStorage_SetStorageToNS
#endif
#if defined(CAHNHILLIARD)
      subroutine FaceStorage_SetStorageToCH_c(self)
         implicit none
         class(FaceStorage_t), target  :: self
!
!        ---------------
!        Local variables
!        ---------------
!
         integer     :: Nx, Ny

         self % currentlyLoaded = C
!
!        Get sizes
!        ---------
         Nx   = size(self % c,2) - 1 
         Ny   = size(self % c,3) - 1 

         self % Q(1:,0:,0:)   => self % c
         self % U_x(1:,0:,0:) => self % c_x
         self % U_y(1:,0:,0:) => self % c_y
         self % U_z(1:,0:,0:) => self % c_z

         self % fStar(1:NCOMP,0:Nx,0:Ny)            => self % genericInterfaceFluxMemory
         self % unStar(1:NCOMP, 1:NDIM, 0:Nx, 0:Ny) => self % genericInterfaceFluxMemory

         self % genericInterfaceFluxMemory = 0.0_RP

      end subroutine FaceStorage_SetStorageToCH_c

      subroutine FaceStorage_SetStorageToCH_mu(self)
         implicit none
         class(FaceStorage_t), target  :: self
!
!        ---------------
!        Local variables
!        ---------------
!
         integer     :: Nx, Ny

         self % currentlyLoaded = MU
!
!        Get sizes
!        ---------
         Nx   = size(self % mu,2) - 1 
         Ny   = size(self % mu,3) - 1 

         self % Q(1:,0:,0:)   => self % mu
         self % U_x(1:,0:,0:) => self % mu_x
         self % U_y(1:,0:,0:) => self % mu_y
         self % U_z(1:,0:,0:) => self % mu_z

         self % fStar(1:NCOMP,0:Nx,0:Ny)            => self % genericInterfaceFluxMemory
         self % unStar(1:NCOMP, 1:NDIM, 0:Nx, 0:Ny) => self % genericInterfaceFluxMemory

         self % genericInterfaceFluxMemory = 0.0_RP

      end subroutine FaceStorage_SetStorageToCH_mu
#endif
!
!/////////////////////////////////////////////////////////////////////////////////////
!
!           Statistics procedures
!           ---------------------
!
!/////////////////////////////////////////////////////////////////////////////////////
!
      subroutine Statistics_Construct(self, no_of_variables, N)
         implicit none
         class(Statistics_t)           :: self
         integer,          intent(in)  :: no_of_variables
         integer,          intent(in)  :: N(3)
!
!        Allocate and initialize
!        -----------------------
         allocate( self % data(no_of_variables, 0:N(1), 0:N(2), 0:N(3) ) ) 
         self % data = 0.0_RP

      end subroutine Statistics_Construct
   
      subroutine Statistics_Destruct(self)
         implicit none
         class(Statistics_t)     :: self

         safedeallocate( self % data )

      end subroutine Statistics_Destruct

end module StorageClass<|MERGE_RESOLUTION|>--- conflicted
+++ resolved
@@ -4,9 +4,9 @@
 !   @File:    StorageClass.f90
 !   @Author:  Juan Manzanero (juan.manzanero@upm.es)
 !   @Created: Thu Oct  5 09:17:17 2017
-!   @Last revision date: Fri May 11 13:06:55 2018
-!   @Last revision author: Juan Manzanero (juan.manzanero@upm.es)
-!   @Last revision commit: 8e164298629e7c619d07ae268e3284e9ecc3158c
+!   @Last revision date: Sat May 12 20:53:33 2018
+!   @Last revision author: Juan (juan.manzanero@upm.es)
+!   @Last revision commit: ece79010cbff566c377be7e7026f86a2889a191e
 !
 !//////////////////////////////////////////////////////
 !
@@ -19,6 +19,11 @@
 
    private
    public   ElementStorage_t, FaceStorage_t, Storage_t
+   public   GetStorageEquations
+  
+   enum, bind(C)
+      enumerator :: OFF = 0, NS, C, MU
+   end enum 
 
    type Statistics_t
       real(kind=RP), dimension(:,:,:,:),  allocatable    :: data
@@ -26,45 +31,23 @@
          procedure   :: Construct => Statistics_Construct
          procedure   :: Destruct  => Statistics_Destruct
    end type Statistics_t
-<<<<<<< HEAD
-
-
-   enum, bind(C)
-      enumerator :: OFF = 0, NS, C, MU
-   end enum 
-
-   type Storage_t
-!
-!     *************************
-!     Generic storage variables
-!     *************************
-!
-      integer                                         :: currentlyLoaded
-      real(kind=RP), dimension(:,:,:,:),  pointer     :: Q           ! Pointers to the appropriate storage (NS or CH)
-      real(kind=RP), dimension(:,:,:,:),  pointer     :: QDot        !
-      real(kind=RP), dimension(:,:,:,:),  pointer     :: U_x         !
-      real(kind=RP), dimension(:,:,:,:),  pointer     :: U_y         !
-      real(kind=RP), dimension(:,:,:,:),  pointer     :: U_z         !
-#if defined(NAVIERSTOKES)
-      real(kind=RP),           allocatable :: QNS(:,:,:,:)         ! NSE State vector
-      real(kind=RP), private,  allocatable :: U_xNS(:,:,:,:)       ! NSE x-gradients
-      real(kind=RP), private,  allocatable :: U_yNS(:,:,:,:)       ! NSE y-gradients
-      real(kind=RP), private,  allocatable :: U_zNS(:,:,:,:)       ! NSE z-gradients
-      real(kind=RP), private,  allocatable :: QDotNS(:,:,:,:)      ! NSE State vector time derivative
-      real(kind=RP),           allocatable :: G_NS(:,:,:,:)        ! NSE auxiliar storage
-      real(kind=RP),           allocatable :: S(:,:,:,:)           ! NSE source term
-      type(Statistics_t)                   :: stats                ! NSE statistics
-#endif
-=======
-   
 !  
 !  Class for storing variables in the whole domain
 !  ***********************************************
    type Storage_t
-      real(kind=RP), dimension(:)  , allocatable :: Qdot
-      real(kind=RP), dimension(:)  , allocatable :: Q
-      real(kind=RP), dimension(:,:), allocatable :: PrevQ ! Previous solution(s) in the whole domain
-      
+      real(kind=RP),                 pointer     :: Q(:)
+      real(kind=RP),                 pointer     :: QDot(:)
+      real(kind=RP),                 pointer     :: PrevQ(:,:)
+#if defined(NAVIERSTOKES)
+      real(kind=RP), dimension(:)  , allocatable :: QdotNS
+      real(kind=RP), dimension(:)  , allocatable :: QNS
+      real(kind=RP), dimension(:,:), allocatable :: PrevQNS ! Previous solution(s) in the whole domain
+#endif
+#if defined(CAHNHILLIARD)
+      real(kind=RP), dimension(:)  , allocatable :: cDotNS
+      real(kind=RP), dimension(:)  , allocatable :: c
+      real(kind=RP), dimension(:,:), allocatable :: Prevc(:,:)
+#endif      
       contains
          procedure :: Construct => Storage_Construct
          procedure :: Destruct  => Storage_Destruct
@@ -73,26 +56,38 @@
 !  Class for pointing to previous solutions in an element
 !  ******************************************************
    type ElementPrevSol_t
-      real(kind=RP), dimension(:,:,:,:),  pointer     :: Q
+#if defined(NAVIERSTOKES)
+      real(kind=RP), dimension(:,:,:,:),  pointer     :: QNS
+#endif
+#if defined(CAHNHILLIARD)
+      real(kind=RP), dimension(:,:,:,:),  pointer     :: c
+#endif
    end type ElementPrevSol_t
 !  
 !  Class for storing variables element-wise
 !     (Q and Qdot are not owned by ElementStorage_t) 
 !  ****************************************
    type ElementStorage_t
-      real(kind=RP), dimension(:,:,:,:), pointer, contiguous :: Q
-      real(kind=RP), dimension(:,:,:,:), pointer, contiguous :: QDot
-      type(ElementPrevSol_t)           ,  allocatable :: PrevQ(:)
-      real(kind=RP), dimension(:,:,:,:),  allocatable :: G
-      real(kind=RP), dimension(:,:,:,:),  allocatable :: S
-      real(kind=RP), dimension(:,:,:,:),  allocatable :: U_x
-      real(kind=RP), dimension(:,:,:,:),  allocatable :: U_y
-      real(kind=RP), dimension(:,:,:,:),  allocatable :: U_z
-      real(kind=RP), dimension(:,:,:,:),  allocatable :: gradRho
+      integer                                         :: currentlyLoaded
       integer                                         :: NDOF              ! Number of degrees of freedom of element
       integer                                         :: firstIdx          ! Position in the global solution array
-      logical                                         :: pointed = .TRUE.  ! .TRUE. (default) if Q and Qdot are pointed instead of allocated (needed for destruction since there's no other way to check this)
-      type(Statistics_t)                              :: stats
+      real(kind=RP), dimension(:,:,:,:),  pointer     :: Q           ! Pointers to the appropriate storage (NS or CH)
+      real(kind=RP), dimension(:,:,:,:),  pointer     :: QDot        !
+      real(kind=RP), dimension(:,:,:,:),  pointer     :: U_x         !
+      real(kind=RP), dimension(:,:,:,:),  pointer     :: U_y         !
+      real(kind=RP), dimension(:,:,:,:),  pointer     :: U_z         !
+      type(ElementPrevSol_t),  allocatable :: PrevQ(:)           ! Previous solution
+#if defined(NAVIERSTOKES)
+      real(kind=RP),           pointer     :: QNS(:,:,:,:)         ! NSE State vector
+      real(kind=RP), private,  allocatable :: U_xNS(:,:,:,:)       ! NSE x-gradients
+      real(kind=RP), private,  allocatable :: U_yNS(:,:,:,:)       ! NSE y-gradients
+      real(kind=RP), private,  allocatable :: U_zNS(:,:,:,:)       ! NSE z-gradients
+      real(kind=RP),           allocatable :: gradRho(:,:,:,:)
+      real(kind=RP), private,  pointer     :: QDotNS(:,:,:,:)      ! NSE State vector time derivative
+      real(kind=RP),           allocatable :: G_NS(:,:,:,:)        ! NSE auxiliar storage
+      real(kind=RP),           allocatable :: S_NS(:,:,:,:)        ! NSE source term
+      type(Statistics_t)                   :: stats                ! NSE statistics
+!
 !     Pointers to face Jacobians
 !     -> Currently only for df/dq⁺, For off-diagonal blocks, add df/dq⁻
 !     ----------------------------------------------------------------
@@ -109,13 +104,13 @@
       real(kind=RP), dimension(:,:,:,:,:,:), pointer    :: dfdGradQ_to  ! TOP
       real(kind=RP), dimension(:,:,:,:,:,:), pointer    :: dfdGradQ_ri  ! RIGHT
       real(kind=RP), dimension(:,:,:,:,:,:), pointer    :: dfdGradQ_le  ! LEFT
->>>>>>> ad98e9bd
-#if defined(CAHNHILLIARD)
-      real(kind=RP), dimension(:,:,:,:),   allocatable :: c     ! CHE concentration
+#endif
+#if defined(CAHNHILLIARD)
+      real(kind=RP), dimension(:,:,:,:),   pointer     :: c     ! CHE concentration
+      real(kind=RP), dimension(:,:,:,:),   pointer     :: cDot  ! CHE concentration time derivative
       real(kind=RP), dimension(:,:,:,:),   allocatable :: c_x   ! CHE concentration x-gradient
       real(kind=RP), dimension(:,:,:,:),   allocatable :: c_y   ! CHE concentration y-gradient
       real(kind=RP), dimension(:,:,:,:),   allocatable :: c_z   ! CHE concentration z-gradient
-      real(kind=RP), dimension(:,:,:,:),   allocatable :: cDot  ! CHE concentration time derivative
       real(kind=RP), dimension(:,:,:,:),   allocatable :: mu    ! CHE chemical potential
       real(kind=RP), dimension(:,:,:,:),   allocatable :: mu_x  ! CHE chemical potential x-gradient
       real(kind=RP), dimension(:,:,:,:),   allocatable :: mu_y  ! CHE chemical potential y-gradient
@@ -124,30 +119,22 @@
       real(kind=RP), dimension(:,:,:,:),   allocatable :: G_CH  ! CHE auxiliar storage   
 #endif
       contains
-<<<<<<< HEAD
-         procedure   :: Assign            => Storage_Assign
+         procedure   :: Assign            => ElementStorage_Assign
          generic     :: assignment(=)     => Assign
-         procedure   :: Construct         => Storage_Construct
-         procedure   :: Destruct          => Storage_Destruct
-#if defined(NAVIERSTOKES)
-         procedure   :: SetStorageToNS    => Storage_SetStorageToNS
-#endif
-#if defined(CAHNHILLIARD)
-         procedure   :: SetStorageToCH_c  => Storage_SetStorageToCH_c
-         procedure   :: SetStorageToCH_mu => Storage_SetStorageToCH_mu
-#endif
-   end type Storage_t
-=======
-         procedure   :: Construct => ElementStorage_Construct
-         procedure   :: Destruct  => ElementStorage_Destruct
+         procedure   :: Construct         => ElementStorage_Construct
+         procedure   :: Destruct          => ElementStorage_Destruct
+#if defined(NAVIERSTOKES)
+         procedure   :: SetStorageToNS    => ElementStorage_SetStorageToNS
+#endif
+#if defined(CAHNHILLIARD)
+         procedure   :: SetStorageToCH_c  => ElementStorage_SetStorageToCH_c
+         procedure   :: SetStorageToCH_mu => ElementStorage_SetStorageToCH_mu
+#endif
    end type ElementStorage_t
->>>>>>> ad98e9bd
-
 !  
 !  Class for storing variables in the faces
 !  ****************************************
    type FaceStorage_t
-<<<<<<< HEAD
       integer                                          :: currentlyLoaded
       real(kind=RP), dimension(:,:,:),     pointer     :: Q
       real(kind=RP), dimension(:,:,:),     pointer     :: U_x, U_y, U_z
@@ -157,22 +144,14 @@
 #if defined(NAVIERSTOKES)
       real(kind=RP), dimension(:,:,:),     allocatable :: QNS
       real(kind=RP), dimension(:,:,:),     allocatable :: U_xNS, U_yNS, U_zNS
-      real(kind=RP), dimension(:,:,:,:),   allocatable :: dFStar_dqF   ! In storage(1), it stores dFStar/dqL, and in storage(2), it stores dFStar/dqR on the mortar points
-      real(kind=RP), dimension(:,:,:,:,:), allocatable :: dFStar_dqEl  ! Stores both dFStar/dqL and dFStar/dqR on the face-element points of the corresponding side
-#endif
-=======
-      real(kind=RP), dimension(:,:,:),     allocatable :: Q
-      real(kind=RP), dimension(:,:,:),     allocatable :: U_x, U_y, U_z    ! Gradient of primitive variables
       real(kind=RP), dimension(:,:,:),     allocatable :: gradRho          ! Gradient of density
-      real(kind=RP), dimension(:,:,:),     allocatable :: FStar
-      real(kind=RP), dimension(:,:,:,:)  , allocatable :: unStar
       ! Inviscid Jacobians
       real(kind=RP), dimension(:,:,:,:)  , allocatable :: dFStar_dqF   ! In storage(1), it stores dFStar/dqL, and in storage(2), it stores dFStar/dqR on the mortar points
       real(kind=RP), dimension(:,:,:,:,:), allocatable :: dFStar_dqEl  ! Stores both dFStar/dqL and dFStar/dqR on the face-element points of the corresponding side
       ! Viscous Jacobians
       real(kind=RP), dimension(:,:,:,:,:,:), allocatable :: dFv_dGradQF  ! In storage(1), it stores dFv*/d∇qL, and in storage(2), it stores dFv*/d∇qR on the mortar points
       real(kind=RP), dimension(:,:,:,:,:,:), allocatable :: dFv_dGradQEl ! In storage(1), it stores dFv*/d∇qL, and in storage(2), it stores dFv*/d∇qR on the face-element points ... NOTE: this is enough for the diagonal blocks of the Jacobian, for off-diagonal blocks the crossed quantities must be computed and stored
->>>>>>> ad98e9bd
+#endif
 #if defined(CAHNHILLIARD)
       real(kind=RP), dimension(:,:,:),   allocatable :: c
       real(kind=RP), dimension(:,:,:),   allocatable :: c_x
@@ -208,13 +187,6 @@
 !
 !///////////////////////////////////////////////////////////////////////////////////////////
 !
-<<<<<<< HEAD
-      subroutine Storage_Construct(self, Nx, Ny, Nz, computeGradients)
-         implicit none
-         class(Storage_t)     :: self
-         integer, intent(in)  :: Nx, Ny, Nz
-         logical              :: computeGradients
-=======
       subroutine Storage_Construct(self, NDOF, bdf_order)
          implicit none
          !----------------------------------------------
@@ -223,26 +195,40 @@
          integer, intent(in) :: bdf_order
          !----------------------------------------------
          
-         allocate ( self % Q   (NDOF) )
-         allocate ( self % Qdot(NDOF) )
+#if defined(NAVIERSTOKES)
+         allocate ( self % QNS   (NCONS*NDOF) )
+         allocate ( self % QdotNS(NCONS*NDOF) )
          
          if (bdf_order /= 0) then
-            allocate ( self % PrevQ (NDOF,bdf_order) )
+            allocate ( self % PrevQNS (NCONS*NDOF,bdf_order) )
          end if
+#endif
+#if defined(CAHNHILLIARD)
+         allocate ( self % c(NCOMP*NDOF) )
+         allocate ( self % cDot(NCOMP*NDOF) )
+         
+         if (bdf_order /= 0) then
+            allocate ( self % PrevC (NCOMP*NDOF,bdf_order) )
+         end if
+#endif
       end subroutine Storage_Construct
->>>>>>> ad98e9bd
 !
 !/////////////////////////////////////////////////
 !
       subroutine Storage_Destruct(self)
          implicit none
-         !----------------------------------------------
          class(Storage_t)    :: self
-         !----------------------------------------------
-         
-         safedeallocate(self % Q)
-         safedeallocate(self % Qdot)
-         safedeallocate(self % PrevQ)
+
+#if defined(NAVIERSTOKES)         
+         safedeallocate(self % QNS)
+         safedeallocate(self % QdotNS)
+         safedeallocate(self % PrevQNS)
+#endif
+#if defined(CAHNHILLIARD)
+         safedeallocate(self % c)
+         safedeallocate(self % cDot)
+         safedeallocate(self % PrevC)
+#endif
       end subroutine Storage_Destruct
 !
 !///////////////////////////////////////////////////////////////////////////////////////////
@@ -252,77 +238,67 @@
 !
 !///////////////////////////////////////////////////////////////////////////////////////////
 !
-      subroutine ElementStorage_Construct(self, Nx, Ny, Nz, nEqn, nGradEqn, computeGradients,globalStorage,firstIdx)
+      subroutine ElementStorage_Construct(self, Nx, Ny, Nz, computeGradients,globalStorage,firstIdx)
          implicit none
          !------------------------------------------------------------
          class(ElementStorage_t)     :: self                               !<> Storage to be constructed
          integer        , intent(in) :: Nx, Ny, Nz                         !<  Polynomial orders in every direction
-         integer        , intent(in) :: nEqn, nGradEqn                     !<  Number of equations and gradient equations
          logical        , intent(in) :: computeGradients                   !<  Compute gradients?
-         type(Storage_t), intent(in), target, optional :: globalStorage    !<? Global storage to point to
-         integer        , intent(in)        , optional :: firstIdx         !<? Position of the solution of the element in the global array
+         type(Storage_t), intent(in), target :: globalStorage    !<? Global storage to point to
+         integer        , intent(in)         :: firstIdx         !<? Position of the solution of the element in the global array
          !------------------------------------------------------------
          integer :: k, num_prevSol
+         integer :: bounds(2)
          !------------------------------------------------------------
 !
 !        --------------------------------
 !        Get number of degrees of freedom
 !        --------------------------------
 !
-         self % NDOF = (Nx + 1) * (Ny + 1) * (Nz + 1) * nEqn
+         self % NDOF = (Nx + 1) * (Ny + 1) * (Nz + 1)
 !
 !        ----------------
 !        Volume variables
 !        ----------------
 !
-<<<<<<< HEAD
-#if defined(NAVIERSTOKES)
-         ALLOCATE( self % QNS    (NCONS,0:Nx,0:Ny,0:Nz) )
-         ALLOCATE( self % QDotNS (NCONS,0:Nx,0:Ny,0:Nz) )
+#if defined(NAVIERSTOKES)
+         bounds(1) = (firstIdx-1)*NCONS + 1
+         bounds(2) = bounds(1) + NCONS * self % NDOF - 1
+         self % QNS   (1:NCONS,0:Nx,0:Ny,0:Nz) => globalStorage % QNS   (bounds(1) : bounds(2))
+         self % QdotNS(1:NCONS,0:Nx,0:Ny,0:Nz) => globalStorage % QdotNS(bounds(1) : bounds(2))
+         ! Previous solution
+         num_prevSol = size(globalStorage % PrevQ,2)
+         allocate ( self % PrevQ(num_prevSol) )
+         do k=1, num_prevSol
+            self % PrevQ(k) % QNS(1:NCONS,0:Nx,0:Ny,0:Nz) => globalStorage % PrevQNS(bounds(1):bounds(2),k)
+         end do
+
+#if defined(NAVIERSTOKES)
          ALLOCATE( self % G_NS   (NCONS,0:Nx,0:Ny,0:Nz) )
-         ALLOCATE( self % S      (NCONS,0:Nx,0:Ny,0:Nz) )
+         ALLOCATE( self % S_NS   (NCONS,0:Nx,0:Ny,0:Nz) )
          
          ALLOCATE( self % U_xNS (NGRAD,0:Nx,0:Ny,0:Nz) )
          ALLOCATE( self % U_yNS (NGRAD,0:Nx,0:Ny,0:Nz) )
          ALLOCATE( self % U_zNS (NGRAD,0:Nx,0:Ny,0:Nz) )
+         allocate( self % gradRho(NDIM,0:Nx,0:Ny,0:Nz) )
 !
 !        Point to NS by default
 !        ----------------------
          call self % SetStorageToNS
 #endif
-=======
-         if ( present(globalStorage) .and. present(firstIdx) ) then
-            ! Solution and its derivative:
-            self % Q   (1:nEqn,0:Nx,0:Ny,0:Nz) => globalStorage % Q   (firstIdx : firstIdx + self % NDOF-1)
-            self % Qdot(1:nEqn,0:Nx,0:Ny,0:Nz) => globalStorage % Qdot(firstIdx : firstIdx + self % NDOF-1)
-            
-            ! Previous solution
-            num_prevSol = size(globalStorage % PrevQ,2)
-            allocate ( self % PrevQ(num_prevSol) )
-            do k=1, num_prevSol
-               self % PrevQ(k) % Q(1:nEqn,0:Nx,0:Ny,0:Nz) => globalStorage % PrevQ(firstIdx : firstIdx + self % NDOF-1,k)
-            end do
-            
-            self % pointed = .TRUE.
-         else
-            ALLOCATE( self % Q   (nEqn,0:Nx,0:Ny,0:Nz) )
-            ALLOCATE( self % QDot(nEqn,0:Nx,0:Ny,0:Nz) )
-            self % pointed = .FALSE.
-         end if
-         
-         ALLOCATE( self % G   (nEqn,0:Nx,0:Ny,0:Nz) )
-         ALLOCATE( self % S   (nEqn,0:Nx,0:Ny,0:Nz) )
-         
-         IF ( computeGradients )     THEN
-            ALLOCATE( self % U_x(nGradEqn,0:Nx,0:Ny,0:Nz) )
-            ALLOCATE( self % U_y(nGradEqn,0:Nx,0:Ny,0:Nz) )
-            ALLOCATE( self % U_z(nGradEqn,0:Nx,0:Ny,0:Nz) )
-            allocate( self % gradRho( 3  ,0:Nx,0:Ny,0:Nz) )
-         END IF
->>>>>>> ad98e9bd
-
-#if defined(CAHNHILLIARD)
-         allocate(self % c   (NCOMP, 0:Nx, 0:Ny, 0:Nz))
+
+#if defined(CAHNHILLIARD)
+         bounds(1) = (firstIdx-1)*NCOMP + 1
+         bounds(2) = bounds(1) + NCOMP * self % NDOF - 1
+         self % c   (1:NCONS,0:Nx,0:Ny,0:Nz) => globalStorage % c   (bounds(1) : bounds(2))
+         self % cDot(1:NCONS,0:Nx,0:Ny,0:Nz) => globalStorage % cDot(bounds(1) : bounds(2))
+         ! Previous solution
+         num_prevSol = size(globalStorage % PrevC,2)
+         allocate ( self % PrevQ(num_prevSol) )
+         do k=1, num_prevSol
+            self % PrevQ(k) % c(1:NCOMP,0:Nx,0:Ny,0:Nz) => globalStorage % PrevC(bounds(1):bounds(2),k)
+         end do
+
          allocate(self % c_x (NCOMP, 0:Nx, 0:Ny, 0:Nz))
          allocate(self % c_y (NCOMP, 0:Nx, 0:Ny, 0:Nz))
          allocate(self % c_z (NCOMP, 0:Nx, 0:Ny, 0:Nz))
@@ -330,7 +306,6 @@
          allocate(self % mu_x(NCOMP, 0:Nx, 0:Ny, 0:Nz))
          allocate(self % mu_y(NCOMP, 0:Nx, 0:Ny, 0:Nz))
          allocate(self % mu_z(NCOMP, 0:Nx, 0:Ny, 0:Nz))
-         allocate(self % cDot(NCOMP, 0:Nx, 0:Ny, 0:Nz))
          ALLOCATE(self % G_CH(NCOMP,0:Nx,0:Ny,0:Nz) )
          allocate(self % v   (1:NDIM, 0:Nx, 0:Ny, 0:Nz))
 #endif
@@ -363,18 +338,17 @@
          self % v     = 0.0_RP
 #endif
       
-<<<<<<< HEAD
-      end subroutine Storage_Construct
-
-      subroutine Storage_Assign(to, from)
+      end subroutine ElementStorage_Construct
+
+      subroutine ElementStorage_Assign(to, from)
 !
 !        ***********************************
 !        We need an special assign procedure
 !        ***********************************
 !
          implicit none
-         class(Storage_t), intent(out) :: to
-         type(Storage_t),  intent(in)  :: from
+         class(ElementStorage_t), intent(out) :: to
+         type(ElementStorage_t),  intent(in)  :: from
 !
 !        Copy the storage
 !        ----------------
@@ -421,58 +395,39 @@
 #endif
          end select
 
-      end subroutine Storage_Assign
-
-      subroutine Storage_Destruct(self)
-         implicit none
-         class(Storage_t)     :: self
-   
+      end subroutine ElementStorage_Assign
+!
+!///////////////////////////////////////////////////////////////////////////////////////////
+!
+      subroutine ElementStorage_Destruct(self)
+         implicit none
+         class(ElementStorage_t) :: self
+         integer                 :: num_prevSol, k
+
          self % currentlyLoaded = OFF
-
-#if defined(NAVIERSTOKES)
-         safedeallocate(self % QNS)
-         safedeallocate(self % QDotNS)
+         self % NDOF = 0
+         self % firstIdx = -1
+         
+         self % Q => NULL()
+         self % QDot => NULL()
+         self % U_x => NULL()
+         self % U_y => NULL()
+         self % U_z => NULL()
+
+#if defined(NAVIERSTOKES)
+         self % QNS => NULL()
+         self % QDotNS => NULL()
+
+         num_prevSol = size(self % PrevQ)
+         do k=1, num_prevSol
+            nullify( self % PrevQ(k) % QNS )
+         end do
+
          safedeallocate(self % G_NS)
-         safedeallocate(self % S)
+         safedeallocate(self % S_NS)
          safedeallocate(self % U_xNS)
          safedeallocate(self % U_yNS)
          safedeallocate(self % U_zNS)
-
-         call self % stats % Destruct()
-#endif
-=======
-         IF ( computeGradients )     THEN
-            self % U_x         = 0.0_RP
-            self % U_y         = 0.0_RP
-            self % U_z         = 0.0_RP
-         END IF
-
-      end subroutine ElementStorage_Construct
-!
-!///////////////////////////////////////////////////////////////////////////////////////////
-!
-      subroutine ElementStorage_Destruct(self)
-         implicit none
-         class(ElementStorage_t) :: self
-         integer                 :: num_prevSol, k
-         
-         if (self % pointed) then
-            nullify(self % Q)
-            nullify(self % Qdot)
-            num_prevSol = size(self % PrevQ)
-            do k=1, num_prevSol
-               nullify( self % PrevQ(k) % Q )
-            end do
-            safedeallocate(self % PrevQ)
-         else
-            deallocate(self % Q)
-            deallocate(self % QDot)
-         end if
-         safedeallocate(self % G)
-         safedeallocate(self % S)
-         safedeallocate(self % U_x)
-         safedeallocate(self % U_y)
-         safedeallocate(self % U_z)
          safedeallocate(self % gradRho)
          
          nullify ( self % dfdq_fr )
@@ -488,14 +443,19 @@
          nullify ( self % dfdGradQ_to )
          nullify ( self % dfdGradQ_ri )
          nullify ( self % dfdGradQ_le )
->>>>>>> ad98e9bd
-
-#if defined(CAHNHILLIARD)
-         safedeallocate(self % c)
+#endif
+#if defined(CAHNHILLIARD)
+         self % c => NULL()
+         self % cDot => NULL()
+
+         num_prevSol = size(self % PrevQ)
+         do k=1, num_prevSol
+            nullify( self % PrevQ(k) % c )
+         end do
+
          safedeallocate(self % c_x)
          safedeallocate(self % c_y)
          safedeallocate(self % c_z)
-         safedeallocate(self % cDot)
          safedeallocate(self % mu)
          safedeallocate(self % mu_x)
          safedeallocate(self % mu_y)
@@ -503,19 +463,11 @@
          safedeallocate(self % G_CH)
          safedeallocate(self % v)
 #endif
-
-         self % Q    => NULL()
-         self % U_x  => NULL()
-         self % U_y  => NULL()
-         self % U_z  => NULL()
-         self % QDot => NULL()
-         
-
-
-<<<<<<< HEAD
-      end subroutine Storage_Destruct
-#if defined(NAVIERSTOKES)
-      subroutine Storage_SetStorageToNS(self)
+         safedeallocate(self % PrevQ)
+
+      end subroutine ElementStorage_Destruct
+#if defined(NAVIERSTOKES)
+      subroutine ElementStorage_SetStorageToNS(self)
 !
 !        *****************************************
 !        This subroutine selects the Navier-Stokes
@@ -523,7 +475,7 @@
 !        *****************************************
 !
          implicit none
-         class(Storage_t), target   :: self
+         class(ElementStorage_t), target   :: self
 
          self % currentlyLoaded = NS
          self % Q   (1:,0:,0:,0:) => self % QNS
@@ -532,10 +484,10 @@
          self % U_z (1:,0:,0:,0:) => self % U_zNS
          self % QDot(1:,0:,0:,0:) => self % QDotNS
 
-      end subroutine Storage_SetStorageToNS
-#endif
-#if defined(CAHNHILLIARD)
-      subroutine Storage_SetStorageToCH_c(self)
+      end subroutine ElementStorage_SetStorageToNS
+#endif
+#if defined(CAHNHILLIARD)
+      subroutine ElementStorage_SetStorageToCH_c(self)
 !
 !        *********************************************
 !        This subroutine selects the concentration as
@@ -543,7 +495,7 @@
 !        *********************************************
 !
          implicit none
-         class(Storage_t), target   :: self
+         class(ElementStorage_t), target   :: self
       
          self % currentlyLoaded = C
 !
@@ -555,9 +507,9 @@
          self % U_z (1:,0:,0:,0:) => self % c_z
          self % QDot(1:,0:,0:,0:) => self % cDot
    
-      end subroutine Storage_SetStorageToCH_c
-
-      subroutine Storage_SetStorageToCH_mu(self)
+      end subroutine ElementStorage_SetStorageToCH_c
+
+      subroutine ElementStorage_SetStorageToCH_mu(self)
 !
 !        *************************************************
 !        This subroutine selects the chemical potential as
@@ -566,7 +518,7 @@
 !        *************************************************
 !
          implicit none
-         class(Storage_t), target   :: self
+         class(ElementStorage_t), target   :: self
 
          self % currentlyLoaded = MU
 
@@ -576,11 +528,8 @@
          self % U_z (1:,0:,0:,0:) => self % mu_z
          self % QDot(1:,0:,0:,0:) => self % cDot
    
-      end subroutine Storage_SetStorageToCH_mu
-#endif
-=======
-      end subroutine ElementStorage_Destruct
->>>>>>> ad98e9bd
+      end subroutine ElementStorage_SetStorageToCH_mu
+#endif
 !
 !////////////////////////////////////////////////////////////////////////////////////////////
 !
@@ -612,7 +561,6 @@
          ALLOCATE( self % U_yNS(NGRAD,0:Nf(1),0:Nf(2)) )
          ALLOCATE( self % U_zNS(NGRAD,0:Nf(1),0:Nf(2)) )
 !
-<<<<<<< HEAD
 !        Biggest Interface flux memory size is u\vec{n}
 !        ----------------------------------------------
          interfaceFluxMemorySize = NGRAD * nDIM * product(Nf + 1)
@@ -620,23 +568,11 @@
 !        TODO: JMT, if (implicit..?)
          allocate( self % dFStar_dqF (NCONS,NCONS, 0: Nf(1), 0: Nf(2)) )
          allocate( self % dFStar_dqEl(NCONS,NCONS, 0:Nel(1), 0:Nel(2),2) )
-=======
-         ALLOCATE( self % Q   (nEqn,0:Nf(1),0:Nf(2)) )
-         allocate( self % fStar(nEqn, 0:Nel(1), 0:Nel(2)) )
-         
-         allocate( self % dFStar_dqF (nEqn,nEqn, 0: Nf(1), 0: Nf(2)) )
-         allocate( self % dFStar_dqEl(nEqn,nEqn, 0:Nel(1), 0:Nel(2),2) )
-         
-         ALLOCATE( self % U_x(nGradEqn,0:Nf(1),0:Nf(2)) )
-         ALLOCATE( self % U_y(nGradEqn,0:Nf(1),0:Nf(2)) )
-         ALLOCATE( self % U_z(nGradEqn,0:Nf(1),0:Nf(2)) )
-         allocate( self % gradRho   (3,0:Nf(1),0:Nf(2)) )
-         ALLOCATE( self % unStar(nGradEqn,NDIM,0:Nel(1),0:Nel(2)) )
          
          allocate( self % dFv_dGradQF (nEqn,nEqn,NDIM,2,0: Nf(1),0: Nf(2)) )
          allocate( self % dFv_dGradQEl(nEqn,nEqn,NDIM,2,0:Nel(1),0:Nel(2)) )
->>>>>>> ad98e9bd
-
+         
+         allocate( self % gradRho   (NDIM,0:Nf(1),0:Nf(2)) )
 #endif
 #if defined(CAHNHILLIARD)
          allocate(self % c   (NCOMP , 0:Nf(1), 0:Nf(2)))
@@ -707,13 +643,10 @@
          safedeallocate(self % U_zNS)
          safedeallocate(self % dFStar_dqF)
          safedeallocate(self % dFStar_dqEl)
-<<<<<<< HEAD
-#endif
-=======
          safedeallocate(self % dFv_dGradQF)
          safedeallocate(self % dFv_dGradQEl)
          safedeallocate(self % gradRho)
->>>>>>> ad98e9bd
+#endif
 #if defined(CAHNHILLIARD)
          safedeallocate(self % c)
          safedeallocate(self % c_x)
@@ -853,4 +786,15 @@
 
       end subroutine Statistics_Destruct
 
+      subroutine GetStorageEquations(off_, ns_, c_, mu_)
+         implicit none  
+         integer, intent(out) :: off_, ns_, c_, mu_
+
+         off_ = OFF
+         ns_  = NS
+         c_   = C
+         mu_  = MU
+
+      end subroutine GetStorageEquations
+
 end module StorageClass