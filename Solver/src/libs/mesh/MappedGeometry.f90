<<<<<<< HEAD
!
!////////////////////////////////////////////////////////////////////////
!
!      MappedGeometry.f95
!
!      Contains:
!         ALGORITHM 101: MappedGeometryClass
!         ALGORITHM 102: ConstructMappedGeometry
!
!////////////////////////////////////////////////////////////////////////
!
=======
>>>>>>> df431882
#include "Includes.h"
Module MappedGeometryClass
   USE SMConstants
   USE TransfiniteMapClass
   USE NodalStorageClass
   use MeshTypes
   IMPLICIT NONE

      private
      public MappedGeometry, MappedGeometryFace
      public SetMappingsToCrossProduct
      public vDot, vCross
!
!     ---------
!     Constants
!     ---------
!
      LOGICAL  :: useCrossProductMetrics = .false.
!
!     -----
!     Class
!     -----
!
      TYPE MappedGeometry
            INTEGER                                         :: Nx, Ny, Nz                    ! Polynomial order
            REAL(KIND=RP), DIMENSION(:,:,:,:) , ALLOCATABLE :: jGradXi, jGradEta, jGradZeta  ! Contravariant vectors times Jacobian!
            REAL(KIND=RP), DIMENSION(:,:,:,:) , ALLOCATABLE :: x                             ! Position of points in absolute coordinates
            REAL(KIND=RP), DIMENSION(:,:,:)   , ALLOCATABLE :: jacobian, invJacobian         ! Mapping Jacobian and 1/Jacobian
            real(kind=RP)                                   :: volume
            real(kind=RP), dimension(:,:,:),    allocatable :: dWall                   ! Minimum distance to the nearest wall
            real(kind=RP), dimension(:,:,:,:),  allocatable :: normal                  ! Wall normal, needed for IB
            real(kind=RP), dimension(:,:,:,:) , allocatable :: ncXi, ncEta, ncZeta     ! Normals at the complementary grid nodes
            real(kind=RP), dimension(:,:,:,:) , allocatable :: t1cXi, t1cEta, t1cZeta  ! Tangent vector 1 at the complementary grid nodes
            real(kind=RP), dimension(:,:,:,:) , allocatable :: t2cXi, t2cEta, t2cZeta  ! Tangent vector 2 at the complementary grid nodes
            real(kind=RP), dimension(:,:,:)   , allocatable :: JfcXi, JfcEta, JfcZeta  ! Normalization term of the faces of the complementary grid
            CONTAINS

            PROCEDURE :: construct               => ConstructMappedGeometry
            PROCEDURE :: destruct                => DestructMappedGeometry
      END TYPE MappedGeometry

      type MappedGeometryFace
         real(kind=RP), dimension(:,:,:), allocatable   :: x
         real(kind=RP), dimension(:,:)  , allocatable   :: jacobian   ! |ja^i|: Normalization term of the normal vectors on a face
         real(kind=RP), dimension(:,:,:), allocatable   :: GradXi, GradEta, GradZeta  ! Contravariant vectors
         real(kind=RP), dimension(:,:,:), allocatable   :: normal     ! normal vector on a face
         real(kind=RP), dimension(:,:,:), allocatable   :: t1         ! Tangent vector (along the xi direction)
         real(kind=RP), dimension(:,:,:), allocatable   :: t2         ! Tangent vector 2 (orthonormal to t1 and normal)
         real(kind=RP), dimension(:,:),   allocatable   :: dWall      ! Minimum distance to the nearest wall
         real(kind=RP)                                  :: surface    ! Surface
         real(kind=RP)                                  :: h          ! Element dimension orthogonal to the face
         contains
            procedure :: construct => ConstructMappedGeometryFace
            procedure :: destruct  => DestructMappedGeometryFace
      end type MappedGeometryFace

!
!  ========
   CONTAINS
!  ========
!
!////////////////////////////////////////////////////////////////////////
!
   SUBROUTINE ConstructMappedGeometry( self, spAxi, spAeta, spAzeta, mapper )
      IMPLICIT NONE
!
!      ---------
!      Arguments
!      ---------
!
      CLASS(MappedGeometry)  , intent(inout) :: self
      TYPE(TransfiniteHexMap), intent(in)    :: mapper
      TYPE(NodalStorage_t)     , intent(in)    :: spAxi
      TYPE(NodalStorage_t)     , intent(in)    :: spAeta
      TYPE(NodalStorage_t)     , intent(in)    :: spAzeta
!
!     ---------------
!     Local Variables
!     ---------------
!
      INTEGER       :: Nx, Ny, Nz, Nmax
      INTEGER       :: i, j, k
      REAL(KIND=RP) :: nrm
      REAL(KIND=RP) :: grad_x(3,3), jGrad(3), x(3)
!
!     -----------
!     Allocations
!     -----------
!
      Nx        = spAxi   % N
      Ny        = spAeta  % N
      Nz        = spAzeta % N
      Nmax      = MAX(Nx,Ny,Nz)
      self % Nx = Nx
      self % Ny = Ny
      self % Nz = Nz

      ALLOCATE( self % JGradXi  (3,0:Nx,0:Ny,0:Nz) )
      ALLOCATE( self % JGradEta (3,0:Nx,0:Ny,0:Nz) )
      ALLOCATE( self % JGradZeta(3,0:Nx,0:Ny,0:Nz) )
      ALLOCATE( self % jacobian   (0:Nx,0:Ny,0:Nz) )
      ALLOCATE( self % invJacobian(0:Nx,0:Ny,0:Nz) )
      ALLOCATE( self % x        (3,0:Nx,0:Ny,0:Nz)    )
!
!     --------------------------
!     Compute interior locations
!     --------------------------
!
      DO k = 0, Nz
         DO j= 0, Ny
            DO i = 0,Nx
               x = [spAxi % x(i), spAeta % x(j), spAzeta % x(k)]
               self % x(:,i,j,k) = mapper %  transfiniteMapAt(x)
            END DO
         END DO
      END DO
!
!     ------------
!     Metric terms
!     ------------
!
      IF ( useCrossProductMetrics ) THEN

         CALL computeMetricTermsCrossProductForm(self, spAxi, spAeta, spAzeta, mapper)

      ELSE

         CALL computeMetricTermsConservativeForm(self, spAxi, spAeta, spAzeta, mapper)

      ENDIF
!
!     -----------
!     Cell volume
!     -----------
!
      self % volume = 0.0_RP
      do k = 0, Nz   ; do j = 0, Ny ; do i = 0, Nx
         self % volume = self % volume + spAxi % w(i) * spAeta % w(j) * spAzeta % w(k) * self % jacobian(i,j,k)
      end do         ; end do       ; end do

   END SUBROUTINE ConstructMappedGeometry
!
!////////////////////////////////////////////////////////////////////////
!
      pure SUBROUTINE DestructMappedGeometry(self)
         IMPLICIT NONE
         CLASS(MappedGeometry), intent(inout) :: self

         safedeallocate( self % jGradXi     )
         safedeallocate( self % jGradEta    )
         safedeallocate( self % jGradZeta   )
         safedeallocate( self % jacobian    )
         safedeallocate( self % invJacobian )
         safedeallocate( self % x           )
         safedeallocate( self % dWall       )
         safedeallocate( self % ncXi        )
         safedeallocate( self % ncEta       )
         safedeallocate( self % ncZeta      )
         safedeallocate( self % t1cXi       )
         safedeallocate( self % t1cEta      )
         safedeallocate( self % t1cZeta     )
         safedeallocate( self % t2cXi       )
         safedeallocate( self % t2cEta      )
         safedeallocate( self % t2cZeta     )
         safedeallocate( self % JfcXi       )
         safedeallocate( self % JfcEta      )
         safedeallocate( self % JfcZeta     )
         safedeallocate( self % normal      )

      END SUBROUTINE DestructMappedGeometry
!
!////////////////////////////////////////////////////////////////////////
!
      subroutine computeMetricTermsConservativeForm(self, spAxi, spAeta, spAzeta, mapper)
!
!        *********************************************************************
!              Currently, the invariant form is implemented
!
!              Ja^i_n = -1/2 \hat{x}^i ( Xl \nabla Xm - Xm \nabla Xl )
!                 (i,j,k) and (n,m,l) cyclic
!        *********************************************************************
!
         use PhysicsStorage
         implicit none
         type(MappedGeometry),    intent(inout) :: self
         type(NodalStorage_t),      intent(in)    :: spAxi, spAeta, spAzeta
         type(TransfiniteHexMap), intent(in)    :: mapper
!
!        ---------------
!        Local variables
!        ---------------
!
         integer     :: i, j, k, m, n, l
         real(kind=RP)  :: grad_x(NDIM,NDIM,0:self % Nx, 0:self % Ny, 0:self % Nz)
         real(kind=RP)  :: xCGL(NDIM,0:self % Nx, 0:self % Ny, 0:self % Nz)
         real(kind=RP)  :: auxgrad(NDIM,NDIM,0:self % Nx, 0:self % Ny, 0:self % Nz)
         real(kind=RP)  :: coordsProduct(NDIM,0:self % Nx,0:self % Ny,0:self % Nz)
         real(kind=RP)  :: Jai(NDIM,0:self % Nx, 0:self % Ny, 0:self % Nz)
         real(kind=RP)  :: Ja1CGL(NDIM,0:self % Nx, 0:self % Ny, 0:self % Nz)
         real(kind=RP)  :: Ja2CGL(NDIM,0:self % Nx, 0:self % Ny, 0:self % Nz)
         real(kind=RP)  :: Ja3CGL(NDIM,0:self % Nx, 0:self % Ny, 0:self % Nz)
         real(kind=RP)  :: JacobianCGL(0:self % Nx, 0:self % Ny, 0:self % Nz)
         real(kind=RP)  :: x(3)
!
!        Compute the mapping gradient in Chebyshev-Gauss-Lobatto points
!        --------------------------------------------------------------
         do k = 0, self % Nz ; do j = 0, self % Ny  ; do i = 0, self % Nx
            x = [spAxi % xCGL(i), spAeta % xCGL(j), spAzeta % xCGL(k)]
            xCGL(:,i,j,k) = mapper % transfiniteMapAt(x)
            grad_x(:,:,i,j,k) = mapper % metricDerivativesAt(x)
         end do         ; end do          ; end do
!
!        *****************************************
!        Compute the x-coordinates of the mappings
!        *****************************************
!
!        Compute coordinates combination
!        -------------------------------
         do k = 0, self % Nz    ; do j = 0, self % Ny  ; do i = 0, self % Nx
            coordsProduct(:,i,j,k) =   xCGL(3,i,j,k) * grad_x(2,:,i,j,k)  &
                                     - xCGL(2,i,j,k) * grad_x(3,:,i,j,k)
         end do            ; end do          ; end do
!
!        Compute its gradient
!        --------------------
         auxgrad = 0.0_RP
         do k = 0, self % Nz ; do j = 0, self % Ny  ; do i = 0, self % Nx
            do l = 0, self % Nx
               auxgrad(:,1,i,j,k) = auxgrad(:,1,i,j,k) + coordsProduct(:,l,j,k) * spAxi % DCGL(i,l)
            end do

            do l = 0, self % Ny
               auxgrad(:,2,i,j,k) = auxgrad(:,2,i,j,k) + coordsProduct(:,i,l,k) * spAeta % DCGL(j,l)
            end do

            do l = 0, self % Nz
               auxgrad(:,3,i,j,k) = auxgrad(:,3,i,j,k) + coordsProduct(:,i,j,l) * spAzeta % DCGL(k,l)
            end do
         end do         ; end do          ; end do
!
!        Compute the curl
!        ----------------
         do k = 0, self % Nz ; do j = 0, self % Ny  ; do i = 0, self % Nx
            Jai(1,i,j,k) = auxgrad(3,2,i,j,k) - auxgrad(2,3,i,j,k)
            Jai(2,i,j,k) = auxgrad(1,3,i,j,k) - auxgrad(3,1,i,j,k)
            Jai(3,i,j,k) = auxgrad(2,1,i,j,k) - auxgrad(1,2,i,j,k)
         end do         ; end do          ; end do
!
!        Assign to the first coordinate of each metrics
!        ----------------------------------------------
         Ja1CGL(1,:,:,:)  = -0.5_RP * Jai(1,:,:,:)
         Ja2CGL(1,:,:,:)  = -0.5_RP * Jai(2,:,:,:)
         Ja3CGL(1,:,:,:)  = -0.5_RP * Jai(3,:,:,:)
!
!        *****************************************
!        Compute the y-coordinates of the mappings
!        *****************************************
!
!        Compute coordinates combination
!        -------------------------------
         do k = 0, self % Nz    ; do j = 0, self % Ny  ; do i = 0, self % Nx
            coordsProduct(:,i,j,k) =   xCGL(1,i,j,k) * grad_x(3,:,i,j,k) &
                                     - xCGL(3,i,j,k) * grad_x(1,:,i,j,k)
         end do            ; end do          ; end do
!
!        Compute its gradient
!        --------------------
         auxgrad = 0.0_RP
         do k = 0, self % Nz ; do j = 0, self % Ny  ; do i = 0, self % Nx
            do l = 0, self % Nx
               auxgrad(:,1,i,j,k) = auxgrad(:,1,i,j,k) + coordsProduct(:,l,j,k) * spAxi % DCGL(i,l)
            end do

            do l = 0, self % Ny
               auxgrad(:,2,i,j,k) = auxgrad(:,2,i,j,k) + coordsProduct(:,i,l,k) * spAeta % DCGL(j,l)
            end do

            do l = 0, self % Nz
               auxgrad(:,3,i,j,k) = auxgrad(:,3,i,j,k) + coordsProduct(:,i,j,l) * spAzeta % DCGL(k,l)
            end do
         end do         ; end do          ; end do
!
!        Compute the curl
!        ----------------
         do k = 0, self % Nz ; do j = 0, self % Ny  ; do i = 0, self % Nx
            Jai(1,i,j,k) = auxgrad(3,2,i,j,k) - auxgrad(2,3,i,j,k)
            Jai(2,i,j,k) = auxgrad(1,3,i,j,k) - auxgrad(3,1,i,j,k)
            Jai(3,i,j,k) = auxgrad(2,1,i,j,k) - auxgrad(1,2,i,j,k)
         end do         ; end do          ; end do
!
!        Assign to the second coordinate of each metrics
!        -----------------------------------------------
         Ja1CGL(2,:,:,:)  = -0.5_RP*Jai(1,:,:,:)
         Ja2CGL(2,:,:,:)  = -0.5_RP*Jai(2,:,:,:)
         Ja3CGL(2,:,:,:)  = -0.5_RP*Jai(3,:,:,:)
!
!        *****************************************
!        Compute the z-coordinates of the mappings
!        *****************************************
!
!        Compute coordinates combination
!        -------------------------------
         do k = 0, self % Nz    ; do j = 0, self % Ny  ; do i = 0, self % Nx
            coordsProduct(:,i,j,k) =   xCGL(2,i,j,k) * grad_x(1,:,i,j,k) &
                                     - xCGL(1,i,j,k) * grad_x(2,:,i,j,k)
         end do            ; end do          ; end do
!
!        Compute its gradient
!        --------------------
         auxgrad = 0.0_RP
         do k = 0, self % Nz ; do j = 0, self % Ny  ; do i = 0, self % Nx
            do l = 0, self % Nx
               auxgrad(:,1,i,j,k) = auxgrad(:,1,i,j,k) + coordsProduct(:,l,j,k) * spAxi % DCGL(i,l)
            end do

            do l = 0, self % Ny
               auxgrad(:,2,i,j,k) = auxgrad(:,2,i,j,k) + coordsProduct(:,i,l,k) * spAeta % DCGL(j,l)
            end do

            do l = 0, self % Nz
               auxgrad(:,3,i,j,k) = auxgrad(:,3,i,j,k) + coordsProduct(:,i,j,l) * spAzeta % DCGL(k,l)
            end do
         end do         ; end do          ; end do
!
!        Compute the curl
!        ----------------
         do k = 0, self % Nz ; do j = 0, self % Ny  ; do i = 0, self % Nx
            Jai(1,i,j,k) = auxgrad(3,2,i,j,k) - auxgrad(2,3,i,j,k)
            Jai(2,i,j,k) = auxgrad(1,3,i,j,k) - auxgrad(3,1,i,j,k)
            Jai(3,i,j,k) = auxgrad(2,1,i,j,k) - auxgrad(1,2,i,j,k)
         end do         ; end do          ; end do
!
!        Assign to the third coordinate of each metrics
!        ----------------------------------------------
         Ja1CGL(3,:,:,:)  = -0.5_RP * Jai(1,:,:,:)
         Ja2CGL(3,:,:,:)  = -0.5_RP * Jai(2,:,:,:)
         Ja3CGL(3,:,:,:)  = -0.5_RP * Jai(3,:,:,:)
!
!        ********************
!        Compute the Jacobian
!        ********************
!
         do k = 0, self % Nz  ; do j = 0, self % Ny   ; do i = 0, self % Nx
            JacobianCGL(i,j,k) = jacobian3D(a1 = grad_x(:,1,i,j,k), &
                                                a2 = grad_x(:,2,i,j,k), &
                                                a3 = grad_x(:,3,i,j,k)   )
         end do               ; end do                ; end do
!
!        **********************
!        Return to Gauss points
!        **********************
!
         self % jGradXi = 0.0_RP
         self % jGradEta = 0.0_RP
         self % jGradZeta = 0.0_RP
         self % jacobian = 0.0_RP

         do k = 0, self % Nz  ; do j = 0, self % Ny  ; do i = 0, self % Nx
            do n = 0, self % Nz ; do m = 0, self % Ny ; do l = 0, self % Nx
               self % jGradXi(:,i,j,k) = self % jGradXi(:,i,j,k) + Ja1CGL(:,l,m,n) &
                                          * spAxi % TCheb2Gauss(i,l) &
                                          * spAeta % TCheb2Gauss(j,m) &
                                          * spAzeta % TCheb2Gauss(k,n)

               self % jGradEta(:,i,j,k) = self % jGradEta(:,i,j,k) + Ja2CGL(:,l,m,n) &
                                          * spAxi % TCheb2Gauss(i,l) &
                                          * spAeta % TCheb2Gauss(j,m) &
                                          * spAzeta % TCheb2Gauss(k,n)

               self % jGradZeta(:,i,j,k) = self % jGradZeta(:,i,j,k) + Ja3CGL(:,l,m,n) &
                                          * spAxi % TCheb2Gauss(i,l) &
                                          * spAeta % TCheb2Gauss(j,m) &
                                          * spAzeta % TCheb2Gauss(k,n)

               self % jacobian(i,j,k) = self % jacobian(i,j,k) + JacobianCGL(l,m,n) &
                                          * spAxi % TCheb2Gauss(i,l) &
                                          * spAeta % TCheb2Gauss(j,m) &
                                          * spAzeta % TCheb2Gauss(k,n)
            end do              ; end do              ; end do
         end do               ; end do               ; end do
         do k = 0, self % Nz  ; do j = 0, self % Ny  ; do i = 0, self % Nx
            self % invJacobian(i,j,k) = 1._RP / self % jacobian(i,j,k)
         end do               ; end do               ; end do
      end subroutine computeMetricTermsConservativeForm
!
!///////////////////////////////////////////////////////////////////////
!
      SUBROUTINE computeMetricTermsCrossProductForm(self, spAxi, spAeta, spAzeta, mapper)
!
!     -----------------------------------------------
!     Compute the metric terms in cross product form
!     -----------------------------------------------
!
         use PhysicsStorage
         IMPLICIT NONE
!
!        ---------
!        Arguments
!        ---------
!
         TYPE(MappedGeometry)   , intent(inout) :: self
         TYPE(NodalStorage_t)     , intent(in)    :: spAxi
         TYPE(NodalStorage_t)     , intent(in)    :: spAeta
         TYPE(NodalStorage_t)     , intent(in)    :: spAzeta
         TYPE(TransfiniteHexMap), intent(in)    :: mapper
!
!        ---------------
!        Local Variables
!        ---------------
!
         INTEGER       :: i,j,k,l,m,n
         INTEGER       :: Nx, Ny, Nz
         REAL(KIND=RP) :: grad_x(3,3)
         real(kind=RP)  :: Ja1CGL(NDIM,0:self % Nx, 0:self % Ny, 0:self % Nz)
         real(kind=RP)  :: Ja2CGL(NDIM,0:self % Nx, 0:self % Ny, 0:self % Nz)
         real(kind=RP)  :: Ja3CGL(NDIM,0:self % Nx, 0:self % Ny, 0:self % Nz)
         real(kind=RP)  :: JacobianCGL(0:self % Nx, 0:self % Ny, 0:self % Nz)

         Nx = spAxi % N
         Ny = spAeta % N
         Nz = spAzeta % N

         DO k = 0, Nz
            DO j = 0,Ny
               DO i = 0,Nx
                  grad_x = mapper % metricDerivativesAt([spAxi % xCGL(i), spAeta % xCGL(j), &
                                                              spAzeta % xCGL(k)])

                  CALL vCross( grad_x(:,2), grad_x(:,3), Ja1CGL (:,i,j,k))
                  CALL vCross( grad_x(:,3), grad_x(:,1), Ja2CGL (:,i,j,k))
                  CALL vCross( grad_x(:,1), grad_x(:,2), Ja3CGL(:,i,j,k))

                  JacobianCGL(i,j,k) = jacobian3D(a1 = grad_x(:,1),a2 = grad_x(:,2),a3 = grad_x(:,3))
               END DO
            END DO
         END DO
!
!        **********************
!        Return to Gauss points
!        **********************
!
         self % jGradXi = 0.0_RP
         self % jGradEta = 0.0_RP
         self % jGradZeta = 0.0_RP
         self % jacobian = 0.0_RP

         do k = 0, self % Nz  ; do j = 0, self % Ny  ; do i = 0, self % Nx
            do n = 0, self % Nz ; do m = 0, self % Ny ; do l = 0, self % Nx
               self % jGradXi(:,i,j,k) = self % jGradXi(:,i,j,k) + Ja1CGL(:,l,m,n) &
                                          * spAxi % TCheb2Gauss(i,l) &
                                          * spAeta % TCheb2Gauss(j,m) &
                                          * spAzeta % TCheb2Gauss(k,n)

               self % jGradEta(:,i,j,k) = self % jGradEta(:,i,j,k) + Ja2CGL(:,l,m,n) &
                                          * spAxi % TCheb2Gauss(i,l) &
                                          * spAeta % TCheb2Gauss(j,m) &
                                          * spAzeta % TCheb2Gauss(k,n)

               self % jGradZeta(:,i,j,k) = self % jGradZeta(:,i,j,k) + Ja3CGL(:,l,m,n) &
                                          * spAxi % TCheb2Gauss(i,l) &
                                          * spAeta % TCheb2Gauss(j,m) &
                                          * spAzeta % TCheb2Gauss(k,n)

               self % jacobian(i,j,k) = self % jacobian(i,j,k) + JacobianCGL(l,m,n) &
                                          * spAxi % TCheb2Gauss(i,l) &
                                          * spAeta % TCheb2Gauss(j,m) &
                                          * spAzeta % TCheb2Gauss(k,n)
            end do              ; end do              ; end do
         end do               ; end do               ; end do
         do k = 0, self % Nz  ; do j = 0, self % Ny  ; do i = 0, self % Nx
            self % invJacobian(i,j,k) = 1._RP / self % jacobian(i,j,k)
         end do               ; end do               ; end do


      END SUBROUTINE computeMetricTermsCrossProductForm
!
!////////////////////////////////////////////////////////////////////////
!
!  -----------------------------------------
!  Computation of the metric terms on a face
!  -----------------------------------------
   subroutine ConstructMappedGeometryFace(self, Nf, Nelf, Nel, Nel3D, spAf, spAe, geom, hexMap, side, projType, eSide, rot)
      use PhysicsStorage
      use InterpolationMatrices
      implicit none
      class(MappedGeometryFace), intent(inout)  :: self
      integer,                   intent(in)     :: Nf(2)    ! Face polynomial order
      integer,                   intent(in)     :: Nelf(2)  ! Element face pOrder (with rotation)
      integer,                   intent(in)     :: Nel(2)   ! Element face pOrder (without rotation)
      integer,                   intent(in)     :: Nel3D(3) ! Element pOrder
      type(NodalStorage_t),      intent(in)     :: spAf(2)
      type(NodalStorage_t),      intent(in)     :: spAe(3)
      type(MappedGeometry),      intent(in)     :: geom
      type(TransfiniteHexMap),   intent(in)     :: hexMap
      integer,                   intent(in)     :: side
      integer,                   intent(in)     :: projType
      integer,                   intent(in)     :: eSide
      integer,                   intent(in)     :: rot
!
!     ---------------
!     Local variables
!     ---------------
!
      integer        :: i, j, k, l, m, ii, jj
      real(kind=RP)  :: xi, eta
      real(kind=RP)  :: dS      (NDIM,0:Nel(1),0:Nel(2))
      real(kind=RP)  :: GradXi  (NDIM,0:Nel(1),0:Nel(2))
      real(kind=RP)  :: GradEta (NDIM,0:Nel(1),0:Nel(2))
      real(kind=RP)  :: GradZeta(NDIM,0:Nel(1),0:Nel(2))
      real(kind=RP)  :: dSrot      (NDIM,0:Nelf(1),0:Nelf(2))
      real(kind=RP)  :: GradXiRot  (NDIM,0:Nelf(1),0:Nelf(2))
      real(kind=RP)  :: GradEtaRot (NDIM,0:Nelf(1),0:Nelf(2))
      real(kind=RP)  :: GradZetaRot(NDIM,0:Nelf(1),0:Nelf(2))
      real(kind=RP)  :: x(3)

      allocate( self % jacobian(0:Nf(1), 0:Nf(2)))
      allocate( self % x       (NDIM, 0:Nf(1), 0:Nf(2)))
      allocate( self % normal  (NDIM, 0:Nf(1), 0:Nf(2)))
      allocate( self % GradXi  (NDIM, 0:Nf(1), 0:Nf(2)))
      allocate( self % GradEta (NDIM, 0:Nf(1), 0:Nf(2)))
      allocate( self % GradZeta(NDIM, 0:Nf(1), 0:Nf(2)))
      allocate( self % t1      (NDIM, 0:Nf(1), 0:Nf(2)))
      allocate( self % t2      (NDIM, 0:Nf(1), 0:Nf(2)))

      dS = 0.0_RP
      GradXi   = 0.0_RP
      GradEta  = 0.0_RP
      GradZeta = 0.0_RP

      select case(side)
         case(ELEFT)
!
!           Get face coordinates
!           --------------------
            do j = 0, Nf(2) ; do i = 0, Nf(1)
               call coordRotation(spAf(1) % x(i), spAf(2) % x(j), rot, xi, eta)
               x = [-1.0_RP, xi, eta]
               self % x(:,i,j) = hexMap % transfiniteMapAt(x)
            end do ; end do
!
!           Get surface Jacobian and normal vector
!           --------------------------------------
            do k = 0, Nel3D(3) ; do j = 0, Nel3D(2) ; do i = 0, Nel3D(1)
               dS(:,j,k) = dS(:,j,k) + geom % jGradXi(:,i,j,k) * spAe(1) % v(i,LEFT)
               GradXi  (:,j,k) = GradXi  (:,j,k) + geom % jGradXi  (:,i,j,k) * geom % invJacobian(i,j,k) * spAe(1) % v(i,LEFT)
               GradEta (:,j,k) = GradEta (:,j,k) + geom % jGradEta (:,i,j,k) * geom % invJacobian(i,j,k) * spAe(1) % v(i,LEFT)
               GradZeta(:,j,k) = GradZeta(:,j,k) + geom % jGradZeta(:,i,j,k) * geom % invJacobian(i,j,k) * spAe(1) % v(i,LEFT)
            end do           ; end do           ; end do
!
!           Swap orientation
!           ----------------
            dS = -dS

         case(ERIGHT)
!
!           Get face coordinates
!           --------------------
            do j = 0, Nf(2) ; do i = 0, Nf(1)
               call coordRotation(spAf(1) % x(i), spAf(2) % x(j), rot, xi, eta)
               x = [ 1.0_RP, xi, eta ]
               self % x(:,i,j) = hexMap % transfiniteMapAt(x)
            end do ; end do
!
!           Get surface Jacobian and normal vector
!           --------------------------------------
            do k = 0, Nel3D(3) ; do j = 0, Nel3D(2) ; do i = 0, Nel3D(1)
               dS(:,j,k) = dS(:,j,k) + geom % jGradXi(:,i,j,k) * spAe(1) % v(i,RIGHT)
               GradXi  (:,j,k) = GradXi  (:,j,k) + geom % jGradXi  (:,i,j,k) * geom % invJacobian(i,j,k) * spAe(1) % v(i,RIGHT)
               GradEta (:,j,k) = GradEta (:,j,k) + geom % jGradEta (:,i,j,k) * geom % invJacobian(i,j,k) * spAe(1) % v(i,RIGHT)
               GradZeta(:,j,k) = GradZeta(:,j,k) + geom % jGradZeta(:,i,j,k) * geom % invJacobian(i,j,k) * spAe(1) % v(i,RIGHT)
            end do           ; end do           ; end do

         case(EBOTTOM)
            do j = 0, Nf(2) ; do i = 0, Nf(1)
               call coordRotation(spAf(1) % x(i), spAf(2) % x(j), rot, xi, eta)
               x = [xi, eta,-1.0_RP]
               self % x(:,i,j) = hexMap % transfiniteMapAt(x)
            end do ; end do
!
!           Get surface Jacobian and normal vector
!           --------------------------------------
            do k = 0, Nel3D(3) ; do j = 0, Nel3D(2) ; do i = 0, Nel3D(1)
               dS(:,i,j) = dS(:,i,j) + geom % jGradZeta(:,i,j,k) * spAe(3) % v(k,BOTTOM)
               GradXi  (:,i,j) = GradXi  (:,i,j) + geom % jGradXi  (:,i,j,k) * geom % invJacobian(i,j,k) * spAe(3) % v(k,BOTTOM)
               GradEta (:,i,j) = GradEta (:,i,j) + geom % jGradEta (:,i,j,k) * geom % invJacobian(i,j,k) * spAe(3) % v(k,BOTTOM)
               GradZeta(:,i,j) = GradZeta(:,i,j) + geom % jGradZeta(:,i,j,k) * geom % invJacobian(i,j,k) * spAe(3) % v(k,BOTTOM)
            end do           ; end do           ; end do
!
!           Swap orientation
!           ----------------
            dS = -dS

         case(ETOP)
            do j = 0, Nf(2) ; do i = 0, Nf(1)
               call coordRotation(spAf(1) % x(i), spAf(2) % x(j), rot, xi, eta)
               x = [xi, eta, 1.0_RP]
               self % x(:,i,j) = hexMap % transfiniteMapAt(x)
            end do ; end do
!
!           Get surface Jacobian and normal vector
!           --------------------------------------
            do k = 0, Nel3D(3) ; do j = 0, Nel3D(2) ; do i = 0, Nel3D(1)
               dS(:,i,j) = dS(:,i,j) + geom % jGradZeta(:,i,j,k) * spAe(3) % v(k,TOP)
               GradXi  (:,i,j) = GradXi  (:,i,j) + geom % jGradXi  (:,i,j,k) * geom % invJacobian(i,j,k) * spAe(3) % v(k,TOP)
               GradEta (:,i,j) = GradEta (:,i,j) + geom % jGradEta (:,i,j,k) * geom % invJacobian(i,j,k) * spAe(3) % v(k,TOP)
               GradZeta(:,i,j) = GradZeta(:,i,j) + geom % jGradZeta(:,i,j,k) * geom % invJacobian(i,j,k) * spAe(3) % v(k,TOP)
            end do           ; end do           ; end do

         case(EFRONT)
            do j = 0, Nf(2) ; do i = 0, Nf(1)
               call coordRotation(spAf(1) % x(i), spAf(2) % x(j), rot, xi, eta)
               x = [xi, -1.0_RP, eta]
               self % x(:,i,j) = hexMap % transfiniteMapAt(x)
            end do ; end do
!
!           Get surface Jacobian and normal vector
!           --------------------------------------
            do k = 0, Nel3D(3) ; do j = 0, Nel3D(2) ; do i = 0, Nel3D(1)
               dS(:,i,k) = dS(:,i,k) + geom % jGradEta(:,i,j,k) * spAe(2) % v(j,FRONT)
               GradXi  (:,i,k) = GradXi  (:,i,k) + geom % jGradXi  (:,i,j,k) * geom % invJacobian(i,j,k) * spAe(2) % v(j,FRONT)
               GradEta (:,i,k) = GradEta (:,i,k) + geom % jGradEta (:,i,j,k) * geom % invJacobian(i,j,k) * spAe(2) % v(j,FRONT)
               GradZeta(:,i,k) = GradZeta(:,i,k) + geom % jGradZeta(:,i,j,k) * geom % invJacobian(i,j,k) * spAe(2) % v(j,FRONT)
            end do           ; end do           ; end do
!
!           Swap orientation
!           ----------------
            dS = -dS

         case(EBACK)
            do j = 0, Nf(2) ; do i = 0, Nf(1)
               call coordRotation(spAf(1) % x(i), spAf(2) % x(j), rot, xi, eta)
               x = [xi, 1.0_RP, eta]
               self % x(:,i,j) = hexMap % transfiniteMapAt(x)
            end do ; end do
!
!           Get surface Jacobian and normal vector
!           --------------------------------------
            do k = 0, Nel3D(3) ; do j = 0, Nel3D(2) ; do i = 0, Nel3D(1)
               dS(:,i,k) = dS(:,i,k) + geom % jGradEta(:,i,j,k) * spAe(2) % v(j,BACK)
               GradXi  (:,i,k) = GradXi  (:,i,k) + geom % jGradXi  (:,i,j,k) * geom % invJacobian(i,j,k) * spAe(2) % v(j,BACK)
               GradEta (:,i,k) = GradEta (:,i,k) + geom % jGradEta (:,i,j,k) * geom % invJacobian(i,j,k) * spAe(2) % v(j,BACK)
               GradZeta(:,i,k) = GradZeta(:,i,k) + geom % jGradZeta(:,i,j,k) * geom % invJacobian(i,j,k) * spAe(2) % v(j,BACK)
            end do           ; end do           ; end do

      end select
!
!     Change the orientation depending on whether left or right elements are used
!     ---------------------------------------------------------------------------
      if ( eSide .eq. 2 ) dS = -dS
!
!     Perform the rotation
!     --------------------
      if ( rot .eq. 0 ) then
         dSRot = dS           ! Considered separated since is very frequent
         GradXiRot   = GradXi
         GradEtaRot  = GradEta
         GradZetaRot = GradZeta

      else
         do j = 0, Nelf(2) ; do i = 0, Nelf(1)
            call leftIndexes2Right(i,j,Nelf(1), Nelf(2), rot, ii, jj)
            dSRot(:,i,j) = dS(:,ii,jj)
            GradXiRot  (:,i,j) = GradXi  (:,ii,jj)
            GradEtaRot (:,i,j) = GradEta (:,ii,jj)
            GradZetaRot(:,i,j) = GradZeta(:,ii,jj)
         end do            ; end do

      end if

!
!     Perform p-Adaption
!     ------------------
      select case(projType)
      case (0)
         self % normal = dSRot
         self % GradXi   = GradXiRot
         self % GradEta  = GradEtaRot
         self % GradZeta = GradZetaRot
      case (1)
         self % normal = 0.0_RP
         self % GradXi   = 0.0_RP
         self % GradEta  = 0.0_RP
         self % GradZeta = 0.0_RP
         do j = 0, Nf(2)  ; do l = 0, Nelf(1)   ; do i = 0, Nf(1)
            self % normal(:,i,j) = self % normal(:,i,j) + Tset(Nelf(1), Nf(1)) % T(i,l) * dSRot(:,l,j)
            self % GradXi  (:,i,j) = self % GradXi  (:,i,j) + Tset(Nelf(1), Nf(1)) % T(i,l) * GradXiRot  (:,l,j)
            self % GradEta (:,i,j) = self % GradEta (:,i,j) + Tset(Nelf(1), Nf(1)) % T(i,l) * GradEtaRot (:,l,j)
            self % GradZeta(:,i,j) = self % GradZeta(:,i,j) + Tset(Nelf(1), Nf(1)) % T(i,l) * GradZetaRot(:,l,j)
         end do                  ; end do                   ; end do

      case (2)
         self % normal = 0.0_RP
         self % GradXi   = 0.0_RP
         self % GradEta  = 0.0_RP
         self % GradZeta = 0.0_RP
         do l = 0, Nelf(2)  ; do j = 0, Nf(2)   ; do i = 0, Nf(1)
            self % normal(:,i,j) = self % normal(:,i,j) + Tset(Nelf(2), Nf(2)) % T(j,l) * dSRot(:,i,l)
            self % GradXi  (:,i,j) = self % GradXi  (:,i,j) + Tset(Nelf(2), Nf(2)) % T(j,l) * GradXiRot  (:,i,l)
            self % GradEta (:,i,j) = self % GradEta (:,i,j) + Tset(Nelf(2), Nf(2)) % T(j,l) * GradEtaRot (:,i,l)
            self % GradZeta(:,i,j) = self % GradZeta(:,i,j) + Tset(Nelf(2), Nf(2)) % T(j,l) * GradZetaRot(:,i,l)
         end do                  ; end do                   ; end do

      case (3)
         self % normal = 0.0_RP
         self % GradXi   = 0.0_RP
         self % GradEta  = 0.0_RP
         self % GradZeta = 0.0_RP
         do l = 0, Nelf(2)  ; do j = 0, Nf(2)
            do m = 0, Nelf(1) ; do i = 0, Nf(1)
               self % normal(:,i,j) = self % normal(:,i,j) +   Tset(Nelf(1), Nf(1)) % T(i,m) &
                                         * Tset(Nelf(2), Nf(2)) % T(j,l) &
                                         * dSRot(:,m,l)
               self % GradXi  (:,i,j) = self % GradXi  (:,i,j) +   Tset(Nelf(1), Nf(1)) % T(i,m) &
                                         * Tset(Nelf(2), Nf(2)) % T(j,l) &
                                         * GradXiRot  (:,m,l)
               self % GradEta (:,i,j) = self % GradEta (:,i,j) +   Tset(Nelf(1), Nf(1)) % T(i,m) &
                                         * Tset(Nelf(2), Nf(2)) % T(j,l) &
                                         * GradEtaRot (:,m,l)
               self % GradZeta(:,i,j) = self % GradZeta(:,i,j) +   Tset(Nelf(1), Nf(1)) % T(i,m) &
                                         * Tset(Nelf(2), Nf(2)) % T(j,l) &
                                         * GradZetaRot(:,m,l)
            end do                 ; end do
         end do                  ; end do
      end select
!
!     Compute
!     -------
      do j = 0, Nf(2)   ; do i = 0, Nf(1)
         self % jacobian(i,j) = norm2(self % normal(:,i,j))
         self % normal(:,i,j) = self % normal(:,i,j) / self % jacobian(i,j)
      end do            ; end do
!
!     Compute tangent vectors
!     -----------------------
      self % t1 = 0.0_RP
      do j = 0, Nf(2)   ; do l = 0, Nf(1)    ; do i = 0, Nf(1)
         self % t1(:,i,j) = self % t1(:,i,j) + spAf(1) % D(i,l) * self % x(:,l,j)
      end do            ; end do             ; end do
!
!     Tangent vectors could not be orthogonal to normal vectors (because of truncation errors)
!     ----------------------------------------------------------------------------------------
      do j = 0, Nf(2)   ; do i = 0, Nf(1)
         self % t1(:,i,j)  = self % t1(:,i,j) - dot_product(self % t1(:,i,j), self % normal(:,i,j)) &
                                              * self % normal(:,i,j)

         self % t1(:,i,j)  = self % t1(:,i,j)  / norm2(self % t1(:,i,j))
         call vCross(self % normal(:,i,j), self % t1(:,i,j), self % t2(:,i,j))
      end do            ; end do
!
!     ------------
!     Face surface
!     ------------
!
      self % surface = 0.0_RP
      do j = 0, Nf(2) ; do i = 0, Nf(1)
         self % surface = self % surface + spAf(1) % w(i) * spAf(2) % w(j) * self % jacobian(i,j)
      end do          ; end do


   end subroutine ConstructMappedGeometryFace
!
!////////////////////////////////////////////////////////////////////////
!
      pure subroutine DestructMappedGeometryFace(self)
         implicit none
         !-------------------------------------------------------------------
         class(MappedGeometryFace), intent(inout) :: self
         !-------------------------------------------------------------------

         safedeallocate(self % x        )
         safedeallocate(self % jacobian )
         safedeallocate(self % GradXi   )
         safedeallocate(self % GradEta  )
         safedeallocate(self % GradZeta )
         safedeallocate(self % normal   )
         safedeallocate(self % t1       )
         safedeallocate(self % t2       )
         safedeallocate(self % dWall    )

      end subroutine DestructMappedGeometryFace

!
!///////////////////////////////////////////////////////////////////////
!
!-------------------------------------------------------------------------------
!!     Returns the jacobian of the transformation computed from
!!     the three co-variant coordinate vectors.
!-------------------------------------------------------------------------------
!
      FUNCTION jacobian3D(a1,a2,a3)
!
      USE SMConstants
      IMPLICIT NONE

      REAL(KIND=RP)               :: jacobian3D
      REAL(KIND=RP), DIMENSION(3) :: a1,a2,a3,v
!
      CALL vCross(a2,a3,v)
      jacobian3D = vDot(a1,v)

      END FUNCTION jacobian3D
!
!///////////////////////////////////////////////////////////////////////////////
!
!-------------------------------------------------------------------------------
!!    Returns in result the cross product u x v
!-------------------------------------------------------------------------------
!
      SUBROUTINE vCross(u,v,result)
!
      IMPLICIT NONE

      REAL(KIND=RP), DIMENSION(3) :: u,v,result

      result(1) = u(2)*v(3) - v(2)*u(3)
      result(2) = u(3)*v(1) - v(3)*u(1)
      result(3) = u(1)*v(2) - v(1)*u(2)

      END SUBROUTINE vCross
!
!///////////////////////////////////////////////////////////////////////////////
!
!-------------------------------------------------------------------------------
!!    Returns the dot product u.v
!-------------------------------------------------------------------------------
!
      FUNCTION vDot(u,v)
!
      IMPLICIT NONE

      REAL(KIND=RP)               :: vDot
      REAL(KIND=RP), DIMENSION(3) :: u,v

      vDot = u(1)*v(1) + u(2)*v(2) + u(3)*v(3)

      END FUNCTION vDot
!
!///////////////////////////////////////////////////////////////////////////////
!
!-------------------------------------------------------------------------------
!!    Returns the 2-norm of u
!-------------------------------------------------------------------------------
!
      FUNCTION vNorm(u)
!
      IMPLICIT NONE

      REAL(KIND=RP)               :: vNorm
      REAL(KIND=RP), DIMENSION(3) :: u

      vNorm = SQRT(u(1)*u(1) + u(2)*u(2) + u(3)*u(3))

      END FUNCTION vNorm

      subroutine SetMappingsToCrossProduct()
         implicit none

         useCrossProductMetrics = .true.

      end subroutine SetMappingsToCrossProduct

!
!///////////////////////////////////////////////////////////////////////////////
!

END Module MappedGeometryClass<|MERGE_RESOLUTION|>--- conflicted
+++ resolved
@@ -1,17 +1,3 @@
-<<<<<<< HEAD
-!
-!////////////////////////////////////////////////////////////////////////
-!
-!      MappedGeometry.f95
-!
-!      Contains:
-!         ALGORITHM 101: MappedGeometryClass
-!         ALGORITHM 102: ConstructMappedGeometry
-!
-!////////////////////////////////////////////////////////////////////////
-!
-=======
->>>>>>> df431882
 #include "Includes.h"
 Module MappedGeometryClass
    USE SMConstants
