<<<<<<< HEAD
!
!//////////////////////////////////////////////////////
!
!   @File:    OrientedBoundingBox.f90
!
!//////////////////////////////////////////////////////
!
=======
>>>>>>> df431882
#include "Includes.h"
module OrientedBoundingBox

   use SMConstants
   use Utilities
   use TessellationTypes

   implicit none   
   
   integer,       parameter :: TASK_THRESHOLD = 10000
   real(kind=RP), parameter :: SAFETY_FACTOR = 0.001_RP

   public OBB

!
!  **************************************************
!  Main type for the Convex Hull computations
!  **************************************************
   
   type Hull_type
    
      type(point_type), dimension(:), allocatable :: Points 
      integer                                     :: NumOfPoints

   end type
!
!  **************************************************
!  Main type for a rectangle
!  **************************************************
   type rectangle
      
      real(kind=rp), dimension(2,4)  :: Vertices
      real(kind=rp), dimension(2)    :: Center
      real(kind=rp), dimension(NDIM) :: normal, t1, t2
      real(kind=rp)                  :: Length, Width, Angle
   
      contains
         procedure :: ComputeVertices
   
   end type   
!
!  **************************************************
!  Main type for the Oriented Bounding Box computations
!  **************************************************
   type OBB_type
      
      type(point_type), dimension(:), allocatable :: Points, HullPoints
      type(rectangle)                             :: MBR
      real(kind=rp),    dimension(NDIM,8)         :: vertices, LocVertices
      real(kind=rp),    dimension(NDIM,NDIM)      :: R, invR
      real(kind=rp),    dimension(NDIM)           :: CloudCenter, LocFrameCenter
      real(kind=rp)                               :: nMin, nMax
      integer                                     :: NumOfPoints, center, left, right
      character(len=LINE_LENGTH)                  :: filename
      logical                                     :: verbose
      
      contains
         procedure :: construct             => OBB_construct
         procedure :: ReadStorePoints       => OBB_ReadStorePoints
         procedure :: ComputeAngle          => OBB_ComputeAngle
         procedure :: SortingNodes          => OBB_SortingNodes
         procedure :: isPointInside         => OBB_isPointInside
         procedure :: ChangeObjsRefFrame    => OBB_ChangeObjsRefFrame
         procedure :: STL_rotate            => OBB_STL_rotate
         procedure :: STL_translate         => OBB_STL_translate
         procedure :: ChangeRefFrame
         procedure :: ComputeRotationMatrix 
         procedure :: plot                  => OBB_plot
         procedure :: isInsidePolygon       => OBB_isInsidePolygon

   end type
   
   type(OBB_type), allocatable :: OBB(:)

contains
!
!
!/////////////////////////////////////////////////////////////////////////////////////////////
!  
!  -------------------------------------------------
! This subroutine computes the determinant of a 3x3 Matrix. 
!  -------------------------------------------------
   
   function Determinant( Mat ) result( det )

      implicit none
      !-arguments-----------------------------
      real(kind=rp), dimension(:,:), intent(in) :: Mat
      !-local-variables-------------------------
      real(kind=rp) :: det

      det = Mat(1,1)*( Mat(2,2)*Mat(3,3) - Mat(2,3)*Mat(3,2) ) - &
            Mat(1,2)*( Mat(2,1)*Mat(3,3) - Mat(2,3)*Mat(3,1) ) + &
            Mat(1,3)*( Mat(2,1)*Mat(3,2) - Mat(2,2)*Mat(3,1) )

   end  function Determinant
!
!/////////////////////////////////////////////////////////////////////////////////////////////
!  
!  -------------------------------------------------
! This subroutine computes the eigenvalues & eigenvectors of a 3x3 matrix. 
! For details, see https://www.geometrictools.com/Documentation/RobustEigenSymmetric3x3.pdf .
!  -------------------------------------------------
   
   subroutine ComputeEigenStructure( A, EigenVal, EigenVec1, EigenVec2, EigenVec3 )
      use MappedGeometryClass
      implicit none
      !-arguments----------------------------------------------
      real(kind=rp), dimension(:,:),   intent(in)  :: A
      real(kind=rp),                   intent(out) :: EigenVal
      real(kind=rp), dimension(NDIM), intent(out) :: EigenVec1, EigenVec2, EigenVec3
      !-local-variables------------------------------------------
      real(kind=rp),  dimension(NDIM,NDIM) :: Ident, B, EigenVecs
       real(kind=rp), dimension(NDIM)      :: EigenVals
      real(kind=rp)                         :: p1, p2, p, q, r, phi
      integer                               :: i
      integer, dimension(1)                 :: min_loc, max_loc

      p1 = POW2( A(1,2) ) + POW2( A(1,3) ) + POW2( A(2,3) )    
      
!      
!     Diagonal Matrix
!     --------------
      if( AlmostEqual(p1,0.0_RP) ) then
         EigenVals(1) = A(1,1)
         EigenVals(2) = A(2,2)
         EigenVals(3) = A(3,3)
         min_loc   = minloc(EigenVals)
         max_loc   = maxloc(EigenVals)
         EigenVal  = EigenVals(min_loc(1))
         EigenVec1 = 0.0_RP; EigenVec2 = 0.0_RP; EigenVec3 = 0.0_RP
         EigenVec3(min_loc(1)) = 1.0_RP
         EigenVec1(max_loc(1)) = 1.0_RP
         EigenVals(min_loc(1)) = huge(1.0_RP)
         min_loc = minloc(EigenVals)
         EigenVec2(min_loc(1)) = 1.0_RP
         return
      end if
     
      q = 0._RP; Ident = 0._RP
     
      do i = 1, NDIM
         q         = q + A(i,i)
         Ident(i,i) = 1.0_RP
      end do
      
      q = q/3.0_RP
      
      p2 = POW2( A(1,1) - q ) + POW2( A(2,2) - q ) + POW2( A(3,3) - q ) + 2.0_RP*p1
          
      p = sqrt(p2/6.0_RP) !sqrt{ [tr(A-qI)^2]/6 }
!
!     Matrix B has the same eigenstraucture of A since it's translated by a factor = q
!     ----------------------------------------------------------------------
      B = ( 1.0_RP/p ) * ( A - q * Ident )
          
      r = Determinant(B)/2.0_RP
      
      if( r <= -1.0_RP ) then
         phi = PI/3.0_RP
      elseif( r >= 1 ) then
         phi = 0.0_RP
      else
         phi = acos(r)/3.0_RP
      end if
!
!     Ordered eigen values \lambda_1 > \lambda_2 > \lambda_3
!
      EigenVals(1)  = q + 2.0_RP * p * cos(phi)
      EigenVals(3) = q + 2.0_RP * p * cos(phi + 2.0_RP/3.0_RP*PI )
      EigenVals(2) = 3.0_RP * q - EigenVals(1) - Eigenvals(3)
      
      ! (A - \lambda_i I)· v_i = 0 ==> v_i*· (A - \lambda_i I)e_j = 0 with e_j unit basis vector
      ! v_i = (A^j - \lambda_i e_j) x (A^k - \lambda_i e_k)
      ! v_j = (A^i - \lambda_j e_i) x (A^k - \lambda_j e_k)
      ! v_k = v_i x v_j      
      
      call vcross( A(:,2)-EigenVals(1)*(/ 0.0_RP,1.0_RP,0.0_RP /), &
                   A(:,3)-EigenVals(1)*(/ 0.0_RP,0.0_RP,1.0_RP /), &
                   EigenVecs(:,1)                                  )
      call vcross( A(:,1)-EigenVals(2)*(/ 1.0_RP,0.0_RP,0.0_RP /), &
                   A(:,3)-EigenVals(2)*(/ 0.0_RP,0.0_RP,1.0_RP /), &
                   EigenVecs(:,2)                                  )
      call vcross( EigenVecs(:,1),EigenVecs(:,2), EigenVecs(:,3))

      
      EigenVecs(:,1) = EigenVecs(:,1)/norm2(EigenVecs(:,1))
      EigenVecs(:,2) = EigenVecs(:,2)/norm2(EigenVecs(:,2))
      EigenVecs(:,3) = EigenVecs(:,3)/norm2(EigenVecs(:,3))

!
!     Saving the last eigenvalue
!     ------------------------
      EigenVal = EigenVals(3)
      
!
!     Saving the Eigenvectors
!     ------------------------
     EigenVec1 = EigenVecs(:,1); EigenVec2 = EigenVecs(:,2); EigenVec3 = EigenVecs(:,3)   
       
   end  subroutine ComputeEigenStructure
!
!/////////////////////////////////////////////////////////////////////////////////////////////
!   
!  -------------------------------------------------------------------------------------------
!  Subroutine that computes the vertices of a rectangle
!  -------------------------------------------------------------------------------------------
   subroutine ComputeVertices( this )
      
      implicit none
      !-arguments----------------------
      class(rectangle), intent(inout) :: this
      
      this% vertices(:,1) = 0.5_RP*(/ -this% Length, -this% Width /)
      this% vertices(:,2) = 0.5_RP*(/ this% Length, -this% Width /)
      this% vertices(:,3) = 0.5_RP*(/ this% Length, this% Width /)
      this% vertices(:,4) = 0.5_RP*(/ -this% Length, this% Width /)
      
   end subroutine ComputeVertices
!
!/////////////////////////////////////////////////////////////////////////////////////////////
!   
!  -------------------------------------------------------------------------------------------
!  Subroutine for reading the nodes coming from a .dat file. In the future it will a .stl/.obj file
!  -------------------------------------------------------------------------------------------
   subroutine OBB_ReadStorePoints( this, stl )

      implicit none
      !-arguments----------------------
      class(OBB_type), intent(inout) :: this
      type(STLfile),   intent(in)    :: stl
      !-local.variables-------------------
      integer                        :: i, j, n
      
      this% NumOfPoints = 3*stl% NumOfObjs
      
      allocate(this% Points(this% NumOfPoints))

      n = 0

      associate( Objs => stl% ObjectsList )

      do i = 1, stl% NumOfObjs
         do j = 1, Objs(i)% NumOfVertices
            n = n + 1
            this% Points(n)% coords = Objs(i)% vertices(j)% coords
            this% Points(n)% index = n
         end do 
      end do

      end associate

      this% filename = stl% filename

   end subroutine OBB_ReadStorePoints
!
!/////////////////////////////////////////////////////////////////////////////////////////////
!   
!  -------------------------------------------------------------------------------------------
!  Subroutine for plotting the OBB
!  -------------------------------------------------------------------------------------------
   subroutine OBB_plot( this )
      use PhysicsStorage
      use MPI_Process_Info
      implicit none
      !-arguments--------------------------
      class(OBB_type), intent(inout) :: this
      !-local-variables----------------------
      integer                        :: i, funit

      if( .not. MPI_Process% isRoot ) return

      funit = UnusedUnit()

      open(funit,file='IBM/OrientedBoundingBox_'//trim(this% filename)//'.tec', status='unknown')

      write(funit,"(a28)") 'TITLE = "OrientedBoudingBox"'
      write(funit,"(a25)") 'VARIABLES = "x", "y", "z"'
      write(funit,"(a69)") 'ZONE NODES=8, ELEMENTS = 6, DATAPACKING=POINT, ZONETYPE=FETETRAHEDRON'
    
      do i = 1, 8
         write(funit,'(3E13.5)') Lref*this% vertices(1,i), Lref*this% vertices(2,i), Lref*this% vertices(3,i)
      end do 

      write(funit,'(4i2)') 1, 2, 3, 4
      write(funit,'(4i2)') 1, 5, 8, 4
      write(funit,'(4i2)') 5, 6, 7, 8
      write(funit,'(4i2)') 2, 3, 7, 6
      write(funit,'(4i2)') 4, 8, 7, 3
      write(funit,'(4i2)') 1, 2, 6, 5

      close(unit=funit)

   end subroutine OBB_plot

   subroutine ChangeRefFrame(this, v, FRAME, vNew)

      implicit none
      !-arguments----------------------------------------------------
      class(OBB_type),                 intent(inout) :: this
      real(kind=rp), dimension(:),     intent(in)    :: v
      character(len=*),                intent(in)    :: FRAME
      real(kind=rp), dimension(NDIM), intent(out)   :: vNew
      !-local-variables----------------------------------------------
      real(kind=rp), dimension(NDIM)      :: b
      real(kind=rp), dimension(NDIM,NDIM) :: T, invT

      T = 0.0_RP
      T(NDIM,NDIM) = 1.0_RP
      T(1,1) = cos(this% MBR% Angle); T(2,2)  = T(1,1)
      T(1,2) = sin(this% MBR% Angle); T(2,1) = -T(1,2)
            
      invT(:,1) = T(1,:)
      invT(:,2) = T(2,:)
      invT(:,3) = T(3,:)
      
      select case( trim(FRAME) )
         
         case('local')
         
!~             b = matmul( this% invR,(v - this% CloudCenter))
!~             b(1:2) = b(1:2) - this% MBR% Center
!~             vNew = matmul(invR,b)
            b = matmul( this% R,(v - this% CloudCenter))
            b(1:2) = b(1:2) - this% MBR% Center
            vNew = matmul(T,b)

         case('global')
         
!~             b = matmul(R,v)
!~             b(1:2) = b(1:2) + this% MBR% center
!~             vNew = this% CloudCenter + matmul(this% R,b)
            b = matmul(invT,v)
            b(1:2) = b(1:2) + this% MBR% center
            vNew = this% CloudCenter + matmul(this% invR,b)
            
      end select

   end subroutine ChangeRefFrame
!
!/////////////////////////////////////////////////////////////////////////////////////////////
!  
!  -------------------------------------------------
! This subroutine computes a rotation Matrix assuming a starting orthonormal 
! base (1,0,0);(0,1,0);(0,0,1) and the final orthonormal one u, v, w
!  -------------------------------------------------   
   subroutine ComputeRotationMatrix( this, u, v, w )

      implicit none
      !-arguments------------------------------------------------
      class(OBB_type),                 intent(inout) :: this
      real(kind=rp),  dimension(NDIM), intent(in)    :: u, v, w
      
      this% R(1,:) = (/ u(1), u(2), u(3) /)
      this% R(2,:) = (/ v(1), v(2), v(3) /)
      this% R(3,:) = (/ w(1), w(2), w(3) /)
      
      this% invR(:,1) = this% R(1,:)
      this% invR(:,2) = this% R(2,:)
      this% invR(:,3) = this% R(3,:)

   end subroutine ComputeRotationMatrix
!
!/////////////////////////////////////////////////////////////////////////////////////////////
!  
!  -------------------------------------------------
! This subroutine computes the Oriented Bounding Box. 
!  -------------------------------------------------
   subroutine OBB_construct( this, stl, isPlot )
   
      implicit none
      !-arguments-------------------------------
      class(OBB_type), intent(inout) :: this
      type(STLfile),   intent(in)    :: stl
      logical,         intent(in)    :: isPlot
      !-local-variables-------------------------
      type(Hull_type) :: Hull
      real(kind=rp)   :: EigenVal
      integer         :: i
! 
!     Reading the data
!     ---------------
      call this% ReadStorePoints( stl )
!
!     Computing center of the points cloud
!     ---------------------------------
      this% CloudCenter = ComputeCentroid( this )

!
!     Diagonalization of the cloud
!     -------------------------
      call PointsCloudDiagonalization( this, EigenVal, this% MBR% t1, this% MBR% t2, this% MBR% normal ) 

!
!     Computing rotation matrix
!     ------------------------
      call this% ComputeRotationMatrix( this% MBR% t1, this% MBR% t2, this% MBR% normal ) 

!
!     Point projection
!     ---------------
      call ProjectPointsOnPlane( this )

!
!     Computing convex hull
!     ---------------------
      call ConvexHull( Hull, this )

!
!     Minimum Bounding Rectangle
!     ---------------------------
      call RotatingCalipers( Hull, this% MBR% Width, this% MBR% Length, this% MBR% Angle, this% MBR% Center )

!
!     Setting vertices of the MBR
!    -----------------------------
     call this% MBR% ComputeVertices()

!
!     Extrusion
!     ---------
      call ExtrudeMBR(  this )

      if( isPlot ) call this% plot()

      if(allocated(this% HullPoints)) deallocate(this% HullPoints)
      allocate( this% HullPoints(Hull% NumOfPoints) )

      do i = 1, Hull% NumOfPoints
         this% HullPoints(i) = Hull% Points(i)
      end do

      deallocate(this% Points, Hull% Points)

   end subroutine OBB_construct
!
!/////////////////////////////////////////////////////////////////////////////////////////////
!  
!  -------------------------------------------------
! This function computes the orientation of the rotation of 2D points. 
! Rotation := 1 -> Clockwise
! Rotation := 2 -> Counterclockwise
! Rotation := 0 -> Aligned
!  -------------------------------------------------
   
   integer function RotationType( Point1, Point2, Point3 ) result( Rotation )

      implicit none
      !-arguments-----------------------------------
      type(point_type), intent(in) :: Point1, Point2, Point3
      !-local-variables-------------------------------
      real(kind=rp), dimension(NDIM-1) :: b, c
      real(kind=rp)                    :: angle

      b = Point3% coords(1:2) - Point2% coords(1:2); c = Point2% coords(1:2) - Point1% coords(1:2)
      
      angle = b(1)*c(2) - b(2)*c(1)
      
      if( AlmostEqual(angle,0.0_RP) ) then
         Rotation = 0
      elseif( angle .gt. 0.0_RP ) then
         Rotation = 1
      else
         Rotation = 2
      end if
      
   end function RotationType
!
!/////////////////////////////////////////////////////////////////////////////////////////////
!  
!  -------------------------------------------------------------------
! This function returns the index of the left most point of a cloud. 
!  -------------------------------------------------------------------
   
   subroutine OBB_ComputeAngle( this, LowestIndex ) 

      implicit none
      !-arguments------------------------
      class(OBB_type), intent(inout) :: this
      integer,         intent(in)    :: LowestIndex
      !-local-variables--------------------
      real(kind=rp), dimension(NDIM) :: v
      integer                        :: i    

!$omp parallel shared(this, LowestIndex,i)
!$omp do schedule(runtime) private(v)
      do i = 1, this% NumOfPoints
         if( i .eq. LowestIndex ) then
            this% Points(i)% theta = -2.0_RP
            cycle
         end if
         v = this% Points(i)% coords-this% Points(LowestIndex)% coords
         if( almostEqual(norm2(v(1:2)),0.0_RP)  ) then 
            this% Points(i)% theta = -1.0_RP 
            cycle
         end if
         this% Points(i)% theta = acos(v(1)/norm2(v(1:2)))
      end do
!$omp end do
!$omp end parallel

   end  subroutine OBB_ComputeAngle
!
!/////////////////////////////////////////////////////////////////////////////////////////////
!  
!  ------------------------------------------------------------------
! This function returns the index of the left most point of a cloud. 
!  ------------------------------------------------------------------

   subroutine ComputeHullExtremePoint( OBB, LowestIndex ) 

      implicit none
      !-arguments------------------------
      class(OBB_type),  intent(inout) :: OBB
      integer,          intent(out)   :: LowestIndex
      !-local-variables--------------------
      type(point_type) :: LowestPoint
      integer          :: i
      
      LowestPoint = OBB% Points(1)
      
      do i = 2, OBB% NumOfPoints
         if( OBB% Points(i)% coords(2) .lt. LowestPoint% coords(2) ) then
            LowestPoint = OBB% Points(i)
         elseif( AlmostEqual( OBB% Points(i)% coords(2), LowestPoint% coords(2)) ) then
            if( OBB% Points(i)% coords(1) .lt. LowestPoint% coords(1) ) then
               LowestPoint = OBB% Points(i)
            end if
         end if
      end do
       
      LowestIndex = LowestPoint% index
      
   end subroutine ComputeHullExtremePoint
!
!/////////////////////////////////////////////////////////////////////////////////////////////
!  
!  -------------------------------------------------
! This subroutine orders the nodes according to the angle theta
!  ------------------------------------------------    
   
   subroutine OBB_SortingNodes( this, left, right )
      use StopwatchClass 
      implicit none
      !-arguments--------------------------------------------------------------
      class(OBB_type), intent(inout) :: this
      integer,         intent(in)    :: left, right
      !-local-variables--------------------------------------------------------
      integer :: i
      
!$omp parallel shared(this,left, right)
!$omp single
      call sort( this% Points(:)% theta, this% Points(:)% index, this% Points(:)% coords(1), &
                 this% Points(:)% coords(2), this% Points(:)% coords(3), left, right )
!$omp end single
!$omp end parallel
      
      do i = 1, this% NumOfPoints-1
         if( almostEqual(this% Points(i+1)% theta, this% Points(i)% theta) ) this% Points(i+1)% delete = .true.
      end do

   end subroutine OBB_SortingNodes
!
!/////////////////////////////////////////////////////////////////////////////////////////////
!  
!  -------------------------------------------------
! This subroutine sort the elements of a from the lowest to the grates. b saves the old indeces. 
!  ------------------------------------------------    
   recursive subroutine sort( a, b, coordx, coordy, coordz, left, right )
   
      implicit none
      !-arguments-------------------------------------------------
      real(kind=rp), dimension(:),   intent(inout) :: a
      integer,       dimension(:),   intent(inout) :: b
      real(kind=rp), dimension(:),   intent(inout) :: coordx, coordy, coordz
      integer,                       intent(in)    :: left, right
      !-local-variables-------------------------------------------
      real(kind=rp) :: x, t
      integer       :: i, j, ind, left_cycle, &
                       right_cycle
                       
      if( left .ge. right ) return
   
      x = a( (left + right)/2 )
    
      i = left; j = right

      do
         do while( a(i) .lt. x ) 
            i = i+1
         end do
         do while( x .lt. a(j) )
            j = j-1
         end do
         if( i .ge. j ) exit
         t   = a(i); a(i) = a(j); a(j) = t
         ind = b(i); b(i) = b(j); b(j) = ind
         t   = coordx(i); coordx(i) = coordx(j); coordx(j) = t
         t   = coordy(i); coordy(i) = coordy(j); coordy(j) = t
         t   = coordz(i); coordz(i) = coordz(j); coordz(j) = t
         
         i = i+1
         j = j-1
      end do
      
      left_cycle = (i-1)-left
      right_cycle = right-(j+1)
      
!$omp task shared(a,b,coordx,coordy,coordz,left,i) if(left_cycle > TASK_THRESHOLD)
         call sort( a, b, coordx, coordy, coordz, left, i-1 )
!$omp end task

!$omp task shared(a,b,coordx,coordy,coordz,j,right) if(right_cycle > TASK_THRESHOLD)
      call sort( a, b, coordx, coordy, coordz, j+1, right )
!$omp end task
!$omp taskwait

   end subroutine sort
!
!/////////////////////////////////////////////////////////////////////////////////////////////
!  
!  -------------------------------------------------
! This function computes the Centroid of the points cloud. 
!  -------------------------------------------------
   
   function ComputeCentroid( OBB ) result( CloudCenter )

      implicit none
      !-arguments-----------------------------------
      type(OBB_type),  intent(in) :: OBB
      !-local-variables-------------------------------
      real(kind=rp), dimension(NDIM) :: CloudCenter
      integer                        :: i

      CloudCenter = 0.0_RP

      do i = 1, OBB% NumOfPoints
         CloudCenter = CloudCenter + OBB% Points(i)% coords 
      end do

      CloudCenter = CloudCenter/OBB% NumOfPoints 
      
   end  function ComputeCentroid
!
!/////////////////////////////////////////////////////////////////////////////////////////////
!  
!  -------------------------------------------------
! This subroutine computes the covariance matrix of a clouds of points given its center. 
!  -------------------------------------------------
   
   subroutine CovarianceMatrix( OBB, CovMat )

      implicit none
      !-arguments----------------------------------------------
     type(OBB_type),                       intent(in)   :: OBB
      real(kind=rp), dimension(NDIM,NDIM), intent(out) :: CovMat
      !-local-variables----------------------------------------------
      real(kind=rp), dimension(NDIM) :: d
      integer                        :: i, j, k

      CovMat = 0.0_RP

      do i = 1, OBB% NumOfPoints
         d = OBB% Points(i)% coords - OBB% CloudCenter
         do k = 1, NDIM; do j = 1,  NDIM
            CovMat(k,j) = CovMat(k,j) + d(k) * d(j) 
         end do; end do
      end do
      
      CovMat = CovMat/OBB% NumOfPoints
          
   end  subroutine CovarianceMatrix
!
!/////////////////////////////////////////////////////////////////////////////////////////////
!  
!  -------------------------------------------------
! This subroutine computes the projection of the points cloud on a plane defined by a normal vector. 
!  -------------------------------------------------
   
   subroutine ProjectPointsOnPlane( OBB  )
      use MappedGeometryClass
      implicit none
      !-arguments----------------------------------------------------------
      type(OBB_type), intent(inout) :: OBB
      !-local-variables------------------------------------------------------
      real(kind=rp), dimension(NDIM) :: d
      real(kind=rp)                  :: N_point
      integer :: i 
!
!     Initialization of nMin and nMax, i.e. of the min and max normal distance of the cloud w.r.t 
!     the projection plane 
!     -------------------------------------------------------------------------------
      OBB% nMax = -huge(1.0_RP); OBB% nMin = huge(1.0_RP)

      do i = 1, OBB% NumOfPoints
         d = OBB% Points(i)% coords - OBB% CloudCenter
         N_Point = vdot( d, OBB% MBR% normal )   
         OBB% Points(i)% coords = (/ vdot(d, OBB% MBR% t1), vdot(d, OBB% MBR% t2), 0.0_RP /)   
         OBB% nMax = max(OBB% nMax,N_point)
         OBB% nMin = min(OBB% nMin,N_point)
      end do

      OBB% nMax = (1.0_RP+SAFETY_FACTOR)*OBB% nMax
      OBB% nMin = (1.0_RP+SAFETY_FACTOR)*OBB% nMin 

   end  subroutine ProjectPointsOnPlane
!
!/////////////////////////////////////////////////////////////////////////////////////////////
!  
!  -------------------------------------------------
! This subroutine computes the eigenstructure of the OBB. 
!  -------------------------------------------------
   
   subroutine PointsCloudDiagonalization( OBB, EigenVal, EigenVec1, EigenVec2, EigenVec3  ) 

      implicit none
      !-arguments---------------------------------------------
      type(OBB_type),                  intent(in)  :: OBB
      real(kind=rp),                   intent(out) :: EigenVal
      real(kind=rp), dimension(NDIM), intent(out) :: EigenVec1, EigenVec2, EigenVec3    
      !-local-variables----------------------------
      real(kind=rp), dimension(NDIM,NDIM) :: CovMat

      call CovarianceMatrix( OBB, CovMat )      

      call ComputeEigenStructure( CovMat, EigenVal, EigenVec1, EigenVec2, EigenVec3 )
   
   end subroutine PointsCloudDiagonalization
!
!/////////////////////////////////////////////////////////////////////////////////////////////
!  
!  -------------------------------------------------
! This subroutine computes the Convex Hull of a set of points. 
! The points are ordered according to the value of the x-coord.
!  -------------------------------------------------

   subroutine ConvexHull( Hull, OBB )

      implicit none
      !-arguments------------------------------------------------
      type(Hull_type), intent(inout) :: Hull
      type(OBB_type),  intent(inout) :: OBB
      !-local-variables--------------------------------------------
      type(point_type) ,pointer :: p, p1
      integer                   :: i, LowestIndex, start
      type(PointLinkedList)     :: convPoints
!     
!     Compute Left most point & set Hull's head
!     -----------------------------------------
      call ComputeHullExtremePoint( OBB, LowestIndex )

!     
!     Compute the angles
!     ------------------
      call OBB% ComputeAngle( LowestIndex ) 

!
!     Sorting points according to their angle  
!     ---------------------------------------
      call OBB% SortingNodes(1, OBB% NumOfPoints )  

      convPoints = PointLinkedList()
      call convPoints% add( OBB% Points(1) )
      
      !Check duplicate
      if( almostEqual(OBB% Points(1)% coords(1), OBB% Points(2)% coords(1)) .and. &
          almostEqual(OBB% Points(1)% coords(2), OBB% Points(2)% coords(2)) ) OBB% Points(2)% delete = .true.

      do i = 2, OBB% NumOfPoints     
         if( .not. OBB% Points(i)% delete ) then
            call convPoints% add( OBB% Points(i) )
            start = i+1
            exit
         end if
      end do   
        
      Hull% NumOfPoints = 2

      p  => convPoints% head
      p1 => convPoints% head% next

      do i = start, OBB% NumOfPoints
         if( OBB% Points(i)% delete ) cycle
         do while( RotationType(p, p1, OBB% Points(i) ) .eq. 1  )
            p => p% prev; p1 => p1% prev
            call convPoints% RemoveLast()
            Hull% NumOfPoints = Hull% NumOfPoints - 1
         end do
         call convPoints% add( OBB% Points(i) )
         p1 => convPoints% head% prev; p => p1% prev
         Hull% NumOfPoints = Hull% NumOfPoints + 1 
      end do      

      allocate(Hull% Points(Hull% NumOfPoints))
      
      p => convPoints% head

      do i = 1, Hull% NumOfPoints
         Hull% Points(i) = p
         p => p% next
      end do
         
      call convPoints% destruct()

   end subroutine ConvexHull
!
!/////////////////////////////////////////////////////////////////////////////////////////////
!  
!  -------------------------------------------------
! This subroutine computes the 2-pi normalized-angle between 2 vectors. 
!  -------------------------------------------------
   real(kind=rp) function ComputingAngle( a, b ) result( Angle )
   
      implicit none
      !-arguments------------------------------------
      real(kind=rp), dimension(:), intent(in) :: a, b
      !-local-variables------------------------------ 
      real(kind=rp) :: theta1, theta2
   
      theta1 = atan2( a(2), a(1) )
      theta2 = atan2( b(2), b(1) )
      
      Angle = theta2 - theta1
   
      Angle = mod(Angle+2.0_RP*PI, 2.0_RP*PI) 
   
   end function ComputingAngle
!
!/////////////////////////////////////////////////////////////////////////////////////////////
!  
!  -------------------------------------------------
! This subroutine counterclockwise-rotates 2D vector. 
!  -------------------------------------------------   
   subroutine RotateVector( RotVec, theta )

      implicit none
      !-arguments------------------------------------------
      real(kind=rp), dimension(:), intent(inout) :: RotVec
      real(kind=rp),               intent(in)    :: theta
      !-local-variables------------------------------------
      real(kind=rp), dimension(size(RotVec)) :: TempVec
!
!     Temporary vector
!     ----------------
      TempVec = RotVec  
      
      RotVec(1) = TempVec(1)*cos(theta) - TempVec(2)*sin(theta)
      RotVec(2) = TempVec(1)*sin(theta) + TempVec(2)*cos(theta)
      
   end subroutine RotateVector
!
!/////////////////////////////////////////////////////////////////////////////////////////////
!  
!  -------------------------------------------------
! This subroutine the parameter t_s use for defining the position of the point S on a line.
! x_s = x_p + t_s(x_q-x_p)
! y_s = y_p + t_s(y_q-y_p)
!  -------------------------------------------------
   function CurvAbscissa( p1, p2, p3 ) result( t )
   
      implicit none
      !-arguments--------------------------------
      type(point_type), intent(in) :: p1, p2, p3
      !-local-variables--------------------------
      real(kind=rp) :: t

     t = ( p3% coords(1) - p1% coords(1) )*( p2% coords(1) - p1% coords(1) ) + &
         ( p3% coords(2) - p1% coords(2) )*( p2% coords(2) - p1% coords(2) )

     t = t/(  POW2(p2% coords(1) - p1% coords(1)) + POW2(p2% coords(2) - p1% coords(2))  )

   end function CurvAbscissa
!
!/////////////////////////////////////////////////////////////////////////////////////////////
!  
!  -------------------------------------------------
! This subroutine computes the distance of a point (p3) from a line defined by
! the points p1 and p2 
!  -------------------------------------------------
    real(kind=rp) function ComputeWidth( p1, p2, p3 ) result( width )
    
       implicit none
       !-arguments--------------------------------
       type(point_type), intent(in) :: p1, p2, p3
       !-local-variables--------------------------
       real(kind=rp), dimension(NDIM-1) :: vec
       real(kind=rp)                     :: t
!
!     Computing t-values for the point p3
!     --------------------------------
       t = CurvAbscissa( p1, p2, p3 )
       
!
!     Position of the projection of p3 point on the line p1-p2
!     ------------------------------------------------
       vec = p1% coords(1:2) + t *( p2% coords(1:2)- p1% coords(1:2) )
       
!
!     Computing the distance
!     ---------------------
       width = norm2( p3% coords(1:2) - vec(1:2) )
 
   end function ComputeWidth 
!
!/////////////////////////////////////////////////////////////////////////////////////////////
!  
!  -------------------------------------------------
! This subroutine computes the rotating calipers method. 
!  -------------------------------------------------
   subroutine RotatingCalipers( Hull, rectWidth, rectLength, rectAngle, rectCenter )

      implicit none
      !-arguments-----------------------------------------------------------------
      type(Hull_type),             intent(inout) :: Hull
      real(kind=rp), dimension(:), intent(out)   :: rectCenter
      real(kind=rp),               intent(out)   :: rectWidth, rectLength, rectAngle
      !-local-variables-------------------------------------------------------------
      real(kind=rp), dimension(NDIM-1)            :: Caliper1, Caliper2, v1, v2,  PointMin, PointMax
      integer,       dimension(1)                 :: loc, MinIndex, MaxIndex
      real(kind=rp)                               :: RotAngle, width, minwidth, theta1, theta2, dtheta
      real(kind=rp), dimension(Hull% NumOfPoints) :: x, y
      integer                                     :: indexMin1, indexMin2, indexMax1, indexMax2
!
!     Initialization
!     ------------
      minwidth = huge(1.0_RP); rectAngle = 0.0_RP; RotAngle = 0.0_RP
! 
!     Initializing caliper
!     ----------------
      Caliper1 = (/ 1.0_RP, 0.0_RP/)
      Caliper2 = (/ -1.0_RP, 0.0_RP/)
      
      MinIndex = minloc(Hull% Points(:)% coords(2))
      MaxIndex = maxloc(Hull% Points(:)% coords(2))
      
      indexMin1 = MinIndex(1); indexMax1 = MaxIndex(1)   
      
      do while( RotAngle .lt. PI )
      
         indexMin2 = mod(indexMin1, Hull% NumOfPoints) + 1
         indexMax2 = mod(indexMax1, Hull% NumOfPoints) + 1
      
!
!        Looping Counterclockwise from y-min point (p1) 
!        and from y-max point (p2). 
!        -------------------------------------------
         v1 = Hull% Points(indexMin2)% coords(1:2) - Hull% Points(indexMin1)% coords(1:2) 
         v2 = Hull% Points(indexMax2)% coords(1:2) - Hull% Points(indexMax1)% coords(1:2)
         
!
!       Computing the angles between calipers and vectors v1,v2
!       ---------------------------------------------------    
         theta1 = ComputingAngle( Caliper1, v1 ) 
         theta2 = ComputingAngle( Caliper2, v2 )
      
         dtheta = min(theta1,theta2)
         loc    = minloc((/ theta1,theta2 /))
         call RotateVector(Caliper1, dtheta)
         call RotateVector(Caliper2, dtheta)
         
         RotAngle = RotAngle + dtheta
         
         if( loc(1) .eq. 1 ) then 
            width = ComputeWidth( Hull% Points(indexMin1), Hull% Points(indexMin2), Hull% Points(indexMax1) )
            indexMin1 = mod(indexMin1, Hull% NumOfPoints) + 1
         else
            width = ComputeWidth( Hull% Points(indexMax1), Hull% Points(indexMax2), Hull% Points(indexMin1) )
            indexMax1 = mod(indexMax1, Hull% NumOfPoints) + 1
         end if
      
         if( width .lt. minwidth ) then
            minwidth  = width
            rectAngle = RotAngle
         end if
         
      end do 
      
      rectCenter(1) = sum(Hull% Points(:)% coords(1))/Hull% NumOfPoints
      rectCenter(2) = sum(Hull% Points(:)% coords(2))/Hull% NumOfPoints
      
!
!     Initialization of the extreme points
!     ---------------------------------------
      PointMax = -huge(1.0_RP); PointMin = huge(1.0_RP)
!
!     ClockWise rotation looking for extreme points
!     ---------------------------------------------
    
      x = (Hull% Points(:)% coords(1)-rectCenter(1))*cos(rectAngle) + &
          (Hull% Points(:)% coords(2)-rectCenter(2))*sin(rectAngle)
      y = -(Hull% Points(:)% coords(1)-rectCenter(1))*sin(rectAngle) + &
           (Hull% Points(:)% coords(2)-rectCenter(2))*cos(rectAngle)
    
      PointMax(1) = maxval(x)
      PointMax(2) = maxval(y)
      PointMin(1) = minval(x)
      PointMin(2) = minval(y)
      
!
!     Minimum Bounding Rectangle properties
!     -------------------------------------
      rectLength = PointMax(1) - PointMin(1);
      rectWidth  = PointMax(2) - PointMin(2);
      
      !Safety factor
      rectLength = (1.0_RP+SAFETY_FACTOR)*rectLength
      rectWidth  = (1.0_RP+SAFETY_FACTOR)*rectWidth
      
      rectCenter = 0.5_RP* (/ PointMax(1) + PointMin(1),PointMax(2) + PointMin(2) /)

      call RotateVector(rectCenter,rectAngle)
      
      rectCenter(1) = rectCenter(1) + sum(Hull% Points(:)% coords(1))/Hull% NumOfPoints
      rectCenter(2) = rectCenter(2) + sum(Hull% Points(:)% coords(2))/Hull% NumOfPoints
      
   end subroutine RotatingCalipers
!
!/////////////////////////////////////////////////////////////////////////////////////////////
!  
!  -------------------------------------------------
! This subroutine extrude the minimum bounding rectangle to get the full OBB.
! MBR -> Minimum Bounding Rectangle
! MRB := ( rectWidth, rectLength, rectAngle, rectCenter )
!  -------------------------------------------------
   subroutine ExtrudeMBR( OBB )
   
      implicit none
      !-arguments-------------------------------------------------
      type(OBB_type), intent(inout) :: OBB
      !-local-variables-------------------------------------------
      integer                       :: i
!
!     Extrusion
!     ---------

      do i = 1, 4 
         call OBB% ChangeRefFrame((/ OBB% MBR% vertices(1,i), OBB% MBR% vertices(2,i), OBB% nMin /), 'global', OBB% vertices(:,i) )
         call OBB% ChangeRefFrame((/ OBB% MBR% vertices(1,i), OBB% MBR% vertices(2,i), OBB% nMax /), 'global', OBB% vertices(:,i+4) )
         OBB% LocVertices(:,i)   = (/ OBB% MBR% vertices(:,i), OBB% nMin /)
         OBB% LocVertices(:,i+4) = (/ OBB% MBR% vertices(:,i), OBB% nMax /)
      end do

      OBB% LocFrameCenter = OBB% CloudCenter + matmul(OBB% R, (/ OBB% MBR% Center,0.0_RP/))
      
   end subroutine ExtrudeMBR   
!
!/////////////////////////////////////////////////////////////////////////////////////////////
!  
!  -------------------------------------------------
! This function check if a point is inside the OBB or not
!  -------------------------------------------------   
   function OBB_isPointInside( this, coords, coeff ) result( isInsideOBB )
   
      implicit none
      !-arguments------------------------------------
      class(OBB_type),             intent(inout) :: this
      real(kind=rp), dimension(:), intent(in)    :: coords
      real(kind=rp),               intent(in)    :: coeff
      logical                                    :: isInsideOBB
      !-local-variables--------------------------------
      real(kind=rp), dimension(NDIM) :: Point
      real(kind=rp)                  :: Multcoeff
      
      optional :: coeff
      
      if( present(coeff) ) then
         Multcoeff = coeff
      else
         Multcoeff = 1.0_RP
      end if
      
      call this% ChangeRefFrame(coords, 'local', Point)
      
      isInsideOBB = .false.
      
      !check x y z     
       if( isInsideBox(Point, Multcoeff*this% LocVertices) ) isInsideOBB = .true.

   end function OBB_isPointInside
   
   
   subroutine OBB_ChangeObjsRefFrame( this, objs )
   
      implicit none
      !-arguments---------------------------------------------
      class(OBB_type),                 intent(inout) :: this
      type(Object_type), dimension(:), intent(inout) :: objs
      !-local-variables---------------------------------------
      integer :: i, j
!$omp parallel shared(this,objs,i)
!$omp do schedule(runtime) private(j)
      do i = 1, size(objs)
         do j = 1, size(objs(i)% vertices)
            call this% ChangeRefFrame( objs(i)% vertices(j)% coords, 'local', objs(i)% vertices(j)% coords ) 
         end do
      end do
!$omp end do
!$omp end parallel

   end subroutine OBB_ChangeObjsRefFrame
   
      
   subroutine OBB_STL_rotate( this, stl )
   
      implicit none
      !-arguments-----------------------------
      class(OBB_type), intent(inout):: this
      type(STLfile),   intent(inout):: stl
      !-local-variables-----------------------
      real(kind=RP) :: meanCoords(NDIM), meanCoordsNew(NDIM), shiftVec(NDIM)
      integer :: i, j, NumOfPoints
      
      meanCoords = 0.0_RP; meanCoordsNew = 0.0_RP; NumOfPoints = 0
      
!$omp parallel shared(this,stl,meanCoords,meanCoordsNew,NumOfPoints,i)
!$omp do schedule(runtime) private(j)
      do i = 1, stl% NumOfObjs
         do j = 1, size(stl% ObjectsList(i)% vertices)
            call this% ChangeRefFrame( stl% ObjectsList(i)% vertices(j)% coords, 'global', &
                                       stl% ObjectsList(i)% vertices(j)% coords             ) 
!$omp critical
            meanCoords = meanCoords + stl% ObjectsList(i)% vertices(j)% coords 
            NumOfPoints = NumOfPoints + 1
!$omp end critical
            stl% ObjectsList(i)% vertices(j)% coords = matmul( stl% rotationMatrix, stl% ObjectsList(i)% vertices(j)% coords )   
!$omp critical
            meanCoordsNew = meanCoordsNew + stl% ObjectsList(i)% vertices(j)% coords
!$omp end critical
         end do
      end do
!$omp end do 
!$omp end parallel   
      
      meanCoords = meanCoords/NumOfPoints; meanCoordsNew = meanCoordsNew/NumOfPoints
      
      shiftVec = meanCoordsNew - meanCoords
!$omp parallel shared(i,shiftVec)
!$omp do schedule(runtime) private(j)
      do i = 1, stl% NumOfObjs
         do j = 1, size(stl% ObjectsList(i)% vertices)
            stl% ObjectsList(i)% vertices(j)% coords = stl% ObjectsList(i)% vertices(j)% coords - shiftVec
         end do
      end do
!$omp end do
!$omp end parallel
   end subroutine OBB_STL_rotate
   
   subroutine OBB_STL_translate( this, stl )
   
      implicit none
      !-arguments-----------------------------
      class(OBB_type), intent(inout):: this
      type(STLfile),   intent(inout):: stl
      !-local-variables-----------------------
      real(kind=RP) :: meanCoords(NDIM)
      integer :: i, j, NumOfPoints
      
      meanCoords = 0.0_RP; NumOfPoints = 0
      
!$omp parallel shared(this,stl,meanCoords,NumOfPoints,i)
!$omp do schedule(runtime) private(j)
      do i = 1, stl% NumOfObjs
         do j = 1, size(stl% ObjectsList(i)% vertices)
            call this% ChangeRefFrame( stl% ObjectsList(i)% vertices(j)% coords, 'global', &
                                       stl% ObjectsList(i)% vertices(j)% coords             ) 
            stl% ObjectsList(i)% vertices(j)% coords(stl% motionAxis) = stl% ObjectsList(i)% vertices(j)% coords(stl% motionAxis) + stl% ds
!$omp critical
            meanCoords = meanCoords + stl% ObjectsList(i)% vertices(j)% coords 
            NumOfPoints = NumOfPoints + 1
!$omp end critical
         end do
      end do
!$omp end do 
!$omp end parallel   

   end subroutine OBB_STL_translate

!
!/////////////////////////////////////////////////////////////////////////////////////////////
!  
!  -------------------------------------------------
! This function check if a point is inside a generic box
!  -------------------------------------------------   

   logical function isInsideBox( Point, vertices, equal, coeff ) result( isInside )
   
      implicit none

      real(kind=rp), dimension(:),   intent(in) :: Point
      real(kind=rp), dimension(:,:), intent(in) :: vertices
      logical,                       intent(in) :: equal
      real(kind=rp), optional,       intent(in) :: coeff
      
      optional :: equal

      isInside = .false.

      if( present(equal) ) then
         if( .not. equal ) then
            if( (Point(1) > vertices(1,1) .and. Point(1) < vertices(1,7)) .and. &
                (Point(2) > vertices(2,1) .and. Point(2) < vertices(2,7)) .and. &
                (Point(3) > vertices(3,1) .and. Point(3) < vertices(3,7)) ) then
                isInside = .true.
            end if
            return
         end if
      end if

      if( (Point(1) >= vertices(1,1) .and. Point(1) <= vertices(1,7)) .and. &
          (Point(2) >= vertices(2,1) .and. Point(2) <= vertices(2,7)) .and. &
          (Point(3) >= vertices(3,1) .and. Point(3) <= vertices(3,7)) ) isInside = .true.

   end function isInsideBox
   
   
   
   logical function OBB_isInsidePolygon( OBB, Point, coeff ) result( isInside )
      use MappedGeometryClass
      implicit none
      
      class(OBB_type),               intent(inout) :: OBB
      real(kind=rp),   dimension(:), intent(in)    :: Point
      real(kind=rp),                 intent(in)    :: coeff
      !-local-variables------------------------------------------
      real(kind=rp) :: d(NDIM), coords(NDIM), v1(NDIM-1), v2(NDIM-1), &
                       v3(NDIM-1), v4(NDIM-1), length, N_Point
      logical :: Intersection
      integer :: NumOfIntersections, i
      
      d       = Point - OBB% CloudCenter
      N_Point = vdot( d, OBB% MBR% normal ) 
      coords  = (/ vdot(d, OBB% MBR% t1), vdot(d, OBB% MBR% t2), 0.0_RP /) 
 
      length = maxval(abs(OBB% HullPoints(:)% coords(1))) 
      
      v1 = coords(1:2)
      v2 = coords(1:2); v2(1) = v2(1) + 1000_RP*length
      
      NumOfIntersections = 0

      do i = 1, size(OBB% HullPoints)-1
         
         v3 = OBB% HullPoints(i+1)% coords(1:NDIM-1)
         v4 = OBB% HullPoints(i)% coords(1:NDIM-1)
      
         Intersection = TwoD_RayTracing( v1, v2, coeff*v3, coeff*v4 ) 
      
         if( Intersection ) NumOfIntersections = NumOfIntersections + 1 
      
      end do      
 
      if( mod(NumOfIntersections,2) .eq. 0 ) then
         isInside = .false.
      else
         isInside = .true.
      end if
      
      if( N_Point .gt. coeff*OBB% nMax .or. N_Point .lt. coeff*OBB% nMin ) then
         isInside = .false.
      end if 
      
   end function OBB_isInsidePolygon
   
   
   logical function TwoD_RayTracing( v1, v2, v3, v4 ) result( Intersection )
   
      implicit none
      !-arguments--------------------------------------------------------
      real(kind=rp), dimension(NDIM-1), intent(in) :: v1, v2, v3, v4
      !-local-varirables------------------------------------------------
      real(kind=rp) :: a1, a2, b1, b2, c1, c2, d1, d2
      
      Intersection = .false.
      
      a1 = v2(2) - v1(2)
      b1 = v1(1) - v2(1)
      c1 = (v2(1)*v1(2)) - (v1(1)*v2(2))
      
      d1 = a1*v3(1) + b1*v3(2) + c1
      d2 = a1*v4(1) + b1*v4(2) + c1
   
      if( d1 * d2 > 0.0_RP ) then
         Intersection = .false.
         return
      end if

      a2 = v4(2) - v3(2)
      b2 = v3(1) - v4(1)
      c2 = (v4(1)*v3(2)) - (v3(1)*v4(2))

      d1 = a2*v1(1) + b2*v1(2) + c2
      d2 = a2*v2(1) + b2*v2(2) + c2
      
      if( d1 * d2 > 0.0_RP ) then
         Intersection = .false.
         return
      end if
      
      if( AlmostEqual( ((a1*b2) - (a2*b1)) ,0.0_RP) )then
         Intersection = .false.
         return
      end if
      
      Intersection = .true.
      
   end function TwoD_RayTracing

end module OrientedBoundingBox
<|MERGE_RESOLUTION|>--- conflicted
+++ resolved
@@ -1,1318 +1,1308 @@
-<<<<<<< HEAD
-!
-!//////////////////////////////////////////////////////
-!
-!   @File:    OrientedBoundingBox.f90
-!
-!//////////////////////////////////////////////////////
-!
-=======
->>>>>>> df431882
-#include "Includes.h"
-module OrientedBoundingBox
-
-   use SMConstants
-   use Utilities
-   use TessellationTypes
-
-   implicit none   
-   
-   integer,       parameter :: TASK_THRESHOLD = 10000
-   real(kind=RP), parameter :: SAFETY_FACTOR = 0.001_RP
-
-   public OBB
-
-!
-!  **************************************************
-!  Main type for the Convex Hull computations
-!  **************************************************
-   
-   type Hull_type
-    
-      type(point_type), dimension(:), allocatable :: Points 
-      integer                                     :: NumOfPoints
-
-   end type
-!
-!  **************************************************
-!  Main type for a rectangle
-!  **************************************************
-   type rectangle
-      
-      real(kind=rp), dimension(2,4)  :: Vertices
-      real(kind=rp), dimension(2)    :: Center
-      real(kind=rp), dimension(NDIM) :: normal, t1, t2
-      real(kind=rp)                  :: Length, Width, Angle
-   
-      contains
-         procedure :: ComputeVertices
-   
-   end type   
-!
-!  **************************************************
-!  Main type for the Oriented Bounding Box computations
-!  **************************************************
-   type OBB_type
-      
-      type(point_type), dimension(:), allocatable :: Points, HullPoints
-      type(rectangle)                             :: MBR
-      real(kind=rp),    dimension(NDIM,8)         :: vertices, LocVertices
-      real(kind=rp),    dimension(NDIM,NDIM)      :: R, invR
-      real(kind=rp),    dimension(NDIM)           :: CloudCenter, LocFrameCenter
-      real(kind=rp)                               :: nMin, nMax
-      integer                                     :: NumOfPoints, center, left, right
-      character(len=LINE_LENGTH)                  :: filename
-      logical                                     :: verbose
-      
-      contains
-         procedure :: construct             => OBB_construct
-         procedure :: ReadStorePoints       => OBB_ReadStorePoints
-         procedure :: ComputeAngle          => OBB_ComputeAngle
-         procedure :: SortingNodes          => OBB_SortingNodes
-         procedure :: isPointInside         => OBB_isPointInside
-         procedure :: ChangeObjsRefFrame    => OBB_ChangeObjsRefFrame
-         procedure :: STL_rotate            => OBB_STL_rotate
-         procedure :: STL_translate         => OBB_STL_translate
-         procedure :: ChangeRefFrame
-         procedure :: ComputeRotationMatrix 
-         procedure :: plot                  => OBB_plot
-         procedure :: isInsidePolygon       => OBB_isInsidePolygon
-
-   end type
-   
-   type(OBB_type), allocatable :: OBB(:)
-
-contains
-!
-!
-!/////////////////////////////////////////////////////////////////////////////////////////////
-!  
-!  -------------------------------------------------
-! This subroutine computes the determinant of a 3x3 Matrix. 
-!  -------------------------------------------------
-   
-   function Determinant( Mat ) result( det )
-
-      implicit none
-      !-arguments-----------------------------
-      real(kind=rp), dimension(:,:), intent(in) :: Mat
-      !-local-variables-------------------------
-      real(kind=rp) :: det
-
-      det = Mat(1,1)*( Mat(2,2)*Mat(3,3) - Mat(2,3)*Mat(3,2) ) - &
-            Mat(1,2)*( Mat(2,1)*Mat(3,3) - Mat(2,3)*Mat(3,1) ) + &
-            Mat(1,3)*( Mat(2,1)*Mat(3,2) - Mat(2,2)*Mat(3,1) )
-
-   end  function Determinant
-!
-!/////////////////////////////////////////////////////////////////////////////////////////////
-!  
-!  -------------------------------------------------
-! This subroutine computes the eigenvalues & eigenvectors of a 3x3 matrix. 
-! For details, see https://www.geometrictools.com/Documentation/RobustEigenSymmetric3x3.pdf .
-!  -------------------------------------------------
-   
-   subroutine ComputeEigenStructure( A, EigenVal, EigenVec1, EigenVec2, EigenVec3 )
-      use MappedGeometryClass
-      implicit none
-      !-arguments----------------------------------------------
-      real(kind=rp), dimension(:,:),   intent(in)  :: A
-      real(kind=rp),                   intent(out) :: EigenVal
-      real(kind=rp), dimension(NDIM), intent(out) :: EigenVec1, EigenVec2, EigenVec3
-      !-local-variables------------------------------------------
-      real(kind=rp),  dimension(NDIM,NDIM) :: Ident, B, EigenVecs
-       real(kind=rp), dimension(NDIM)      :: EigenVals
-      real(kind=rp)                         :: p1, p2, p, q, r, phi
-      integer                               :: i
-      integer, dimension(1)                 :: min_loc, max_loc
-
-      p1 = POW2( A(1,2) ) + POW2( A(1,3) ) + POW2( A(2,3) )    
-      
-!      
-!     Diagonal Matrix
-!     --------------
-      if( AlmostEqual(p1,0.0_RP) ) then
-         EigenVals(1) = A(1,1)
-         EigenVals(2) = A(2,2)
-         EigenVals(3) = A(3,3)
-         min_loc   = minloc(EigenVals)
-         max_loc   = maxloc(EigenVals)
-         EigenVal  = EigenVals(min_loc(1))
-         EigenVec1 = 0.0_RP; EigenVec2 = 0.0_RP; EigenVec3 = 0.0_RP
-         EigenVec3(min_loc(1)) = 1.0_RP
-         EigenVec1(max_loc(1)) = 1.0_RP
-         EigenVals(min_loc(1)) = huge(1.0_RP)
-         min_loc = minloc(EigenVals)
-         EigenVec2(min_loc(1)) = 1.0_RP
-         return
-      end if
-     
-      q = 0._RP; Ident = 0._RP
-     
-      do i = 1, NDIM
-         q         = q + A(i,i)
-         Ident(i,i) = 1.0_RP
-      end do
-      
-      q = q/3.0_RP
-      
-      p2 = POW2( A(1,1) - q ) + POW2( A(2,2) - q ) + POW2( A(3,3) - q ) + 2.0_RP*p1
-          
-      p = sqrt(p2/6.0_RP) !sqrt{ [tr(A-qI)^2]/6 }
-!
-!     Matrix B has the same eigenstraucture of A since it's translated by a factor = q
-!     ----------------------------------------------------------------------
-      B = ( 1.0_RP/p ) * ( A - q * Ident )
-          
-      r = Determinant(B)/2.0_RP
-      
-      if( r <= -1.0_RP ) then
-         phi = PI/3.0_RP
-      elseif( r >= 1 ) then
-         phi = 0.0_RP
-      else
-         phi = acos(r)/3.0_RP
-      end if
-!
-!     Ordered eigen values \lambda_1 > \lambda_2 > \lambda_3
-!
-      EigenVals(1)  = q + 2.0_RP * p * cos(phi)
-      EigenVals(3) = q + 2.0_RP * p * cos(phi + 2.0_RP/3.0_RP*PI )
-      EigenVals(2) = 3.0_RP * q - EigenVals(1) - Eigenvals(3)
-      
-      ! (A - \lambda_i I)· v_i = 0 ==> v_i*· (A - \lambda_i I)e_j = 0 with e_j unit basis vector
-      ! v_i = (A^j - \lambda_i e_j) x (A^k - \lambda_i e_k)
-      ! v_j = (A^i - \lambda_j e_i) x (A^k - \lambda_j e_k)
-      ! v_k = v_i x v_j      
-      
-      call vcross( A(:,2)-EigenVals(1)*(/ 0.0_RP,1.0_RP,0.0_RP /), &
-                   A(:,3)-EigenVals(1)*(/ 0.0_RP,0.0_RP,1.0_RP /), &
-                   EigenVecs(:,1)                                  )
-      call vcross( A(:,1)-EigenVals(2)*(/ 1.0_RP,0.0_RP,0.0_RP /), &
-                   A(:,3)-EigenVals(2)*(/ 0.0_RP,0.0_RP,1.0_RP /), &
-                   EigenVecs(:,2)                                  )
-      call vcross( EigenVecs(:,1),EigenVecs(:,2), EigenVecs(:,3))
-
-      
-      EigenVecs(:,1) = EigenVecs(:,1)/norm2(EigenVecs(:,1))
-      EigenVecs(:,2) = EigenVecs(:,2)/norm2(EigenVecs(:,2))
-      EigenVecs(:,3) = EigenVecs(:,3)/norm2(EigenVecs(:,3))
-
-!
-!     Saving the last eigenvalue
-!     ------------------------
-      EigenVal = EigenVals(3)
-      
-!
-!     Saving the Eigenvectors
-!     ------------------------
-     EigenVec1 = EigenVecs(:,1); EigenVec2 = EigenVecs(:,2); EigenVec3 = EigenVecs(:,3)   
-       
-   end  subroutine ComputeEigenStructure
-!
-!/////////////////////////////////////////////////////////////////////////////////////////////
-!   
-!  -------------------------------------------------------------------------------------------
-!  Subroutine that computes the vertices of a rectangle
-!  -------------------------------------------------------------------------------------------
-   subroutine ComputeVertices( this )
-      
-      implicit none
-      !-arguments----------------------
-      class(rectangle), intent(inout) :: this
-      
-      this% vertices(:,1) = 0.5_RP*(/ -this% Length, -this% Width /)
-      this% vertices(:,2) = 0.5_RP*(/ this% Length, -this% Width /)
-      this% vertices(:,3) = 0.5_RP*(/ this% Length, this% Width /)
-      this% vertices(:,4) = 0.5_RP*(/ -this% Length, this% Width /)
-      
-   end subroutine ComputeVertices
-!
-!/////////////////////////////////////////////////////////////////////////////////////////////
-!   
-!  -------------------------------------------------------------------------------------------
-!  Subroutine for reading the nodes coming from a .dat file. In the future it will a .stl/.obj file
-!  -------------------------------------------------------------------------------------------
-   subroutine OBB_ReadStorePoints( this, stl )
-
-      implicit none
-      !-arguments----------------------
-      class(OBB_type), intent(inout) :: this
-      type(STLfile),   intent(in)    :: stl
-      !-local.variables-------------------
-      integer                        :: i, j, n
-      
-      this% NumOfPoints = 3*stl% NumOfObjs
-      
-      allocate(this% Points(this% NumOfPoints))
-
-      n = 0
-
-      associate( Objs => stl% ObjectsList )
-
-      do i = 1, stl% NumOfObjs
-         do j = 1, Objs(i)% NumOfVertices
-            n = n + 1
-            this% Points(n)% coords = Objs(i)% vertices(j)% coords
-            this% Points(n)% index = n
-         end do 
-      end do
-
-      end associate
-
-      this% filename = stl% filename
-
-   end subroutine OBB_ReadStorePoints
-!
-!/////////////////////////////////////////////////////////////////////////////////////////////
-!   
-!  -------------------------------------------------------------------------------------------
-!  Subroutine for plotting the OBB
-!  -------------------------------------------------------------------------------------------
-   subroutine OBB_plot( this )
-      use PhysicsStorage
-      use MPI_Process_Info
-      implicit none
-      !-arguments--------------------------
-      class(OBB_type), intent(inout) :: this
-      !-local-variables----------------------
-      integer                        :: i, funit
-
-      if( .not. MPI_Process% isRoot ) return
-
-      funit = UnusedUnit()
-
-      open(funit,file='IBM/OrientedBoundingBox_'//trim(this% filename)//'.tec', status='unknown')
-
-      write(funit,"(a28)") 'TITLE = "OrientedBoudingBox"'
-      write(funit,"(a25)") 'VARIABLES = "x", "y", "z"'
-      write(funit,"(a69)") 'ZONE NODES=8, ELEMENTS = 6, DATAPACKING=POINT, ZONETYPE=FETETRAHEDRON'
-    
-      do i = 1, 8
-         write(funit,'(3E13.5)') Lref*this% vertices(1,i), Lref*this% vertices(2,i), Lref*this% vertices(3,i)
-      end do 
-
-      write(funit,'(4i2)') 1, 2, 3, 4
-      write(funit,'(4i2)') 1, 5, 8, 4
-      write(funit,'(4i2)') 5, 6, 7, 8
-      write(funit,'(4i2)') 2, 3, 7, 6
-      write(funit,'(4i2)') 4, 8, 7, 3
-      write(funit,'(4i2)') 1, 2, 6, 5
-
-      close(unit=funit)
-
-   end subroutine OBB_plot
-
-   subroutine ChangeRefFrame(this, v, FRAME, vNew)
-
-      implicit none
-      !-arguments----------------------------------------------------
-      class(OBB_type),                 intent(inout) :: this
-      real(kind=rp), dimension(:),     intent(in)    :: v
-      character(len=*),                intent(in)    :: FRAME
-      real(kind=rp), dimension(NDIM), intent(out)   :: vNew
-      !-local-variables----------------------------------------------
-      real(kind=rp), dimension(NDIM)      :: b
-      real(kind=rp), dimension(NDIM,NDIM) :: T, invT
-
-      T = 0.0_RP
-      T(NDIM,NDIM) = 1.0_RP
-      T(1,1) = cos(this% MBR% Angle); T(2,2)  = T(1,1)
-      T(1,2) = sin(this% MBR% Angle); T(2,1) = -T(1,2)
-            
-      invT(:,1) = T(1,:)
-      invT(:,2) = T(2,:)
-      invT(:,3) = T(3,:)
-      
-      select case( trim(FRAME) )
-         
-         case('local')
-         
-!~             b = matmul( this% invR,(v - this% CloudCenter))
-!~             b(1:2) = b(1:2) - this% MBR% Center
-!~             vNew = matmul(invR,b)
-            b = matmul( this% R,(v - this% CloudCenter))
-            b(1:2) = b(1:2) - this% MBR% Center
-            vNew = matmul(T,b)
-
-         case('global')
-         
-!~             b = matmul(R,v)
-!~             b(1:2) = b(1:2) + this% MBR% center
-!~             vNew = this% CloudCenter + matmul(this% R,b)
-            b = matmul(invT,v)
-            b(1:2) = b(1:2) + this% MBR% center
-            vNew = this% CloudCenter + matmul(this% invR,b)
-            
-      end select
-
-   end subroutine ChangeRefFrame
-!
-!/////////////////////////////////////////////////////////////////////////////////////////////
-!  
-!  -------------------------------------------------
-! This subroutine computes a rotation Matrix assuming a starting orthonormal 
-! base (1,0,0);(0,1,0);(0,0,1) and the final orthonormal one u, v, w
-!  -------------------------------------------------   
-   subroutine ComputeRotationMatrix( this, u, v, w )
-
-      implicit none
-      !-arguments------------------------------------------------
-      class(OBB_type),                 intent(inout) :: this
-      real(kind=rp),  dimension(NDIM), intent(in)    :: u, v, w
-      
-      this% R(1,:) = (/ u(1), u(2), u(3) /)
-      this% R(2,:) = (/ v(1), v(2), v(3) /)
-      this% R(3,:) = (/ w(1), w(2), w(3) /)
-      
-      this% invR(:,1) = this% R(1,:)
-      this% invR(:,2) = this% R(2,:)
-      this% invR(:,3) = this% R(3,:)
-
-   end subroutine ComputeRotationMatrix
-!
-!/////////////////////////////////////////////////////////////////////////////////////////////
-!  
-!  -------------------------------------------------
-! This subroutine computes the Oriented Bounding Box. 
-!  -------------------------------------------------
-   subroutine OBB_construct( this, stl, isPlot )
-   
-      implicit none
-      !-arguments-------------------------------
-      class(OBB_type), intent(inout) :: this
-      type(STLfile),   intent(in)    :: stl
-      logical,         intent(in)    :: isPlot
-      !-local-variables-------------------------
-      type(Hull_type) :: Hull
-      real(kind=rp)   :: EigenVal
-      integer         :: i
-! 
-!     Reading the data
-!     ---------------
-      call this% ReadStorePoints( stl )
-!
-!     Computing center of the points cloud
-!     ---------------------------------
-      this% CloudCenter = ComputeCentroid( this )
-
-!
-!     Diagonalization of the cloud
-!     -------------------------
-      call PointsCloudDiagonalization( this, EigenVal, this% MBR% t1, this% MBR% t2, this% MBR% normal ) 
-
-!
-!     Computing rotation matrix
-!     ------------------------
-      call this% ComputeRotationMatrix( this% MBR% t1, this% MBR% t2, this% MBR% normal ) 
-
-!
-!     Point projection
-!     ---------------
-      call ProjectPointsOnPlane( this )
-
-!
-!     Computing convex hull
-!     ---------------------
-      call ConvexHull( Hull, this )
-
-!
-!     Minimum Bounding Rectangle
-!     ---------------------------
-      call RotatingCalipers( Hull, this% MBR% Width, this% MBR% Length, this% MBR% Angle, this% MBR% Center )
-
-!
-!     Setting vertices of the MBR
-!    -----------------------------
-     call this% MBR% ComputeVertices()
-
-!
-!     Extrusion
-!     ---------
-      call ExtrudeMBR(  this )
-
-      if( isPlot ) call this% plot()
-
-      if(allocated(this% HullPoints)) deallocate(this% HullPoints)
-      allocate( this% HullPoints(Hull% NumOfPoints) )
-
-      do i = 1, Hull% NumOfPoints
-         this% HullPoints(i) = Hull% Points(i)
-      end do
-
-      deallocate(this% Points, Hull% Points)
-
-   end subroutine OBB_construct
-!
-!/////////////////////////////////////////////////////////////////////////////////////////////
-!  
-!  -------------------------------------------------
-! This function computes the orientation of the rotation of 2D points. 
-! Rotation := 1 -> Clockwise
-! Rotation := 2 -> Counterclockwise
-! Rotation := 0 -> Aligned
-!  -------------------------------------------------
-   
-   integer function RotationType( Point1, Point2, Point3 ) result( Rotation )
-
-      implicit none
-      !-arguments-----------------------------------
-      type(point_type), intent(in) :: Point1, Point2, Point3
-      !-local-variables-------------------------------
-      real(kind=rp), dimension(NDIM-1) :: b, c
-      real(kind=rp)                    :: angle
-
-      b = Point3% coords(1:2) - Point2% coords(1:2); c = Point2% coords(1:2) - Point1% coords(1:2)
-      
-      angle = b(1)*c(2) - b(2)*c(1)
-      
-      if( AlmostEqual(angle,0.0_RP) ) then
-         Rotation = 0
-      elseif( angle .gt. 0.0_RP ) then
-         Rotation = 1
-      else
-         Rotation = 2
-      end if
-      
-   end function RotationType
-!
-!/////////////////////////////////////////////////////////////////////////////////////////////
-!  
-!  -------------------------------------------------------------------
-! This function returns the index of the left most point of a cloud. 
-!  -------------------------------------------------------------------
-   
-   subroutine OBB_ComputeAngle( this, LowestIndex ) 
-
-      implicit none
-      !-arguments------------------------
-      class(OBB_type), intent(inout) :: this
-      integer,         intent(in)    :: LowestIndex
-      !-local-variables--------------------
-      real(kind=rp), dimension(NDIM) :: v
-      integer                        :: i    
-
-!$omp parallel shared(this, LowestIndex,i)
-!$omp do schedule(runtime) private(v)
-      do i = 1, this% NumOfPoints
-         if( i .eq. LowestIndex ) then
-            this% Points(i)% theta = -2.0_RP
-            cycle
-         end if
-         v = this% Points(i)% coords-this% Points(LowestIndex)% coords
-         if( almostEqual(norm2(v(1:2)),0.0_RP)  ) then 
-            this% Points(i)% theta = -1.0_RP 
-            cycle
-         end if
-         this% Points(i)% theta = acos(v(1)/norm2(v(1:2)))
-      end do
-!$omp end do
-!$omp end parallel
-
-   end  subroutine OBB_ComputeAngle
-!
-!/////////////////////////////////////////////////////////////////////////////////////////////
-!  
-!  ------------------------------------------------------------------
-! This function returns the index of the left most point of a cloud. 
-!  ------------------------------------------------------------------
-
-   subroutine ComputeHullExtremePoint( OBB, LowestIndex ) 
-
-      implicit none
-      !-arguments------------------------
-      class(OBB_type),  intent(inout) :: OBB
-      integer,          intent(out)   :: LowestIndex
-      !-local-variables--------------------
-      type(point_type) :: LowestPoint
-      integer          :: i
-      
-      LowestPoint = OBB% Points(1)
-      
-      do i = 2, OBB% NumOfPoints
-         if( OBB% Points(i)% coords(2) .lt. LowestPoint% coords(2) ) then
-            LowestPoint = OBB% Points(i)
-         elseif( AlmostEqual( OBB% Points(i)% coords(2), LowestPoint% coords(2)) ) then
-            if( OBB% Points(i)% coords(1) .lt. LowestPoint% coords(1) ) then
-               LowestPoint = OBB% Points(i)
-            end if
-         end if
-      end do
-       
-      LowestIndex = LowestPoint% index
-      
-   end subroutine ComputeHullExtremePoint
-!
-!/////////////////////////////////////////////////////////////////////////////////////////////
-!  
-!  -------------------------------------------------
-! This subroutine orders the nodes according to the angle theta
-!  ------------------------------------------------    
-   
-   subroutine OBB_SortingNodes( this, left, right )
-      use StopwatchClass 
-      implicit none
-      !-arguments--------------------------------------------------------------
-      class(OBB_type), intent(inout) :: this
-      integer,         intent(in)    :: left, right
-      !-local-variables--------------------------------------------------------
-      integer :: i
-      
-!$omp parallel shared(this,left, right)
-!$omp single
-      call sort( this% Points(:)% theta, this% Points(:)% index, this% Points(:)% coords(1), &
-                 this% Points(:)% coords(2), this% Points(:)% coords(3), left, right )
-!$omp end single
-!$omp end parallel
-      
-      do i = 1, this% NumOfPoints-1
-         if( almostEqual(this% Points(i+1)% theta, this% Points(i)% theta) ) this% Points(i+1)% delete = .true.
-      end do
-
-   end subroutine OBB_SortingNodes
-!
-!/////////////////////////////////////////////////////////////////////////////////////////////
-!  
-!  -------------------------------------------------
-! This subroutine sort the elements of a from the lowest to the grates. b saves the old indeces. 
-!  ------------------------------------------------    
-   recursive subroutine sort( a, b, coordx, coordy, coordz, left, right )
-   
-      implicit none
-      !-arguments-------------------------------------------------
-      real(kind=rp), dimension(:),   intent(inout) :: a
-      integer,       dimension(:),   intent(inout) :: b
-      real(kind=rp), dimension(:),   intent(inout) :: coordx, coordy, coordz
-      integer,                       intent(in)    :: left, right
-      !-local-variables-------------------------------------------
-      real(kind=rp) :: x, t
-      integer       :: i, j, ind, left_cycle, &
-                       right_cycle
-                       
-      if( left .ge. right ) return
-   
-      x = a( (left + right)/2 )
-    
-      i = left; j = right
-
-      do
-         do while( a(i) .lt. x ) 
-            i = i+1
-         end do
-         do while( x .lt. a(j) )
-            j = j-1
-         end do
-         if( i .ge. j ) exit
-         t   = a(i); a(i) = a(j); a(j) = t
-         ind = b(i); b(i) = b(j); b(j) = ind
-         t   = coordx(i); coordx(i) = coordx(j); coordx(j) = t
-         t   = coordy(i); coordy(i) = coordy(j); coordy(j) = t
-         t   = coordz(i); coordz(i) = coordz(j); coordz(j) = t
-         
-         i = i+1
-         j = j-1
-      end do
-      
-      left_cycle = (i-1)-left
-      right_cycle = right-(j+1)
-      
-!$omp task shared(a,b,coordx,coordy,coordz,left,i) if(left_cycle > TASK_THRESHOLD)
-         call sort( a, b, coordx, coordy, coordz, left, i-1 )
-!$omp end task
-
-!$omp task shared(a,b,coordx,coordy,coordz,j,right) if(right_cycle > TASK_THRESHOLD)
-      call sort( a, b, coordx, coordy, coordz, j+1, right )
-!$omp end task
-!$omp taskwait
-
-   end subroutine sort
-!
-!/////////////////////////////////////////////////////////////////////////////////////////////
-!  
-!  -------------------------------------------------
-! This function computes the Centroid of the points cloud. 
-!  -------------------------------------------------
-   
-   function ComputeCentroid( OBB ) result( CloudCenter )
-
-      implicit none
-      !-arguments-----------------------------------
-      type(OBB_type),  intent(in) :: OBB
-      !-local-variables-------------------------------
-      real(kind=rp), dimension(NDIM) :: CloudCenter
-      integer                        :: i
-
-      CloudCenter = 0.0_RP
-
-      do i = 1, OBB% NumOfPoints
-         CloudCenter = CloudCenter + OBB% Points(i)% coords 
-      end do
-
-      CloudCenter = CloudCenter/OBB% NumOfPoints 
-      
-   end  function ComputeCentroid
-!
-!/////////////////////////////////////////////////////////////////////////////////////////////
-!  
-!  -------------------------------------------------
-! This subroutine computes the covariance matrix of a clouds of points given its center. 
-!  -------------------------------------------------
-   
-   subroutine CovarianceMatrix( OBB, CovMat )
-
-      implicit none
-      !-arguments----------------------------------------------
-     type(OBB_type),                       intent(in)   :: OBB
-      real(kind=rp), dimension(NDIM,NDIM), intent(out) :: CovMat
-      !-local-variables----------------------------------------------
-      real(kind=rp), dimension(NDIM) :: d
-      integer                        :: i, j, k
-
-      CovMat = 0.0_RP
-
-      do i = 1, OBB% NumOfPoints
-         d = OBB% Points(i)% coords - OBB% CloudCenter
-         do k = 1, NDIM; do j = 1,  NDIM
-            CovMat(k,j) = CovMat(k,j) + d(k) * d(j) 
-         end do; end do
-      end do
-      
-      CovMat = CovMat/OBB% NumOfPoints
-          
-   end  subroutine CovarianceMatrix
-!
-!/////////////////////////////////////////////////////////////////////////////////////////////
-!  
-!  -------------------------------------------------
-! This subroutine computes the projection of the points cloud on a plane defined by a normal vector. 
-!  -------------------------------------------------
-   
-   subroutine ProjectPointsOnPlane( OBB  )
-      use MappedGeometryClass
-      implicit none
-      !-arguments----------------------------------------------------------
-      type(OBB_type), intent(inout) :: OBB
-      !-local-variables------------------------------------------------------
-      real(kind=rp), dimension(NDIM) :: d
-      real(kind=rp)                  :: N_point
-      integer :: i 
-!
-!     Initialization of nMin and nMax, i.e. of the min and max normal distance of the cloud w.r.t 
-!     the projection plane 
-!     -------------------------------------------------------------------------------
-      OBB% nMax = -huge(1.0_RP); OBB% nMin = huge(1.0_RP)
-
-      do i = 1, OBB% NumOfPoints
-         d = OBB% Points(i)% coords - OBB% CloudCenter
-         N_Point = vdot( d, OBB% MBR% normal )   
-         OBB% Points(i)% coords = (/ vdot(d, OBB% MBR% t1), vdot(d, OBB% MBR% t2), 0.0_RP /)   
-         OBB% nMax = max(OBB% nMax,N_point)
-         OBB% nMin = min(OBB% nMin,N_point)
-      end do
-
-      OBB% nMax = (1.0_RP+SAFETY_FACTOR)*OBB% nMax
-      OBB% nMin = (1.0_RP+SAFETY_FACTOR)*OBB% nMin 
-
-   end  subroutine ProjectPointsOnPlane
-!
-!/////////////////////////////////////////////////////////////////////////////////////////////
-!  
-!  -------------------------------------------------
-! This subroutine computes the eigenstructure of the OBB. 
-!  -------------------------------------------------
-   
-   subroutine PointsCloudDiagonalization( OBB, EigenVal, EigenVec1, EigenVec2, EigenVec3  ) 
-
-      implicit none
-      !-arguments---------------------------------------------
-      type(OBB_type),                  intent(in)  :: OBB
-      real(kind=rp),                   intent(out) :: EigenVal
-      real(kind=rp), dimension(NDIM), intent(out) :: EigenVec1, EigenVec2, EigenVec3    
-      !-local-variables----------------------------
-      real(kind=rp), dimension(NDIM,NDIM) :: CovMat
-
-      call CovarianceMatrix( OBB, CovMat )      
-
-      call ComputeEigenStructure( CovMat, EigenVal, EigenVec1, EigenVec2, EigenVec3 )
-   
-   end subroutine PointsCloudDiagonalization
-!
-!/////////////////////////////////////////////////////////////////////////////////////////////
-!  
-!  -------------------------------------------------
-! This subroutine computes the Convex Hull of a set of points. 
-! The points are ordered according to the value of the x-coord.
-!  -------------------------------------------------
-
-   subroutine ConvexHull( Hull, OBB )
-
-      implicit none
-      !-arguments------------------------------------------------
-      type(Hull_type), intent(inout) :: Hull
-      type(OBB_type),  intent(inout) :: OBB
-      !-local-variables--------------------------------------------
-      type(point_type) ,pointer :: p, p1
-      integer                   :: i, LowestIndex, start
-      type(PointLinkedList)     :: convPoints
-!     
-!     Compute Left most point & set Hull's head
-!     -----------------------------------------
-      call ComputeHullExtremePoint( OBB, LowestIndex )
-
-!     
-!     Compute the angles
-!     ------------------
-      call OBB% ComputeAngle( LowestIndex ) 
-
-!
-!     Sorting points according to their angle  
-!     ---------------------------------------
-      call OBB% SortingNodes(1, OBB% NumOfPoints )  
-
-      convPoints = PointLinkedList()
-      call convPoints% add( OBB% Points(1) )
-      
-      !Check duplicate
-      if( almostEqual(OBB% Points(1)% coords(1), OBB% Points(2)% coords(1)) .and. &
-          almostEqual(OBB% Points(1)% coords(2), OBB% Points(2)% coords(2)) ) OBB% Points(2)% delete = .true.
-
-      do i = 2, OBB% NumOfPoints     
-         if( .not. OBB% Points(i)% delete ) then
-            call convPoints% add( OBB% Points(i) )
-            start = i+1
-            exit
-         end if
-      end do   
-        
-      Hull% NumOfPoints = 2
-
-      p  => convPoints% head
-      p1 => convPoints% head% next
-
-      do i = start, OBB% NumOfPoints
-         if( OBB% Points(i)% delete ) cycle
-         do while( RotationType(p, p1, OBB% Points(i) ) .eq. 1  )
-            p => p% prev; p1 => p1% prev
-            call convPoints% RemoveLast()
-            Hull% NumOfPoints = Hull% NumOfPoints - 1
-         end do
-         call convPoints% add( OBB% Points(i) )
-         p1 => convPoints% head% prev; p => p1% prev
-         Hull% NumOfPoints = Hull% NumOfPoints + 1 
-      end do      
-
-      allocate(Hull% Points(Hull% NumOfPoints))
-      
-      p => convPoints% head
-
-      do i = 1, Hull% NumOfPoints
-         Hull% Points(i) = p
-         p => p% next
-      end do
-         
-      call convPoints% destruct()
-
-   end subroutine ConvexHull
-!
-!/////////////////////////////////////////////////////////////////////////////////////////////
-!  
-!  -------------------------------------------------
-! This subroutine computes the 2-pi normalized-angle between 2 vectors. 
-!  -------------------------------------------------
-   real(kind=rp) function ComputingAngle( a, b ) result( Angle )
-   
-      implicit none
-      !-arguments------------------------------------
-      real(kind=rp), dimension(:), intent(in) :: a, b
-      !-local-variables------------------------------ 
-      real(kind=rp) :: theta1, theta2
-   
-      theta1 = atan2( a(2), a(1) )
-      theta2 = atan2( b(2), b(1) )
-      
-      Angle = theta2 - theta1
-   
-      Angle = mod(Angle+2.0_RP*PI, 2.0_RP*PI) 
-   
-   end function ComputingAngle
-!
-!/////////////////////////////////////////////////////////////////////////////////////////////
-!  
-!  -------------------------------------------------
-! This subroutine counterclockwise-rotates 2D vector. 
-!  -------------------------------------------------   
-   subroutine RotateVector( RotVec, theta )
-
-      implicit none
-      !-arguments------------------------------------------
-      real(kind=rp), dimension(:), intent(inout) :: RotVec
-      real(kind=rp),               intent(in)    :: theta
-      !-local-variables------------------------------------
-      real(kind=rp), dimension(size(RotVec)) :: TempVec
-!
-!     Temporary vector
-!     ----------------
-      TempVec = RotVec  
-      
-      RotVec(1) = TempVec(1)*cos(theta) - TempVec(2)*sin(theta)
-      RotVec(2) = TempVec(1)*sin(theta) + TempVec(2)*cos(theta)
-      
-   end subroutine RotateVector
-!
-!/////////////////////////////////////////////////////////////////////////////////////////////
-!  
-!  -------------------------------------------------
-! This subroutine the parameter t_s use for defining the position of the point S on a line.
-! x_s = x_p + t_s(x_q-x_p)
-! y_s = y_p + t_s(y_q-y_p)
-!  -------------------------------------------------
-   function CurvAbscissa( p1, p2, p3 ) result( t )
-   
-      implicit none
-      !-arguments--------------------------------
-      type(point_type), intent(in) :: p1, p2, p3
-      !-local-variables--------------------------
-      real(kind=rp) :: t
-
-     t = ( p3% coords(1) - p1% coords(1) )*( p2% coords(1) - p1% coords(1) ) + &
-         ( p3% coords(2) - p1% coords(2) )*( p2% coords(2) - p1% coords(2) )
-
-     t = t/(  POW2(p2% coords(1) - p1% coords(1)) + POW2(p2% coords(2) - p1% coords(2))  )
-
-   end function CurvAbscissa
-!
-!/////////////////////////////////////////////////////////////////////////////////////////////
-!  
-!  -------------------------------------------------
-! This subroutine computes the distance of a point (p3) from a line defined by
-! the points p1 and p2 
-!  -------------------------------------------------
-    real(kind=rp) function ComputeWidth( p1, p2, p3 ) result( width )
-    
-       implicit none
-       !-arguments--------------------------------
-       type(point_type), intent(in) :: p1, p2, p3
-       !-local-variables--------------------------
-       real(kind=rp), dimension(NDIM-1) :: vec
-       real(kind=rp)                     :: t
-!
-!     Computing t-values for the point p3
-!     --------------------------------
-       t = CurvAbscissa( p1, p2, p3 )
-       
-!
-!     Position of the projection of p3 point on the line p1-p2
-!     ------------------------------------------------
-       vec = p1% coords(1:2) + t *( p2% coords(1:2)- p1% coords(1:2) )
-       
-!
-!     Computing the distance
-!     ---------------------
-       width = norm2( p3% coords(1:2) - vec(1:2) )
- 
-   end function ComputeWidth 
-!
-!/////////////////////////////////////////////////////////////////////////////////////////////
-!  
-!  -------------------------------------------------
-! This subroutine computes the rotating calipers method. 
-!  -------------------------------------------------
-   subroutine RotatingCalipers( Hull, rectWidth, rectLength, rectAngle, rectCenter )
-
-      implicit none
-      !-arguments-----------------------------------------------------------------
-      type(Hull_type),             intent(inout) :: Hull
-      real(kind=rp), dimension(:), intent(out)   :: rectCenter
-      real(kind=rp),               intent(out)   :: rectWidth, rectLength, rectAngle
-      !-local-variables-------------------------------------------------------------
-      real(kind=rp), dimension(NDIM-1)            :: Caliper1, Caliper2, v1, v2,  PointMin, PointMax
-      integer,       dimension(1)                 :: loc, MinIndex, MaxIndex
-      real(kind=rp)                               :: RotAngle, width, minwidth, theta1, theta2, dtheta
-      real(kind=rp), dimension(Hull% NumOfPoints) :: x, y
-      integer                                     :: indexMin1, indexMin2, indexMax1, indexMax2
-!
-!     Initialization
-!     ------------
-      minwidth = huge(1.0_RP); rectAngle = 0.0_RP; RotAngle = 0.0_RP
-! 
-!     Initializing caliper
-!     ----------------
-      Caliper1 = (/ 1.0_RP, 0.0_RP/)
-      Caliper2 = (/ -1.0_RP, 0.0_RP/)
-      
-      MinIndex = minloc(Hull% Points(:)% coords(2))
-      MaxIndex = maxloc(Hull% Points(:)% coords(2))
-      
-      indexMin1 = MinIndex(1); indexMax1 = MaxIndex(1)   
-      
-      do while( RotAngle .lt. PI )
-      
-         indexMin2 = mod(indexMin1, Hull% NumOfPoints) + 1
-         indexMax2 = mod(indexMax1, Hull% NumOfPoints) + 1
-      
-!
-!        Looping Counterclockwise from y-min point (p1) 
-!        and from y-max point (p2). 
-!        -------------------------------------------
-         v1 = Hull% Points(indexMin2)% coords(1:2) - Hull% Points(indexMin1)% coords(1:2) 
-         v2 = Hull% Points(indexMax2)% coords(1:2) - Hull% Points(indexMax1)% coords(1:2)
-         
-!
-!       Computing the angles between calipers and vectors v1,v2
-!       ---------------------------------------------------    
-         theta1 = ComputingAngle( Caliper1, v1 ) 
-         theta2 = ComputingAngle( Caliper2, v2 )
-      
-         dtheta = min(theta1,theta2)
-         loc    = minloc((/ theta1,theta2 /))
-         call RotateVector(Caliper1, dtheta)
-         call RotateVector(Caliper2, dtheta)
-         
-         RotAngle = RotAngle + dtheta
-         
-         if( loc(1) .eq. 1 ) then 
-            width = ComputeWidth( Hull% Points(indexMin1), Hull% Points(indexMin2), Hull% Points(indexMax1) )
-            indexMin1 = mod(indexMin1, Hull% NumOfPoints) + 1
-         else
-            width = ComputeWidth( Hull% Points(indexMax1), Hull% Points(indexMax2), Hull% Points(indexMin1) )
-            indexMax1 = mod(indexMax1, Hull% NumOfPoints) + 1
-         end if
-      
-         if( width .lt. minwidth ) then
-            minwidth  = width
-            rectAngle = RotAngle
-         end if
-         
-      end do 
-      
-      rectCenter(1) = sum(Hull% Points(:)% coords(1))/Hull% NumOfPoints
-      rectCenter(2) = sum(Hull% Points(:)% coords(2))/Hull% NumOfPoints
-      
-!
-!     Initialization of the extreme points
-!     ---------------------------------------
-      PointMax = -huge(1.0_RP); PointMin = huge(1.0_RP)
-!
-!     ClockWise rotation looking for extreme points
-!     ---------------------------------------------
-    
-      x = (Hull% Points(:)% coords(1)-rectCenter(1))*cos(rectAngle) + &
-          (Hull% Points(:)% coords(2)-rectCenter(2))*sin(rectAngle)
-      y = -(Hull% Points(:)% coords(1)-rectCenter(1))*sin(rectAngle) + &
-           (Hull% Points(:)% coords(2)-rectCenter(2))*cos(rectAngle)
-    
-      PointMax(1) = maxval(x)
-      PointMax(2) = maxval(y)
-      PointMin(1) = minval(x)
-      PointMin(2) = minval(y)
-      
-!
-!     Minimum Bounding Rectangle properties
-!     -------------------------------------
-      rectLength = PointMax(1) - PointMin(1);
-      rectWidth  = PointMax(2) - PointMin(2);
-      
-      !Safety factor
-      rectLength = (1.0_RP+SAFETY_FACTOR)*rectLength
-      rectWidth  = (1.0_RP+SAFETY_FACTOR)*rectWidth
-      
-      rectCenter = 0.5_RP* (/ PointMax(1) + PointMin(1),PointMax(2) + PointMin(2) /)
-
-      call RotateVector(rectCenter,rectAngle)
-      
-      rectCenter(1) = rectCenter(1) + sum(Hull% Points(:)% coords(1))/Hull% NumOfPoints
-      rectCenter(2) = rectCenter(2) + sum(Hull% Points(:)% coords(2))/Hull% NumOfPoints
-      
-   end subroutine RotatingCalipers
-!
-!/////////////////////////////////////////////////////////////////////////////////////////////
-!  
-!  -------------------------------------------------
-! This subroutine extrude the minimum bounding rectangle to get the full OBB.
-! MBR -> Minimum Bounding Rectangle
-! MRB := ( rectWidth, rectLength, rectAngle, rectCenter )
-!  -------------------------------------------------
-   subroutine ExtrudeMBR( OBB )
-   
-      implicit none
-      !-arguments-------------------------------------------------
-      type(OBB_type), intent(inout) :: OBB
-      !-local-variables-------------------------------------------
-      integer                       :: i
-!
-!     Extrusion
-!     ---------
-
-      do i = 1, 4 
-         call OBB% ChangeRefFrame((/ OBB% MBR% vertices(1,i), OBB% MBR% vertices(2,i), OBB% nMin /), 'global', OBB% vertices(:,i) )
-         call OBB% ChangeRefFrame((/ OBB% MBR% vertices(1,i), OBB% MBR% vertices(2,i), OBB% nMax /), 'global', OBB% vertices(:,i+4) )
-         OBB% LocVertices(:,i)   = (/ OBB% MBR% vertices(:,i), OBB% nMin /)
-         OBB% LocVertices(:,i+4) = (/ OBB% MBR% vertices(:,i), OBB% nMax /)
-      end do
-
-      OBB% LocFrameCenter = OBB% CloudCenter + matmul(OBB% R, (/ OBB% MBR% Center,0.0_RP/))
-      
-   end subroutine ExtrudeMBR   
-!
-!/////////////////////////////////////////////////////////////////////////////////////////////
-!  
-!  -------------------------------------------------
-! This function check if a point is inside the OBB or not
-!  -------------------------------------------------   
-   function OBB_isPointInside( this, coords, coeff ) result( isInsideOBB )
-   
-      implicit none
-      !-arguments------------------------------------
-      class(OBB_type),             intent(inout) :: this
-      real(kind=rp), dimension(:), intent(in)    :: coords
-      real(kind=rp),               intent(in)    :: coeff
-      logical                                    :: isInsideOBB
-      !-local-variables--------------------------------
-      real(kind=rp), dimension(NDIM) :: Point
-      real(kind=rp)                  :: Multcoeff
-      
-      optional :: coeff
-      
-      if( present(coeff) ) then
-         Multcoeff = coeff
-      else
-         Multcoeff = 1.0_RP
-      end if
-      
-      call this% ChangeRefFrame(coords, 'local', Point)
-      
-      isInsideOBB = .false.
-      
-      !check x y z     
-       if( isInsideBox(Point, Multcoeff*this% LocVertices) ) isInsideOBB = .true.
-
-   end function OBB_isPointInside
-   
-   
-   subroutine OBB_ChangeObjsRefFrame( this, objs )
-   
-      implicit none
-      !-arguments---------------------------------------------
-      class(OBB_type),                 intent(inout) :: this
-      type(Object_type), dimension(:), intent(inout) :: objs
-      !-local-variables---------------------------------------
-      integer :: i, j
-!$omp parallel shared(this,objs,i)
-!$omp do schedule(runtime) private(j)
-      do i = 1, size(objs)
-         do j = 1, size(objs(i)% vertices)
-            call this% ChangeRefFrame( objs(i)% vertices(j)% coords, 'local', objs(i)% vertices(j)% coords ) 
-         end do
-      end do
-!$omp end do
-!$omp end parallel
-
-   end subroutine OBB_ChangeObjsRefFrame
-   
-      
-   subroutine OBB_STL_rotate( this, stl )
-   
-      implicit none
-      !-arguments-----------------------------
-      class(OBB_type), intent(inout):: this
-      type(STLfile),   intent(inout):: stl
-      !-local-variables-----------------------
-      real(kind=RP) :: meanCoords(NDIM), meanCoordsNew(NDIM), shiftVec(NDIM)
-      integer :: i, j, NumOfPoints
-      
-      meanCoords = 0.0_RP; meanCoordsNew = 0.0_RP; NumOfPoints = 0
-      
-!$omp parallel shared(this,stl,meanCoords,meanCoordsNew,NumOfPoints,i)
-!$omp do schedule(runtime) private(j)
-      do i = 1, stl% NumOfObjs
-         do j = 1, size(stl% ObjectsList(i)% vertices)
-            call this% ChangeRefFrame( stl% ObjectsList(i)% vertices(j)% coords, 'global', &
-                                       stl% ObjectsList(i)% vertices(j)% coords             ) 
-!$omp critical
-            meanCoords = meanCoords + stl% ObjectsList(i)% vertices(j)% coords 
-            NumOfPoints = NumOfPoints + 1
-!$omp end critical
-            stl% ObjectsList(i)% vertices(j)% coords = matmul( stl% rotationMatrix, stl% ObjectsList(i)% vertices(j)% coords )   
-!$omp critical
-            meanCoordsNew = meanCoordsNew + stl% ObjectsList(i)% vertices(j)% coords
-!$omp end critical
-         end do
-      end do
-!$omp end do 
-!$omp end parallel   
-      
-      meanCoords = meanCoords/NumOfPoints; meanCoordsNew = meanCoordsNew/NumOfPoints
-      
-      shiftVec = meanCoordsNew - meanCoords
-!$omp parallel shared(i,shiftVec)
-!$omp do schedule(runtime) private(j)
-      do i = 1, stl% NumOfObjs
-         do j = 1, size(stl% ObjectsList(i)% vertices)
-            stl% ObjectsList(i)% vertices(j)% coords = stl% ObjectsList(i)% vertices(j)% coords - shiftVec
-         end do
-      end do
-!$omp end do
-!$omp end parallel
-   end subroutine OBB_STL_rotate
-   
-   subroutine OBB_STL_translate( this, stl )
-   
-      implicit none
-      !-arguments-----------------------------
-      class(OBB_type), intent(inout):: this
-      type(STLfile),   intent(inout):: stl
-      !-local-variables-----------------------
-      real(kind=RP) :: meanCoords(NDIM)
-      integer :: i, j, NumOfPoints
-      
-      meanCoords = 0.0_RP; NumOfPoints = 0
-      
-!$omp parallel shared(this,stl,meanCoords,NumOfPoints,i)
-!$omp do schedule(runtime) private(j)
-      do i = 1, stl% NumOfObjs
-         do j = 1, size(stl% ObjectsList(i)% vertices)
-            call this% ChangeRefFrame( stl% ObjectsList(i)% vertices(j)% coords, 'global', &
-                                       stl% ObjectsList(i)% vertices(j)% coords             ) 
-            stl% ObjectsList(i)% vertices(j)% coords(stl% motionAxis) = stl% ObjectsList(i)% vertices(j)% coords(stl% motionAxis) + stl% ds
-!$omp critical
-            meanCoords = meanCoords + stl% ObjectsList(i)% vertices(j)% coords 
-            NumOfPoints = NumOfPoints + 1
-!$omp end critical
-         end do
-      end do
-!$omp end do 
-!$omp end parallel   
-
-   end subroutine OBB_STL_translate
-
-!
-!/////////////////////////////////////////////////////////////////////////////////////////////
-!  
-!  -------------------------------------------------
-! This function check if a point is inside a generic box
-!  -------------------------------------------------   
-
-   logical function isInsideBox( Point, vertices, equal, coeff ) result( isInside )
-   
-      implicit none
-
-      real(kind=rp), dimension(:),   intent(in) :: Point
-      real(kind=rp), dimension(:,:), intent(in) :: vertices
-      logical,                       intent(in) :: equal
-      real(kind=rp), optional,       intent(in) :: coeff
-      
-      optional :: equal
-
-      isInside = .false.
-
-      if( present(equal) ) then
-         if( .not. equal ) then
-            if( (Point(1) > vertices(1,1) .and. Point(1) < vertices(1,7)) .and. &
-                (Point(2) > vertices(2,1) .and. Point(2) < vertices(2,7)) .and. &
-                (Point(3) > vertices(3,1) .and. Point(3) < vertices(3,7)) ) then
-                isInside = .true.
-            end if
-            return
-         end if
-      end if
-
-      if( (Point(1) >= vertices(1,1) .and. Point(1) <= vertices(1,7)) .and. &
-          (Point(2) >= vertices(2,1) .and. Point(2) <= vertices(2,7)) .and. &
-          (Point(3) >= vertices(3,1) .and. Point(3) <= vertices(3,7)) ) isInside = .true.
-
-   end function isInsideBox
-   
-   
-   
-   logical function OBB_isInsidePolygon( OBB, Point, coeff ) result( isInside )
-      use MappedGeometryClass
-      implicit none
-      
-      class(OBB_type),               intent(inout) :: OBB
-      real(kind=rp),   dimension(:), intent(in)    :: Point
-      real(kind=rp),                 intent(in)    :: coeff
-      !-local-variables------------------------------------------
-      real(kind=rp) :: d(NDIM), coords(NDIM), v1(NDIM-1), v2(NDIM-1), &
-                       v3(NDIM-1), v4(NDIM-1), length, N_Point
-      logical :: Intersection
-      integer :: NumOfIntersections, i
-      
-      d       = Point - OBB% CloudCenter
-      N_Point = vdot( d, OBB% MBR% normal ) 
-      coords  = (/ vdot(d, OBB% MBR% t1), vdot(d, OBB% MBR% t2), 0.0_RP /) 
- 
-      length = maxval(abs(OBB% HullPoints(:)% coords(1))) 
-      
-      v1 = coords(1:2)
-      v2 = coords(1:2); v2(1) = v2(1) + 1000_RP*length
-      
-      NumOfIntersections = 0
-
-      do i = 1, size(OBB% HullPoints)-1
-         
-         v3 = OBB% HullPoints(i+1)% coords(1:NDIM-1)
-         v4 = OBB% HullPoints(i)% coords(1:NDIM-1)
-      
-         Intersection = TwoD_RayTracing( v1, v2, coeff*v3, coeff*v4 ) 
-      
-         if( Intersection ) NumOfIntersections = NumOfIntersections + 1 
-      
-      end do      
- 
-      if( mod(NumOfIntersections,2) .eq. 0 ) then
-         isInside = .false.
-      else
-         isInside = .true.
-      end if
-      
-      if( N_Point .gt. coeff*OBB% nMax .or. N_Point .lt. coeff*OBB% nMin ) then
-         isInside = .false.
-      end if 
-      
-   end function OBB_isInsidePolygon
-   
-   
-   logical function TwoD_RayTracing( v1, v2, v3, v4 ) result( Intersection )
-   
-      implicit none
-      !-arguments--------------------------------------------------------
-      real(kind=rp), dimension(NDIM-1), intent(in) :: v1, v2, v3, v4
-      !-local-varirables------------------------------------------------
-      real(kind=rp) :: a1, a2, b1, b2, c1, c2, d1, d2
-      
-      Intersection = .false.
-      
-      a1 = v2(2) - v1(2)
-      b1 = v1(1) - v2(1)
-      c1 = (v2(1)*v1(2)) - (v1(1)*v2(2))
-      
-      d1 = a1*v3(1) + b1*v3(2) + c1
-      d2 = a1*v4(1) + b1*v4(2) + c1
-   
-      if( d1 * d2 > 0.0_RP ) then
-         Intersection = .false.
-         return
-      end if
-
-      a2 = v4(2) - v3(2)
-      b2 = v3(1) - v4(1)
-      c2 = (v4(1)*v3(2)) - (v3(1)*v4(2))
-
-      d1 = a2*v1(1) + b2*v1(2) + c2
-      d2 = a2*v2(1) + b2*v2(2) + c2
-      
-      if( d1 * d2 > 0.0_RP ) then
-         Intersection = .false.
-         return
-      end if
-      
-      if( AlmostEqual( ((a1*b2) - (a2*b1)) ,0.0_RP) )then
-         Intersection = .false.
-         return
-      end if
-      
-      Intersection = .true.
-      
-   end function TwoD_RayTracing
-
-end module OrientedBoundingBox
+#include "Includes.h"
+module OrientedBoundingBox
+
+   use SMConstants
+   use Utilities
+   use TessellationTypes
+
+   implicit none   
+   
+   integer,       parameter :: TASK_THRESHOLD = 10000
+   real(kind=RP), parameter :: SAFETY_FACTOR = 0.001_RP
+
+   public OBB
+
+!
+!  **************************************************
+!  Main type for the Convex Hull computations
+!  **************************************************
+   
+   type Hull_type
+    
+      type(point_type), dimension(:), allocatable :: Points 
+      integer                                     :: NumOfPoints
+
+   end type
+!
+!  **************************************************
+!  Main type for a rectangle
+!  **************************************************
+   type rectangle
+      
+      real(kind=rp), dimension(2,4)  :: Vertices
+      real(kind=rp), dimension(2)    :: Center
+      real(kind=rp), dimension(NDIM) :: normal, t1, t2
+      real(kind=rp)                  :: Length, Width, Angle
+   
+      contains
+         procedure :: ComputeVertices
+   
+   end type   
+!
+!  **************************************************
+!  Main type for the Oriented Bounding Box computations
+!  **************************************************
+   type OBB_type
+      
+      type(point_type), dimension(:), allocatable :: Points, HullPoints
+      type(rectangle)                             :: MBR
+      real(kind=rp),    dimension(NDIM,8)         :: vertices, LocVertices
+      real(kind=rp),    dimension(NDIM,NDIM)      :: R, invR
+      real(kind=rp),    dimension(NDIM)           :: CloudCenter, LocFrameCenter
+      real(kind=rp)                               :: nMin, nMax
+      integer                                     :: NumOfPoints, center, left, right
+      character(len=LINE_LENGTH)                  :: filename
+      logical                                     :: verbose
+      
+      contains
+         procedure :: construct             => OBB_construct
+         procedure :: ReadStorePoints       => OBB_ReadStorePoints
+         procedure :: ComputeAngle          => OBB_ComputeAngle
+         procedure :: SortingNodes          => OBB_SortingNodes
+         procedure :: isPointInside         => OBB_isPointInside
+         procedure :: ChangeObjsRefFrame    => OBB_ChangeObjsRefFrame
+         procedure :: STL_rotate            => OBB_STL_rotate
+         procedure :: STL_translate         => OBB_STL_translate
+         procedure :: ChangeRefFrame
+         procedure :: ComputeRotationMatrix 
+         procedure :: plot                  => OBB_plot
+         procedure :: isInsidePolygon       => OBB_isInsidePolygon
+
+   end type
+   
+   type(OBB_type), allocatable :: OBB(:)
+
+contains
+!
+!
+!/////////////////////////////////////////////////////////////////////////////////////////////
+!  
+!  -------------------------------------------------
+! This subroutine computes the determinant of a 3x3 Matrix. 
+!  -------------------------------------------------
+   
+   function Determinant( Mat ) result( det )
+
+      implicit none
+      !-arguments-----------------------------
+      real(kind=rp), dimension(:,:), intent(in) :: Mat
+      !-local-variables-------------------------
+      real(kind=rp) :: det
+
+      det = Mat(1,1)*( Mat(2,2)*Mat(3,3) - Mat(2,3)*Mat(3,2) ) - &
+            Mat(1,2)*( Mat(2,1)*Mat(3,3) - Mat(2,3)*Mat(3,1) ) + &
+            Mat(1,3)*( Mat(2,1)*Mat(3,2) - Mat(2,2)*Mat(3,1) )
+
+   end  function Determinant
+!
+!/////////////////////////////////////////////////////////////////////////////////////////////
+!  
+!  -------------------------------------------------
+! This subroutine computes the eigenvalues & eigenvectors of a 3x3 matrix. 
+! For details, see https://www.geometrictools.com/Documentation/RobustEigenSymmetric3x3.pdf .
+!  -------------------------------------------------
+   
+   subroutine ComputeEigenStructure( A, EigenVal, EigenVec1, EigenVec2, EigenVec3 )
+      use MappedGeometryClass
+      implicit none
+      !-arguments----------------------------------------------
+      real(kind=rp), dimension(:,:),   intent(in)  :: A
+      real(kind=rp),                   intent(out) :: EigenVal
+      real(kind=rp), dimension(NDIM), intent(out) :: EigenVec1, EigenVec2, EigenVec3
+      !-local-variables------------------------------------------
+      real(kind=rp),  dimension(NDIM,NDIM) :: Ident, B, EigenVecs
+       real(kind=rp), dimension(NDIM)      :: EigenVals
+      real(kind=rp)                         :: p1, p2, p, q, r, phi
+      integer                               :: i
+      integer, dimension(1)                 :: min_loc, max_loc
+
+      p1 = POW2( A(1,2) ) + POW2( A(1,3) ) + POW2( A(2,3) )    
+      
+!      
+!     Diagonal Matrix
+!     --------------
+      if( AlmostEqual(p1,0.0_RP) ) then
+         EigenVals(1) = A(1,1)
+         EigenVals(2) = A(2,2)
+         EigenVals(3) = A(3,3)
+         min_loc   = minloc(EigenVals)
+         max_loc   = maxloc(EigenVals)
+         EigenVal  = EigenVals(min_loc(1))
+         EigenVec1 = 0.0_RP; EigenVec2 = 0.0_RP; EigenVec3 = 0.0_RP
+         EigenVec3(min_loc(1)) = 1.0_RP
+         EigenVec1(max_loc(1)) = 1.0_RP
+         EigenVals(min_loc(1)) = huge(1.0_RP)
+         min_loc = minloc(EigenVals)
+         EigenVec2(min_loc(1)) = 1.0_RP
+         return
+      end if
+     
+      q = 0._RP; Ident = 0._RP
+     
+      do i = 1, NDIM
+         q         = q + A(i,i)
+         Ident(i,i) = 1.0_RP
+      end do
+      
+      q = q/3.0_RP
+      
+      p2 = POW2( A(1,1) - q ) + POW2( A(2,2) - q ) + POW2( A(3,3) - q ) + 2.0_RP*p1
+          
+      p = sqrt(p2/6.0_RP) !sqrt{ [tr(A-qI)^2]/6 }
+!
+!     Matrix B has the same eigenstraucture of A since it's translated by a factor = q
+!     ----------------------------------------------------------------------
+      B = ( 1.0_RP/p ) * ( A - q * Ident )
+          
+      r = Determinant(B)/2.0_RP
+      
+      if( r <= -1.0_RP ) then
+         phi = PI/3.0_RP
+      elseif( r >= 1 ) then
+         phi = 0.0_RP
+      else
+         phi = acos(r)/3.0_RP
+      end if
+!
+!     Ordered eigen values \lambda_1 > \lambda_2 > \lambda_3
+!
+      EigenVals(1)  = q + 2.0_RP * p * cos(phi)
+      EigenVals(3) = q + 2.0_RP * p * cos(phi + 2.0_RP/3.0_RP*PI )
+      EigenVals(2) = 3.0_RP * q - EigenVals(1) - Eigenvals(3)
+      
+      ! (A - \lambda_i I)· v_i = 0 ==> v_i*· (A - \lambda_i I)e_j = 0 with e_j unit basis vector
+      ! v_i = (A^j - \lambda_i e_j) x (A^k - \lambda_i e_k)
+      ! v_j = (A^i - \lambda_j e_i) x (A^k - \lambda_j e_k)
+      ! v_k = v_i x v_j      
+      
+      call vcross( A(:,2)-EigenVals(1)*(/ 0.0_RP,1.0_RP,0.0_RP /), &
+                   A(:,3)-EigenVals(1)*(/ 0.0_RP,0.0_RP,1.0_RP /), &
+                   EigenVecs(:,1)                                  )
+      call vcross( A(:,1)-EigenVals(2)*(/ 1.0_RP,0.0_RP,0.0_RP /), &
+                   A(:,3)-EigenVals(2)*(/ 0.0_RP,0.0_RP,1.0_RP /), &
+                   EigenVecs(:,2)                                  )
+      call vcross( EigenVecs(:,1),EigenVecs(:,2), EigenVecs(:,3))
+
+      
+      EigenVecs(:,1) = EigenVecs(:,1)/norm2(EigenVecs(:,1))
+      EigenVecs(:,2) = EigenVecs(:,2)/norm2(EigenVecs(:,2))
+      EigenVecs(:,3) = EigenVecs(:,3)/norm2(EigenVecs(:,3))
+
+!
+!     Saving the last eigenvalue
+!     ------------------------
+      EigenVal = EigenVals(3)
+      
+!
+!     Saving the Eigenvectors
+!     ------------------------
+     EigenVec1 = EigenVecs(:,1); EigenVec2 = EigenVecs(:,2); EigenVec3 = EigenVecs(:,3)   
+       
+   end  subroutine ComputeEigenStructure
+!
+!/////////////////////////////////////////////////////////////////////////////////////////////
+!   
+!  -------------------------------------------------------------------------------------------
+!  Subroutine that computes the vertices of a rectangle
+!  -------------------------------------------------------------------------------------------
+   subroutine ComputeVertices( this )
+      
+      implicit none
+      !-arguments----------------------
+      class(rectangle), intent(inout) :: this
+      
+      this% vertices(:,1) = 0.5_RP*(/ -this% Length, -this% Width /)
+      this% vertices(:,2) = 0.5_RP*(/ this% Length, -this% Width /)
+      this% vertices(:,3) = 0.5_RP*(/ this% Length, this% Width /)
+      this% vertices(:,4) = 0.5_RP*(/ -this% Length, this% Width /)
+      
+   end subroutine ComputeVertices
+!
+!/////////////////////////////////////////////////////////////////////////////////////////////
+!   
+!  -------------------------------------------------------------------------------------------
+!  Subroutine for reading the nodes coming from a .dat file. In the future it will a .stl/.obj file
+!  -------------------------------------------------------------------------------------------
+   subroutine OBB_ReadStorePoints( this, stl )
+
+      implicit none
+      !-arguments----------------------
+      class(OBB_type), intent(inout) :: this
+      type(STLfile),   intent(in)    :: stl
+      !-local.variables-------------------
+      integer                        :: i, j, n
+      
+      this% NumOfPoints = 3*stl% NumOfObjs
+      
+      allocate(this% Points(this% NumOfPoints))
+
+      n = 0
+
+      associate( Objs => stl% ObjectsList )
+
+      do i = 1, stl% NumOfObjs
+         do j = 1, Objs(i)% NumOfVertices
+            n = n + 1
+            this% Points(n)% coords = Objs(i)% vertices(j)% coords
+            this% Points(n)% index = n
+         end do 
+      end do
+
+      end associate
+
+      this% filename = stl% filename
+
+   end subroutine OBB_ReadStorePoints
+!
+!/////////////////////////////////////////////////////////////////////////////////////////////
+!   
+!  -------------------------------------------------------------------------------------------
+!  Subroutine for plotting the OBB
+!  -------------------------------------------------------------------------------------------
+   subroutine OBB_plot( this )
+      use PhysicsStorage
+      use MPI_Process_Info
+      implicit none
+      !-arguments--------------------------
+      class(OBB_type), intent(inout) :: this
+      !-local-variables----------------------
+      integer                        :: i, funit
+
+      if( .not. MPI_Process% isRoot ) return
+
+      funit = UnusedUnit()
+
+      open(funit,file='IBM/OrientedBoundingBox_'//trim(this% filename)//'.tec', status='unknown')
+
+      write(funit,"(a28)") 'TITLE = "OrientedBoudingBox"'
+      write(funit,"(a25)") 'VARIABLES = "x", "y", "z"'
+      write(funit,"(a69)") 'ZONE NODES=8, ELEMENTS = 6, DATAPACKING=POINT, ZONETYPE=FETETRAHEDRON'
+    
+      do i = 1, 8
+         write(funit,'(3E13.5)') Lref*this% vertices(1,i), Lref*this% vertices(2,i), Lref*this% vertices(3,i)
+      end do 
+
+      write(funit,'(4i2)') 1, 2, 3, 4
+      write(funit,'(4i2)') 1, 5, 8, 4
+      write(funit,'(4i2)') 5, 6, 7, 8
+      write(funit,'(4i2)') 2, 3, 7, 6
+      write(funit,'(4i2)') 4, 8, 7, 3
+      write(funit,'(4i2)') 1, 2, 6, 5
+
+      close(unit=funit)
+
+   end subroutine OBB_plot
+
+   subroutine ChangeRefFrame(this, v, FRAME, vNew)
+
+      implicit none
+      !-arguments----------------------------------------------------
+      class(OBB_type),                 intent(inout) :: this
+      real(kind=rp), dimension(:),     intent(in)    :: v
+      character(len=*),                intent(in)    :: FRAME
+      real(kind=rp), dimension(NDIM), intent(out)   :: vNew
+      !-local-variables----------------------------------------------
+      real(kind=rp), dimension(NDIM)      :: b
+      real(kind=rp), dimension(NDIM,NDIM) :: T, invT
+
+      T = 0.0_RP
+      T(NDIM,NDIM) = 1.0_RP
+      T(1,1) = cos(this% MBR% Angle); T(2,2)  = T(1,1)
+      T(1,2) = sin(this% MBR% Angle); T(2,1) = -T(1,2)
+            
+      invT(:,1) = T(1,:)
+      invT(:,2) = T(2,:)
+      invT(:,3) = T(3,:)
+      
+      select case( trim(FRAME) )
+         
+         case('local')
+         
+!~             b = matmul( this% invR,(v - this% CloudCenter))
+!~             b(1:2) = b(1:2) - this% MBR% Center
+!~             vNew = matmul(invR,b)
+            b = matmul( this% R,(v - this% CloudCenter))
+            b(1:2) = b(1:2) - this% MBR% Center
+            vNew = matmul(T,b)
+
+         case('global')
+         
+!~             b = matmul(R,v)
+!~             b(1:2) = b(1:2) + this% MBR% center
+!~             vNew = this% CloudCenter + matmul(this% R,b)
+            b = matmul(invT,v)
+            b(1:2) = b(1:2) + this% MBR% center
+            vNew = this% CloudCenter + matmul(this% invR,b)
+            
+      end select
+
+   end subroutine ChangeRefFrame
+!
+!/////////////////////////////////////////////////////////////////////////////////////////////
+!  
+!  -------------------------------------------------
+! This subroutine computes a rotation Matrix assuming a starting orthonormal 
+! base (1,0,0);(0,1,0);(0,0,1) and the final orthonormal one u, v, w
+!  -------------------------------------------------   
+   subroutine ComputeRotationMatrix( this, u, v, w )
+
+      implicit none
+      !-arguments------------------------------------------------
+      class(OBB_type),                 intent(inout) :: this
+      real(kind=rp),  dimension(NDIM), intent(in)    :: u, v, w
+      
+      this% R(1,:) = (/ u(1), u(2), u(3) /)
+      this% R(2,:) = (/ v(1), v(2), v(3) /)
+      this% R(3,:) = (/ w(1), w(2), w(3) /)
+      
+      this% invR(:,1) = this% R(1,:)
+      this% invR(:,2) = this% R(2,:)
+      this% invR(:,3) = this% R(3,:)
+
+   end subroutine ComputeRotationMatrix
+!
+!/////////////////////////////////////////////////////////////////////////////////////////////
+!  
+!  -------------------------------------------------
+! This subroutine computes the Oriented Bounding Box. 
+!  -------------------------------------------------
+   subroutine OBB_construct( this, stl, isPlot )
+   
+      implicit none
+      !-arguments-------------------------------
+      class(OBB_type), intent(inout) :: this
+      type(STLfile),   intent(in)    :: stl
+      logical,         intent(in)    :: isPlot
+      !-local-variables-------------------------
+      type(Hull_type) :: Hull
+      real(kind=rp)   :: EigenVal
+      integer         :: i
+! 
+!     Reading the data
+!     ---------------
+      call this% ReadStorePoints( stl )
+!
+!     Computing center of the points cloud
+!     ---------------------------------
+      this% CloudCenter = ComputeCentroid( this )
+
+!
+!     Diagonalization of the cloud
+!     -------------------------
+      call PointsCloudDiagonalization( this, EigenVal, this% MBR% t1, this% MBR% t2, this% MBR% normal ) 
+
+!
+!     Computing rotation matrix
+!     ------------------------
+      call this% ComputeRotationMatrix( this% MBR% t1, this% MBR% t2, this% MBR% normal ) 
+
+!
+!     Point projection
+!     ---------------
+      call ProjectPointsOnPlane( this )
+
+!
+!     Computing convex hull
+!     ---------------------
+      call ConvexHull( Hull, this )
+
+!
+!     Minimum Bounding Rectangle
+!     ---------------------------
+      call RotatingCalipers( Hull, this% MBR% Width, this% MBR% Length, this% MBR% Angle, this% MBR% Center )
+
+!
+!     Setting vertices of the MBR
+!    -----------------------------
+     call this% MBR% ComputeVertices()
+
+!
+!     Extrusion
+!     ---------
+      call ExtrudeMBR(  this )
+
+      if( isPlot ) call this% plot()
+
+      if(allocated(this% HullPoints)) deallocate(this% HullPoints)
+      allocate( this% HullPoints(Hull% NumOfPoints) )
+
+      do i = 1, Hull% NumOfPoints
+         this% HullPoints(i) = Hull% Points(i)
+      end do
+
+      deallocate(this% Points, Hull% Points)
+
+   end subroutine OBB_construct
+!
+!/////////////////////////////////////////////////////////////////////////////////////////////
+!  
+!  -------------------------------------------------
+! This function computes the orientation of the rotation of 2D points. 
+! Rotation := 1 -> Clockwise
+! Rotation := 2 -> Counterclockwise
+! Rotation := 0 -> Aligned
+!  -------------------------------------------------
+   
+   integer function RotationType( Point1, Point2, Point3 ) result( Rotation )
+
+      implicit none
+      !-arguments-----------------------------------
+      type(point_type), intent(in) :: Point1, Point2, Point3
+      !-local-variables-------------------------------
+      real(kind=rp), dimension(NDIM-1) :: b, c
+      real(kind=rp)                    :: angle
+
+      b = Point3% coords(1:2) - Point2% coords(1:2); c = Point2% coords(1:2) - Point1% coords(1:2)
+      
+      angle = b(1)*c(2) - b(2)*c(1)
+      
+      if( AlmostEqual(angle,0.0_RP) ) then
+         Rotation = 0
+      elseif( angle .gt. 0.0_RP ) then
+         Rotation = 1
+      else
+         Rotation = 2
+      end if
+      
+   end function RotationType
+!
+!/////////////////////////////////////////////////////////////////////////////////////////////
+!  
+!  -------------------------------------------------------------------
+! This function returns the index of the left most point of a cloud. 
+!  -------------------------------------------------------------------
+   
+   subroutine OBB_ComputeAngle( this, LowestIndex ) 
+
+      implicit none
+      !-arguments------------------------
+      class(OBB_type), intent(inout) :: this
+      integer,         intent(in)    :: LowestIndex
+      !-local-variables--------------------
+      real(kind=rp), dimension(NDIM) :: v
+      integer                        :: i    
+
+!$omp parallel shared(this, LowestIndex,i)
+!$omp do schedule(runtime) private(v)
+      do i = 1, this% NumOfPoints
+         if( i .eq. LowestIndex ) then
+            this% Points(i)% theta = -2.0_RP
+            cycle
+         end if
+         v = this% Points(i)% coords-this% Points(LowestIndex)% coords
+         if( almostEqual(norm2(v(1:2)),0.0_RP)  ) then 
+            this% Points(i)% theta = -1.0_RP 
+            cycle
+         end if
+         this% Points(i)% theta = acos(v(1)/norm2(v(1:2)))
+      end do
+!$omp end do
+!$omp end parallel
+
+   end  subroutine OBB_ComputeAngle
+!
+!/////////////////////////////////////////////////////////////////////////////////////////////
+!  
+!  ------------------------------------------------------------------
+! This function returns the index of the left most point of a cloud. 
+!  ------------------------------------------------------------------
+
+   subroutine ComputeHullExtremePoint( OBB, LowestIndex ) 
+
+      implicit none
+      !-arguments------------------------
+      class(OBB_type),  intent(inout) :: OBB
+      integer,          intent(out)   :: LowestIndex
+      !-local-variables--------------------
+      type(point_type) :: LowestPoint
+      integer          :: i
+      
+      LowestPoint = OBB% Points(1)
+      
+      do i = 2, OBB% NumOfPoints
+         if( OBB% Points(i)% coords(2) .lt. LowestPoint% coords(2) ) then
+            LowestPoint = OBB% Points(i)
+         elseif( AlmostEqual( OBB% Points(i)% coords(2), LowestPoint% coords(2)) ) then
+            if( OBB% Points(i)% coords(1) .lt. LowestPoint% coords(1) ) then
+               LowestPoint = OBB% Points(i)
+            end if
+         end if
+      end do
+       
+      LowestIndex = LowestPoint% index
+      
+   end subroutine ComputeHullExtremePoint
+!
+!/////////////////////////////////////////////////////////////////////////////////////////////
+!  
+!  -------------------------------------------------
+! This subroutine orders the nodes according to the angle theta
+!  ------------------------------------------------    
+   
+   subroutine OBB_SortingNodes( this, left, right )
+      use StopwatchClass 
+      implicit none
+      !-arguments--------------------------------------------------------------
+      class(OBB_type), intent(inout) :: this
+      integer,         intent(in)    :: left, right
+      !-local-variables--------------------------------------------------------
+      integer :: i
+      
+!$omp parallel shared(this,left, right)
+!$omp single
+      call sort( this% Points(:)% theta, this% Points(:)% index, this% Points(:)% coords(1), &
+                 this% Points(:)% coords(2), this% Points(:)% coords(3), left, right )
+!$omp end single
+!$omp end parallel
+      
+      do i = 1, this% NumOfPoints-1
+         if( almostEqual(this% Points(i+1)% theta, this% Points(i)% theta) ) this% Points(i+1)% delete = .true.
+      end do
+
+   end subroutine OBB_SortingNodes
+!
+!/////////////////////////////////////////////////////////////////////////////////////////////
+!  
+!  -------------------------------------------------
+! This subroutine sort the elements of a from the lowest to the grates. b saves the old indeces. 
+!  ------------------------------------------------    
+   recursive subroutine sort( a, b, coordx, coordy, coordz, left, right )
+   
+      implicit none
+      !-arguments-------------------------------------------------
+      real(kind=rp), dimension(:),   intent(inout) :: a
+      integer,       dimension(:),   intent(inout) :: b
+      real(kind=rp), dimension(:),   intent(inout) :: coordx, coordy, coordz
+      integer,                       intent(in)    :: left, right
+      !-local-variables-------------------------------------------
+      real(kind=rp) :: x, t
+      integer       :: i, j, ind, left_cycle, &
+                       right_cycle
+                       
+      if( left .ge. right ) return
+   
+      x = a( (left + right)/2 )
+    
+      i = left; j = right
+
+      do
+         do while( a(i) .lt. x ) 
+            i = i+1
+         end do
+         do while( x .lt. a(j) )
+            j = j-1
+         end do
+         if( i .ge. j ) exit
+         t   = a(i); a(i) = a(j); a(j) = t
+         ind = b(i); b(i) = b(j); b(j) = ind
+         t   = coordx(i); coordx(i) = coordx(j); coordx(j) = t
+         t   = coordy(i); coordy(i) = coordy(j); coordy(j) = t
+         t   = coordz(i); coordz(i) = coordz(j); coordz(j) = t
+         
+         i = i+1
+         j = j-1
+      end do
+      
+      left_cycle = (i-1)-left
+      right_cycle = right-(j+1)
+      
+!$omp task shared(a,b,coordx,coordy,coordz,left,i) if(left_cycle > TASK_THRESHOLD)
+         call sort( a, b, coordx, coordy, coordz, left, i-1 )
+!$omp end task
+
+!$omp task shared(a,b,coordx,coordy,coordz,j,right) if(right_cycle > TASK_THRESHOLD)
+      call sort( a, b, coordx, coordy, coordz, j+1, right )
+!$omp end task
+!$omp taskwait
+
+   end subroutine sort
+!
+!/////////////////////////////////////////////////////////////////////////////////////////////
+!  
+!  -------------------------------------------------
+! This function computes the Centroid of the points cloud. 
+!  -------------------------------------------------
+   
+   function ComputeCentroid( OBB ) result( CloudCenter )
+
+      implicit none
+      !-arguments-----------------------------------
+      type(OBB_type),  intent(in) :: OBB
+      !-local-variables-------------------------------
+      real(kind=rp), dimension(NDIM) :: CloudCenter
+      integer                        :: i
+
+      CloudCenter = 0.0_RP
+
+      do i = 1, OBB% NumOfPoints
+         CloudCenter = CloudCenter + OBB% Points(i)% coords 
+      end do
+
+      CloudCenter = CloudCenter/OBB% NumOfPoints 
+      
+   end  function ComputeCentroid
+!
+!/////////////////////////////////////////////////////////////////////////////////////////////
+!  
+!  -------------------------------------------------
+! This subroutine computes the covariance matrix of a clouds of points given its center. 
+!  -------------------------------------------------
+   
+   subroutine CovarianceMatrix( OBB, CovMat )
+
+      implicit none
+      !-arguments----------------------------------------------
+     type(OBB_type),                       intent(in)   :: OBB
+      real(kind=rp), dimension(NDIM,NDIM), intent(out) :: CovMat
+      !-local-variables----------------------------------------------
+      real(kind=rp), dimension(NDIM) :: d
+      integer                        :: i, j, k
+
+      CovMat = 0.0_RP
+
+      do i = 1, OBB% NumOfPoints
+         d = OBB% Points(i)% coords - OBB% CloudCenter
+         do k = 1, NDIM; do j = 1,  NDIM
+            CovMat(k,j) = CovMat(k,j) + d(k) * d(j) 
+         end do; end do
+      end do
+      
+      CovMat = CovMat/OBB% NumOfPoints
+          
+   end  subroutine CovarianceMatrix
+!
+!/////////////////////////////////////////////////////////////////////////////////////////////
+!  
+!  -------------------------------------------------
+! This subroutine computes the projection of the points cloud on a plane defined by a normal vector. 
+!  -------------------------------------------------
+   
+   subroutine ProjectPointsOnPlane( OBB  )
+      use MappedGeometryClass
+      implicit none
+      !-arguments----------------------------------------------------------
+      type(OBB_type), intent(inout) :: OBB
+      !-local-variables------------------------------------------------------
+      real(kind=rp), dimension(NDIM) :: d
+      real(kind=rp)                  :: N_point
+      integer :: i 
+!
+!     Initialization of nMin and nMax, i.e. of the min and max normal distance of the cloud w.r.t 
+!     the projection plane 
+!     -------------------------------------------------------------------------------
+      OBB% nMax = -huge(1.0_RP); OBB% nMin = huge(1.0_RP)
+
+      do i = 1, OBB% NumOfPoints
+         d = OBB% Points(i)% coords - OBB% CloudCenter
+         N_Point = vdot( d, OBB% MBR% normal )   
+         OBB% Points(i)% coords = (/ vdot(d, OBB% MBR% t1), vdot(d, OBB% MBR% t2), 0.0_RP /)   
+         OBB% nMax = max(OBB% nMax,N_point)
+         OBB% nMin = min(OBB% nMin,N_point)
+      end do
+
+      OBB% nMax = (1.0_RP+SAFETY_FACTOR)*OBB% nMax
+      OBB% nMin = (1.0_RP+SAFETY_FACTOR)*OBB% nMin 
+
+   end  subroutine ProjectPointsOnPlane
+!
+!/////////////////////////////////////////////////////////////////////////////////////////////
+!  
+!  -------------------------------------------------
+! This subroutine computes the eigenstructure of the OBB. 
+!  -------------------------------------------------
+   
+   subroutine PointsCloudDiagonalization( OBB, EigenVal, EigenVec1, EigenVec2, EigenVec3  ) 
+
+      implicit none
+      !-arguments---------------------------------------------
+      type(OBB_type),                  intent(in)  :: OBB
+      real(kind=rp),                   intent(out) :: EigenVal
+      real(kind=rp), dimension(NDIM), intent(out) :: EigenVec1, EigenVec2, EigenVec3    
+      !-local-variables----------------------------
+      real(kind=rp), dimension(NDIM,NDIM) :: CovMat
+
+      call CovarianceMatrix( OBB, CovMat )      
+
+      call ComputeEigenStructure( CovMat, EigenVal, EigenVec1, EigenVec2, EigenVec3 )
+   
+   end subroutine PointsCloudDiagonalization
+!
+!/////////////////////////////////////////////////////////////////////////////////////////////
+!  
+!  -------------------------------------------------
+! This subroutine computes the Convex Hull of a set of points. 
+! The points are ordered according to the value of the x-coord.
+!  -------------------------------------------------
+
+   subroutine ConvexHull( Hull, OBB )
+
+      implicit none
+      !-arguments------------------------------------------------
+      type(Hull_type), intent(inout) :: Hull
+      type(OBB_type),  intent(inout) :: OBB
+      !-local-variables--------------------------------------------
+      type(point_type) ,pointer :: p, p1
+      integer                   :: i, LowestIndex, start
+      type(PointLinkedList)     :: convPoints
+!     
+!     Compute Left most point & set Hull's head
+!     -----------------------------------------
+      call ComputeHullExtremePoint( OBB, LowestIndex )
+
+!     
+!     Compute the angles
+!     ------------------
+      call OBB% ComputeAngle( LowestIndex ) 
+
+!
+!     Sorting points according to their angle  
+!     ---------------------------------------
+      call OBB% SortingNodes(1, OBB% NumOfPoints )  
+
+      convPoints = PointLinkedList()
+      call convPoints% add( OBB% Points(1) )
+      
+      !Check duplicate
+      if( almostEqual(OBB% Points(1)% coords(1), OBB% Points(2)% coords(1)) .and. &
+          almostEqual(OBB% Points(1)% coords(2), OBB% Points(2)% coords(2)) ) OBB% Points(2)% delete = .true.
+
+      do i = 2, OBB% NumOfPoints     
+         if( .not. OBB% Points(i)% delete ) then
+            call convPoints% add( OBB% Points(i) )
+            start = i+1
+            exit
+         end if
+      end do   
+        
+      Hull% NumOfPoints = 2
+
+      p  => convPoints% head
+      p1 => convPoints% head% next
+
+      do i = start, OBB% NumOfPoints
+         if( OBB% Points(i)% delete ) cycle
+         do while( RotationType(p, p1, OBB% Points(i) ) .eq. 1  )
+            p => p% prev; p1 => p1% prev
+            call convPoints% RemoveLast()
+            Hull% NumOfPoints = Hull% NumOfPoints - 1
+         end do
+         call convPoints% add( OBB% Points(i) )
+         p1 => convPoints% head% prev; p => p1% prev
+         Hull% NumOfPoints = Hull% NumOfPoints + 1 
+      end do      
+
+      allocate(Hull% Points(Hull% NumOfPoints))
+      
+      p => convPoints% head
+
+      do i = 1, Hull% NumOfPoints
+         Hull% Points(i) = p
+         p => p% next
+      end do
+         
+      call convPoints% destruct()
+
+   end subroutine ConvexHull
+!
+!/////////////////////////////////////////////////////////////////////////////////////////////
+!  
+!  -------------------------------------------------
+! This subroutine computes the 2-pi normalized-angle between 2 vectors. 
+!  -------------------------------------------------
+   real(kind=rp) function ComputingAngle( a, b ) result( Angle )
+   
+      implicit none
+      !-arguments------------------------------------
+      real(kind=rp), dimension(:), intent(in) :: a, b
+      !-local-variables------------------------------ 
+      real(kind=rp) :: theta1, theta2
+   
+      theta1 = atan2( a(2), a(1) )
+      theta2 = atan2( b(2), b(1) )
+      
+      Angle = theta2 - theta1
+   
+      Angle = mod(Angle+2.0_RP*PI, 2.0_RP*PI) 
+   
+   end function ComputingAngle
+!
+!/////////////////////////////////////////////////////////////////////////////////////////////
+!  
+!  -------------------------------------------------
+! This subroutine counterclockwise-rotates 2D vector. 
+!  -------------------------------------------------   
+   subroutine RotateVector( RotVec, theta )
+
+      implicit none
+      !-arguments------------------------------------------
+      real(kind=rp), dimension(:), intent(inout) :: RotVec
+      real(kind=rp),               intent(in)    :: theta
+      !-local-variables------------------------------------
+      real(kind=rp), dimension(size(RotVec)) :: TempVec
+!
+!     Temporary vector
+!     ----------------
+      TempVec = RotVec  
+      
+      RotVec(1) = TempVec(1)*cos(theta) - TempVec(2)*sin(theta)
+      RotVec(2) = TempVec(1)*sin(theta) + TempVec(2)*cos(theta)
+      
+   end subroutine RotateVector
+!
+!/////////////////////////////////////////////////////////////////////////////////////////////
+!  
+!  -------------------------------------------------
+! This subroutine the parameter t_s use for defining the position of the point S on a line.
+! x_s = x_p + t_s(x_q-x_p)
+! y_s = y_p + t_s(y_q-y_p)
+!  -------------------------------------------------
+   function CurvAbscissa( p1, p2, p3 ) result( t )
+   
+      implicit none
+      !-arguments--------------------------------
+      type(point_type), intent(in) :: p1, p2, p3
+      !-local-variables--------------------------
+      real(kind=rp) :: t
+
+     t = ( p3% coords(1) - p1% coords(1) )*( p2% coords(1) - p1% coords(1) ) + &
+         ( p3% coords(2) - p1% coords(2) )*( p2% coords(2) - p1% coords(2) )
+
+     t = t/(  POW2(p2% coords(1) - p1% coords(1)) + POW2(p2% coords(2) - p1% coords(2))  )
+
+   end function CurvAbscissa
+!
+!/////////////////////////////////////////////////////////////////////////////////////////////
+!  
+!  -------------------------------------------------
+! This subroutine computes the distance of a point (p3) from a line defined by
+! the points p1 and p2 
+!  -------------------------------------------------
+    real(kind=rp) function ComputeWidth( p1, p2, p3 ) result( width )
+    
+       implicit none
+       !-arguments--------------------------------
+       type(point_type), intent(in) :: p1, p2, p3
+       !-local-variables--------------------------
+       real(kind=rp), dimension(NDIM-1) :: vec
+       real(kind=rp)                     :: t
+!
+!     Computing t-values for the point p3
+!     --------------------------------
+       t = CurvAbscissa( p1, p2, p3 )
+       
+!
+!     Position of the projection of p3 point on the line p1-p2
+!     ------------------------------------------------
+       vec = p1% coords(1:2) + t *( p2% coords(1:2)- p1% coords(1:2) )
+       
+!
+!     Computing the distance
+!     ---------------------
+       width = norm2( p3% coords(1:2) - vec(1:2) )
+ 
+   end function ComputeWidth 
+!
+!/////////////////////////////////////////////////////////////////////////////////////////////
+!  
+!  -------------------------------------------------
+! This subroutine computes the rotating calipers method. 
+!  -------------------------------------------------
+   subroutine RotatingCalipers( Hull, rectWidth, rectLength, rectAngle, rectCenter )
+
+      implicit none
+      !-arguments-----------------------------------------------------------------
+      type(Hull_type),             intent(inout) :: Hull
+      real(kind=rp), dimension(:), intent(out)   :: rectCenter
+      real(kind=rp),               intent(out)   :: rectWidth, rectLength, rectAngle
+      !-local-variables-------------------------------------------------------------
+      real(kind=rp), dimension(NDIM-1)            :: Caliper1, Caliper2, v1, v2,  PointMin, PointMax
+      integer,       dimension(1)                 :: loc, MinIndex, MaxIndex
+      real(kind=rp)                               :: RotAngle, width, minwidth, theta1, theta2, dtheta
+      real(kind=rp), dimension(Hull% NumOfPoints) :: x, y
+      integer                                     :: indexMin1, indexMin2, indexMax1, indexMax2
+!
+!     Initialization
+!     ------------
+      minwidth = huge(1.0_RP); rectAngle = 0.0_RP; RotAngle = 0.0_RP
+! 
+!     Initializing caliper
+!     ----------------
+      Caliper1 = (/ 1.0_RP, 0.0_RP/)
+      Caliper2 = (/ -1.0_RP, 0.0_RP/)
+      
+      MinIndex = minloc(Hull% Points(:)% coords(2))
+      MaxIndex = maxloc(Hull% Points(:)% coords(2))
+      
+      indexMin1 = MinIndex(1); indexMax1 = MaxIndex(1)   
+      
+      do while( RotAngle .lt. PI )
+      
+         indexMin2 = mod(indexMin1, Hull% NumOfPoints) + 1
+         indexMax2 = mod(indexMax1, Hull% NumOfPoints) + 1
+      
+!
+!        Looping Counterclockwise from y-min point (p1) 
+!        and from y-max point (p2). 
+!        -------------------------------------------
+         v1 = Hull% Points(indexMin2)% coords(1:2) - Hull% Points(indexMin1)% coords(1:2) 
+         v2 = Hull% Points(indexMax2)% coords(1:2) - Hull% Points(indexMax1)% coords(1:2)
+         
+!
+!       Computing the angles between calipers and vectors v1,v2
+!       ---------------------------------------------------    
+         theta1 = ComputingAngle( Caliper1, v1 ) 
+         theta2 = ComputingAngle( Caliper2, v2 )
+      
+         dtheta = min(theta1,theta2)
+         loc    = minloc((/ theta1,theta2 /))
+         call RotateVector(Caliper1, dtheta)
+         call RotateVector(Caliper2, dtheta)
+         
+         RotAngle = RotAngle + dtheta
+         
+         if( loc(1) .eq. 1 ) then 
+            width = ComputeWidth( Hull% Points(indexMin1), Hull% Points(indexMin2), Hull% Points(indexMax1) )
+            indexMin1 = mod(indexMin1, Hull% NumOfPoints) + 1
+         else
+            width = ComputeWidth( Hull% Points(indexMax1), Hull% Points(indexMax2), Hull% Points(indexMin1) )
+            indexMax1 = mod(indexMax1, Hull% NumOfPoints) + 1
+         end if
+      
+         if( width .lt. minwidth ) then
+            minwidth  = width
+            rectAngle = RotAngle
+         end if
+         
+      end do 
+      
+      rectCenter(1) = sum(Hull% Points(:)% coords(1))/Hull% NumOfPoints
+      rectCenter(2) = sum(Hull% Points(:)% coords(2))/Hull% NumOfPoints
+      
+!
+!     Initialization of the extreme points
+!     ---------------------------------------
+      PointMax = -huge(1.0_RP); PointMin = huge(1.0_RP)
+!
+!     ClockWise rotation looking for extreme points
+!     ---------------------------------------------
+    
+      x = (Hull% Points(:)% coords(1)-rectCenter(1))*cos(rectAngle) + &
+          (Hull% Points(:)% coords(2)-rectCenter(2))*sin(rectAngle)
+      y = -(Hull% Points(:)% coords(1)-rectCenter(1))*sin(rectAngle) + &
+           (Hull% Points(:)% coords(2)-rectCenter(2))*cos(rectAngle)
+    
+      PointMax(1) = maxval(x)
+      PointMax(2) = maxval(y)
+      PointMin(1) = minval(x)
+      PointMin(2) = minval(y)
+      
+!
+!     Minimum Bounding Rectangle properties
+!     -------------------------------------
+      rectLength = PointMax(1) - PointMin(1);
+      rectWidth  = PointMax(2) - PointMin(2);
+      
+      !Safety factor
+      rectLength = (1.0_RP+SAFETY_FACTOR)*rectLength
+      rectWidth  = (1.0_RP+SAFETY_FACTOR)*rectWidth
+      
+      rectCenter = 0.5_RP* (/ PointMax(1) + PointMin(1),PointMax(2) + PointMin(2) /)
+
+      call RotateVector(rectCenter,rectAngle)
+      
+      rectCenter(1) = rectCenter(1) + sum(Hull% Points(:)% coords(1))/Hull% NumOfPoints
+      rectCenter(2) = rectCenter(2) + sum(Hull% Points(:)% coords(2))/Hull% NumOfPoints
+      
+   end subroutine RotatingCalipers
+!
+!/////////////////////////////////////////////////////////////////////////////////////////////
+!  
+!  -------------------------------------------------
+! This subroutine extrude the minimum bounding rectangle to get the full OBB.
+! MBR -> Minimum Bounding Rectangle
+! MRB := ( rectWidth, rectLength, rectAngle, rectCenter )
+!  -------------------------------------------------
+   subroutine ExtrudeMBR( OBB )
+   
+      implicit none
+      !-arguments-------------------------------------------------
+      type(OBB_type), intent(inout) :: OBB
+      !-local-variables-------------------------------------------
+      integer                       :: i
+!
+!     Extrusion
+!     ---------
+
+      do i = 1, 4 
+         call OBB% ChangeRefFrame((/ OBB% MBR% vertices(1,i), OBB% MBR% vertices(2,i), OBB% nMin /), 'global', OBB% vertices(:,i) )
+         call OBB% ChangeRefFrame((/ OBB% MBR% vertices(1,i), OBB% MBR% vertices(2,i), OBB% nMax /), 'global', OBB% vertices(:,i+4) )
+         OBB% LocVertices(:,i)   = (/ OBB% MBR% vertices(:,i), OBB% nMin /)
+         OBB% LocVertices(:,i+4) = (/ OBB% MBR% vertices(:,i), OBB% nMax /)
+      end do
+
+      OBB% LocFrameCenter = OBB% CloudCenter + matmul(OBB% R, (/ OBB% MBR% Center,0.0_RP/))
+      
+   end subroutine ExtrudeMBR   
+!
+!/////////////////////////////////////////////////////////////////////////////////////////////
+!  
+!  -------------------------------------------------
+! This function check if a point is inside the OBB or not
+!  -------------------------------------------------   
+   function OBB_isPointInside( this, coords, coeff ) result( isInsideOBB )
+   
+      implicit none
+      !-arguments------------------------------------
+      class(OBB_type),             intent(inout) :: this
+      real(kind=rp), dimension(:), intent(in)    :: coords
+      real(kind=rp),               intent(in)    :: coeff
+      logical                                    :: isInsideOBB
+      !-local-variables--------------------------------
+      real(kind=rp), dimension(NDIM) :: Point
+      real(kind=rp)                  :: Multcoeff
+      
+      optional :: coeff
+      
+      if( present(coeff) ) then
+         Multcoeff = coeff
+      else
+         Multcoeff = 1.0_RP
+      end if
+      
+      call this% ChangeRefFrame(coords, 'local', Point)
+      
+      isInsideOBB = .false.
+      
+      !check x y z     
+       if( isInsideBox(Point, Multcoeff*this% LocVertices) ) isInsideOBB = .true.
+
+   end function OBB_isPointInside
+   
+   
+   subroutine OBB_ChangeObjsRefFrame( this, objs )
+   
+      implicit none
+      !-arguments---------------------------------------------
+      class(OBB_type),                 intent(inout) :: this
+      type(Object_type), dimension(:), intent(inout) :: objs
+      !-local-variables---------------------------------------
+      integer :: i, j
+!$omp parallel shared(this,objs,i)
+!$omp do schedule(runtime) private(j)
+      do i = 1, size(objs)
+         do j = 1, size(objs(i)% vertices)
+            call this% ChangeRefFrame( objs(i)% vertices(j)% coords, 'local', objs(i)% vertices(j)% coords ) 
+         end do
+      end do
+!$omp end do
+!$omp end parallel
+
+   end subroutine OBB_ChangeObjsRefFrame
+   
+      
+   subroutine OBB_STL_rotate( this, stl )
+   
+      implicit none
+      !-arguments-----------------------------
+      class(OBB_type), intent(inout):: this
+      type(STLfile),   intent(inout):: stl
+      !-local-variables-----------------------
+      real(kind=RP) :: meanCoords(NDIM), meanCoordsNew(NDIM), shiftVec(NDIM)
+      integer :: i, j, NumOfPoints
+      
+      meanCoords = 0.0_RP; meanCoordsNew = 0.0_RP; NumOfPoints = 0
+      
+!$omp parallel shared(this,stl,meanCoords,meanCoordsNew,NumOfPoints,i)
+!$omp do schedule(runtime) private(j)
+      do i = 1, stl% NumOfObjs
+         do j = 1, size(stl% ObjectsList(i)% vertices)
+            call this% ChangeRefFrame( stl% ObjectsList(i)% vertices(j)% coords, 'global', &
+                                       stl% ObjectsList(i)% vertices(j)% coords             ) 
+!$omp critical
+            meanCoords = meanCoords + stl% ObjectsList(i)% vertices(j)% coords 
+            NumOfPoints = NumOfPoints + 1
+!$omp end critical
+            stl% ObjectsList(i)% vertices(j)% coords = matmul( stl% rotationMatrix, stl% ObjectsList(i)% vertices(j)% coords )   
+!$omp critical
+            meanCoordsNew = meanCoordsNew + stl% ObjectsList(i)% vertices(j)% coords
+!$omp end critical
+         end do
+      end do
+!$omp end do 
+!$omp end parallel   
+      
+      meanCoords = meanCoords/NumOfPoints; meanCoordsNew = meanCoordsNew/NumOfPoints
+      
+      shiftVec = meanCoordsNew - meanCoords
+!$omp parallel shared(i,shiftVec)
+!$omp do schedule(runtime) private(j)
+      do i = 1, stl% NumOfObjs
+         do j = 1, size(stl% ObjectsList(i)% vertices)
+            stl% ObjectsList(i)% vertices(j)% coords = stl% ObjectsList(i)% vertices(j)% coords - shiftVec
+         end do
+      end do
+!$omp end do
+!$omp end parallel
+   end subroutine OBB_STL_rotate
+   
+   subroutine OBB_STL_translate( this, stl )
+   
+      implicit none
+      !-arguments-----------------------------
+      class(OBB_type), intent(inout):: this
+      type(STLfile),   intent(inout):: stl
+      !-local-variables-----------------------
+      real(kind=RP) :: meanCoords(NDIM)
+      integer :: i, j, NumOfPoints
+      
+      meanCoords = 0.0_RP; NumOfPoints = 0
+      
+!$omp parallel shared(this,stl,meanCoords,NumOfPoints,i)
+!$omp do schedule(runtime) private(j)
+      do i = 1, stl% NumOfObjs
+         do j = 1, size(stl% ObjectsList(i)% vertices)
+            call this% ChangeRefFrame( stl% ObjectsList(i)% vertices(j)% coords, 'global', &
+                                       stl% ObjectsList(i)% vertices(j)% coords             ) 
+            stl% ObjectsList(i)% vertices(j)% coords(stl% motionAxis) = stl% ObjectsList(i)% vertices(j)% coords(stl% motionAxis) + stl% ds
+!$omp critical
+            meanCoords = meanCoords + stl% ObjectsList(i)% vertices(j)% coords 
+            NumOfPoints = NumOfPoints + 1
+!$omp end critical
+         end do
+      end do
+!$omp end do 
+!$omp end parallel   
+
+   end subroutine OBB_STL_translate
+
+!
+!/////////////////////////////////////////////////////////////////////////////////////////////
+!  
+!  -------------------------------------------------
+! This function check if a point is inside a generic box
+!  -------------------------------------------------   
+
+   logical function isInsideBox( Point, vertices, equal, coeff ) result( isInside )
+   
+      implicit none
+
+      real(kind=rp), dimension(:),   intent(in) :: Point
+      real(kind=rp), dimension(:,:), intent(in) :: vertices
+      logical,                       intent(in) :: equal
+      real(kind=rp), optional,       intent(in) :: coeff
+      
+      optional :: equal
+
+      isInside = .false.
+
+      if( present(equal) ) then
+         if( .not. equal ) then
+            if( (Point(1) > vertices(1,1) .and. Point(1) < vertices(1,7)) .and. &
+                (Point(2) > vertices(2,1) .and. Point(2) < vertices(2,7)) .and. &
+                (Point(3) > vertices(3,1) .and. Point(3) < vertices(3,7)) ) then
+                isInside = .true.
+            end if
+            return
+         end if
+      end if
+
+      if( (Point(1) >= vertices(1,1) .and. Point(1) <= vertices(1,7)) .and. &
+          (Point(2) >= vertices(2,1) .and. Point(2) <= vertices(2,7)) .and. &
+          (Point(3) >= vertices(3,1) .and. Point(3) <= vertices(3,7)) ) isInside = .true.
+
+   end function isInsideBox
+   
+   
+   
+   logical function OBB_isInsidePolygon( OBB, Point, coeff ) result( isInside )
+      use MappedGeometryClass
+      implicit none
+      
+      class(OBB_type),               intent(inout) :: OBB
+      real(kind=rp),   dimension(:), intent(in)    :: Point
+      real(kind=rp),                 intent(in)    :: coeff
+      !-local-variables------------------------------------------
+      real(kind=rp) :: d(NDIM), coords(NDIM), v1(NDIM-1), v2(NDIM-1), &
+                       v3(NDIM-1), v4(NDIM-1), length, N_Point
+      logical :: Intersection
+      integer :: NumOfIntersections, i
+      
+      d       = Point - OBB% CloudCenter
+      N_Point = vdot( d, OBB% MBR% normal ) 
+      coords  = (/ vdot(d, OBB% MBR% t1), vdot(d, OBB% MBR% t2), 0.0_RP /) 
+ 
+      length = maxval(abs(OBB% HullPoints(:)% coords(1))) 
+      
+      v1 = coords(1:2)
+      v2 = coords(1:2); v2(1) = v2(1) + 1000_RP*length
+      
+      NumOfIntersections = 0
+
+      do i = 1, size(OBB% HullPoints)-1
+         
+         v3 = OBB% HullPoints(i+1)% coords(1:NDIM-1)
+         v4 = OBB% HullPoints(i)% coords(1:NDIM-1)
+      
+         Intersection = TwoD_RayTracing( v1, v2, coeff*v3, coeff*v4 ) 
+      
+         if( Intersection ) NumOfIntersections = NumOfIntersections + 1 
+      
+      end do      
+ 
+      if( mod(NumOfIntersections,2) .eq. 0 ) then
+         isInside = .false.
+      else
+         isInside = .true.
+      end if
+      
+      if( N_Point .gt. coeff*OBB% nMax .or. N_Point .lt. coeff*OBB% nMin ) then
+         isInside = .false.
+      end if 
+      
+   end function OBB_isInsidePolygon
+   
+   
+   logical function TwoD_RayTracing( v1, v2, v3, v4 ) result( Intersection )
+   
+      implicit none
+      !-arguments--------------------------------------------------------
+      real(kind=rp), dimension(NDIM-1), intent(in) :: v1, v2, v3, v4
+      !-local-varirables------------------------------------------------
+      real(kind=rp) :: a1, a2, b1, b2, c1, c2, d1, d2
+      
+      Intersection = .false.
+      
+      a1 = v2(2) - v1(2)
+      b1 = v1(1) - v2(1)
+      c1 = (v2(1)*v1(2)) - (v1(1)*v2(2))
+      
+      d1 = a1*v3(1) + b1*v3(2) + c1
+      d2 = a1*v4(1) + b1*v4(2) + c1
+   
+      if( d1 * d2 > 0.0_RP ) then
+         Intersection = .false.
+         return
+      end if
+
+      a2 = v4(2) - v3(2)
+      b2 = v3(1) - v4(1)
+      c2 = (v4(1)*v3(2)) - (v3(1)*v4(2))
+
+      d1 = a2*v1(1) + b2*v1(2) + c2
+      d2 = a2*v2(1) + b2*v2(2) + c2
+      
+      if( d1 * d2 > 0.0_RP ) then
+         Intersection = .false.
+         return
+      end if
+      
+      if( AlmostEqual( ((a1*b2) - (a2*b1)) ,0.0_RP) )then
+         Intersection = .false.
+         return
+      end if
+      
+      Intersection = .true.
+      
+   end function TwoD_RayTracing
+
+end module OrientedBoundingBox