!
!//////////////////////////////////////////////////////
!
!   @File:    Read_GMSH.f90
!   @Author:  Wojciech Laskowski (wj.laskowski@upm.es)
!   @Created: Thu Mar 18 13:18:13 2021
!   @Last revision date: Wed Dec  8 15:01:26 2021
!   @Last revision author: Wojciech Laskowski (wj.laskowski@upm.es)
!   @Last revision commit: b5333663c75aa634b30d7da7e488de0f2da06bc3
!
!//////////////////////////////////////////////////////
!
!  Module for reading hexahedral conforming meshes in GMSH (https://gmsh.info/) mesh format.
<<<<<<< HEAD
!  Current supported versions: GMSH Mesh Format 4.1
!  Current supported elements ID: 5,12,92. Respectively: P1,P2 and P3 hexahedral.
=======
!  Current supported versions: GMSH Mesh Format 4.1 and 2.1
!  Current supported elements ID: 5,12,92, 93, 94. Respectively: P1, P2, P3, P4, P5 hexahedral. 
>>>>>>> a8c0f2e6
!
!  GMSH original hexahedral ordering:
!
!         v
!  3----------2            3----13----2           3----13----2
!  |\     ^   |\           |\         |\          |\         |\
!  | \    |   | \          | 15       | 14        |15    24  | 14
!  |  \   |   |  \         9  \       11 \        9  \ 20    11 \
!  |   7------+---6        |   7----19+---6       |   7----19+---6
!  |   |  +-- |-- | -> u   |   |      |   |       |22 |  26  | 23|
!  0---+---\--1   |        0---+-8----1   |       0---+-8----1   |
!   \  |    \  \  |         \  17      \  18       \ 17    25 \  18
!    \ |     \  \ |         10 |        12|        10 |  21    12|
!     \|      w  \|           \|         \|          \|         \|
!      4----------5            4----16----5           4----16----5
!
<<<<<<< HEAD
! HORSES3D corner ordering:
=======
!  HORSES3D corner ordering: 
>>>>>>> a8c0f2e6
!         v
!  1----------4
!  |\     ^   |\
!  | \    |   | \
!  |  \   |   |  \
!  |   5------+---8
!  |   |  +-- |-- | -> u
!  2---+---\--3   |
!   \  |    \  \  |
!    \ |     \  \ |
!     \|      w  \|
!      6----------7
!
!////////////////////////////////////////////////////////////////////////
!
#include "Includes.h"
MODULE Read_GMSH
      use SMConstants
      use MeshTypes
      use ElementConnectivityDefinitions
      USE TransfiniteMapClass
      use MappedGeometryClass
      use NodeClass
      use ElementClass
      use HexMeshClass
      use sharedBCModule
      use PhysicsStorage
      use FileReadingUtilities      , only: getFileName, getRealArrayFromStringNoCommas
      use Utilities, only: UnusedUnit, toLower, my_findloc
      implicit none

      private
      public ConstructMesh_FromGMSHFile_v4_, ConstructMesh_FromGMSHFile_v2_, CheckGMSHversion, NumOfElems_GMSH_v4, NumOfElems_GMSH_v2

!
!  ------------------------------------------------
!  Local temporary element storage.
!  ------------------------------------------------
!
   type :: MSH_BCinfo_t
!-----Variables-----------------------------------------------------------
      integer                             :: dim
      integer                             :: tag
      character(len=127)                  :: name
      integer                             :: no_of_elements
      integer                             :: no_of_nodes
      integer                             :: no_of_surfaces
      integer                             :: no_of_curves
      integer                             :: no_of_points
      integer, dimension(:), allocatable  :: element_tags
      integer, dimension(:), allocatable  :: wall_side
      integer, dimension(:), allocatable  :: node_tags
      integer, dimension(:), allocatable  :: volume_tags
      integer, dimension(:), allocatable  :: surface_tags
      integer, dimension(:), allocatable  :: curve_tags
      integer, dimension(:), allocatable  :: point_tags
      contains
!--   ---Subroutines-----------------------------------------------------------
      procedure                                  :: Destruct  => MSH_DestructBCStorage
   end type MSH_BCinfo_t

   type :: MSH_point_t
!-----Variables-----------------------------------------------------------
      integer             :: tag
      real(kind=RP)       :: x(3)
      integer             :: no_ptags
      integer             :: ptags(16)=0
   end type MSH_point_t

   type :: MSH_curve_t
!-----Variables-----------------------------------------------------------
      integer             :: tag
      real(kind=RP)       :: minX(3)
      real(kind=RP)       :: maxX(3)
      integer             :: no_ptags
      integer             :: ptags(16)=0
      integer             :: no_bps
      integer             :: bps(2)
   end type MSH_curve_t

   type :: MSH_surf_t
!-----Variables-----------------------------------------------------------
      integer             :: tag
      real(kind=RP)       :: minX(3)
      real(kind=RP)       :: maxX(3)
      integer             :: no_ptags
      integer             :: ptags(16)=0
      integer             :: no_bps
      integer             :: bps(64)
   end type MSH_surf_t

   type :: MSH_vol_t
!-----Variables-----------------------------------------------------------
      integer             :: tag
      real(kind=RP)       :: minX(3)
      real(kind=RP)       :: maxX(3)
      integer             :: no_ptags
      integer             :: ptags(16)=0
      integer             :: no_bps
      integer             :: bps(64)
   end type MSH_vol_t

   type :: MSH_node_block_t
!-----Variables-----------------------------------------------------------
      integer             :: entity_dim
      integer             :: entity_tag
      logical             :: parametric
      integer             :: no_nodes
      integer, dimension(:), allocatable         :: tags
      real(kind=RP), dimension(:,:), allocatable :: cords
      contains
!--   ---Subroutines-----------------------------------------------------------
      procedure                                  :: Construct => MSH_ConstructNodeBlock
      procedure                                  :: Destruct  => MSH_DestructNodeBlock
   end type MSH_node_block_t

   type :: MSH_element_block_t
!-----Variables-----------------------------------------------------------
      integer             :: el_type
      integer             :: no_els
      integer, dimension(:,:), allocatable   :: BCs
      integer, dimension(:), allocatable     :: tags
      integer, dimension(:,:), allocatable   :: nodes
      integer, dimension(:), allocatable   :: no_ptags
      integer, dimension(:,:), allocatable     :: ptags
      contains
!--   ---Subroutines-----------------------------------------------------------
      procedure                                  :: Construct => MSH_ConstructElementBlock
      procedure                                  :: Destruct  => MSH_DestructElementBlock
   end type MSH_element_block_t
!
   integer, parameter :: EL_MAX_ORDER = 5
   integer, parameter :: MSH_LEN = 4096
   integer, parameter :: SUPPORTED_EL_TYPES(5) = (/5,12,92,93,94/) ! GMSH HEX types, orders from 1 to 5
!     ========
      CONTAINS
!     ========
!
!
!///////////////////////////////////////////////////////////////////////////////////////////////////////////////////////////////////
!
   subroutine CheckGMSHversion( fileName, ver )
!  -----------------------------------------------------------------------
!  Build mesh from GMSH file.
!  -----------------------------------------------------------------------
      implicit none
!-----Arguments-----------------------------------------------------------
      character(len=*) , intent(in)    :: fileName
      integer          , intent(inout) :: ver
!-----Local-Variables-----------------------------------------------------
      integer                         :: fUnit, fileStat
      real(kind=RP)                   :: tmpd
      character(len=1024)             :: tmps
      integer                         :: tmpi
!-------------------------------------------------------------------------

!-----Check-mesh-file-----------------------------------------------------
      fUnit = UnusedUnit()
      OPEN( UNIT = fUnit, FILE = fileName, iostat = fileStat )
      IF ( fileStat /= 0 )     THEN
         error stop "CheckGMSHversion :: error opening mesh file."
      END IF
!-------------------------------------------------------------------------

!-----Read-header-info----------------------------------------------------
      read(fUnit,*) tmps
      if (trim(tmps) .ne. '$MeshFormat') error stop "READ_GMSH :: Wrong input file."
      read(fUnit,*) tmpd, tmpi, tmpi
!-------------------------------------------------------------------------

      ver = floor(tmpd) ! .msh version

      close(fUnit)

   end subroutine CheckGMSHversion
!
!///////////////////////////////////////////////////////////////////////////////////////////////////////////////////////////////////
!
   subroutine ConstructMesh_FromGMSHFile_v4_( self, fileName, nodes, Nx, Ny, Nz, dir2D, periodRelative, success )
!  ---------------------------------------------------------
!  Build mesh from GMSH file.
!  ---------------------------------------------------------
      use Physics
      use PartitionedMeshClass
      use MPI_Process_Info
      implicit none
!-----Arguments-----------------------------------------------------------
      type(HexMesh)                   :: self
      integer                         :: nodes
      character(len=*)                :: fileName
      integer                         :: Nx(:), Ny(:), Nz(:)     !<  Polynomial orders for all the elements
      integer                         :: dir2D
      logical                         :: periodRelative
      logical           , intent(out) :: success
!-----Local-Variables-----------------------------------------------------
      character(len=1024)             :: tmps
      real(kind=RP)                   :: tmpd
      integer                         :: tmpi, tmpi1, tmpi2, tmpi3, tmp_eltag
      logical                         :: tmpb
      integer, dimension(:), allocatable :: tmpi_vec1, tmpi_vec2
      character(len=127),    allocatable :: tmps_vec(:)
      type(MSH_BCinfo_t), dimension(:), allocatable :: msh_bcs
      integer                         :: msh_no_BCs
      integer                         :: msh_no_points
      integer                         :: msh_no_curves
      integer                         :: msh_no_surfaces
      integer                         :: msh_no_volumes
      type(MSH_point_t), dimension(:), allocatable  :: msh_points
      type(MSH_curve_t), dimension(:), allocatable  :: msh_curves
      type(MSH_surf_t) , dimension(:), allocatable  :: msh_surfaces
      type(MSH_vol_t)  , dimension(:), allocatable  :: msh_volumes
      integer                         :: msh_no_nodeblocks, msh_nodeblock, msh_nodes_per_block, msh_node, msh_global_node
      integer                    :: element_type, org_element_type
      integer                    :: msh_no_elblocks, msh_elblock, msh_els_per_block, msh_el, msh_global_el

      type(MSH_node_block_t)  , dimension(:), allocatable  :: msh_node_blocks
      type(MSH_element_block_t)  , dimension(:), allocatable  :: msh_element_blocks

      character(len=MSH_LEN) :: msh_entity
      real(kind=RP), allocatable :: msh_entity_vec(:)
      integer, dimension(EL_MAX_ORDER)      :: check_eltype

      integer                         :: numberOfElements
      integer                         :: numberOfNodes
      integer                         :: numberOfBoundaryFaces
      integer                         :: numberOfFaces

      integer                         :: bFaceOrder, numBFacePoints, innerEdgePoints
      integer                         :: i, j, k, l, jj, ii
      integer                         :: fUnit, fileStat
      integer                         :: nodeIDs(NODES_PER_ELEMENT)
      real(kind=RP)                   :: x(NDIM)
      CHARACTER(LEN=BC_STRING_LENGTH), pointer :: zoneNames(:)
      real(kind=RP)                   :: corners(NDIM,NODES_PER_ELEMENT)
!-----Curved-patches------------------------------------------------------
      real(kind=RP)  , DIMENSION(:)    , ALLOCATABLE :: uNodes, vNodes
      real(kind=RP)  , DIMENSION(:,:,:), ALLOCATABLE :: values
!  -----------------------------------------------------------------------

!-----Check-if-a-mesh-partition-exists-----------------------------------
      if ( MPI_Process % doMPIAction ) then
         if ( mpi_partition % Constructed ) then
            call ConstructMeshPartition_FromGMSHFile_v4_( self, fileName, nodes, Nx, Ny, Nz, dir2D, periodRelative, success )
         else
            call ConstructSimplestMesh_FromGMSHFile_v4_( self, fileName, nodes, Nx, Ny, Nz, dir2D, periodRelative, success )
         end if
         return
      end if

      numberOfBoundaryFaces = 0
      success               = .TRUE.

      fUnit = UnusedUnit()
      OPEN( UNIT = fUnit, FILE = fileName, iostat = fileStat )
      IF ( fileStat /= 0 )     THEN
         PRINT *, "Error opening file: ", fileName
         success = .FALSE.
         RETURN
      END IF
!------------------------------------------------------------------------

!-----Read-header-info---------------------------------------------------
      read(fUnit,*) tmps
      if (trim(tmps) .ne. '$MeshFormat') error stop "READ_GMSH :: Wrong input file."
      read(fUnit,*) tmpd, tmpi, tmpi
      read(fUnit,*) tmps
!------------------------------------------------------------------------

!-----Read-BC-info-------------------------------------------------------
      read(fUnit,*) tmps
      if (trim(tmps) .ne. '$PhysicalNames') error stop "READ_GMSH :: Wrong input file - no boundary conditions defined."
      read(fUnit,*) tmpi

      allocate(tmpi_vec1(tmpi))
      allocate(tmpi_vec2(tmpi))
      allocate(tmps_vec(tmpi))

      msh_no_BCs = 0 ! only surfaces count!
      do i=1, tmpi
         read(fUnit,*) tmpi_vec1(i), tmpi_vec2(i), tmps_vec(i)
         if(tmpi_vec1(i) .eq. 2) msh_no_BCs=msh_no_BCs+1 ! check if surface
      end do ! tmpi
      if (msh_no_BCs .eq. 0) print *, "READ_GMSH :: No boundary conditions detected."

      allocate(msh_bcs(msh_no_BCs))

      j = 0
      do i=1, tmpi
         if(tmpi_vec1(i) .eq. 2) then
            j = j + 1
            msh_bcs(j)%dim  = tmpi_vec1(i)
            msh_bcs(j)%tag  = tmpi_vec2(i)
            msh_bcs(j)%name = tmps_vec(i)
         end if
      end do ! msh_no_BCs

      deallocate(tmpi_vec1)
      deallocate(tmpi_vec2)
      deallocate(tmps_vec)

      read(fUnit,*) tmps
      if (trim(tmps) .ne. '$EndPhysicalNames') error stop "READ_GMSH :: Wrong input file - not all boundary conditions detected."
!------------------------------------------------------------------------

!-----Read-msh-entities--------------------------------------------------
      read(fUnit,*) tmps
      if (trim(tmps) .ne. '$Entities') error stop "READ_GMSH :: Wrong input file - no entities found."
      read(fUnit,*) msh_no_points, msh_no_curves, msh_no_surfaces, msh_no_volumes

      ! allocate memory for gmsh internal entities
      allocate(msh_points(msh_no_points))
      allocate(msh_curves(msh_no_curves))
      allocate(msh_surfaces(msh_no_surfaces))
      allocate(msh_volumes(msh_no_volumes))
      allocate(msh_entity_vec(32)) ! arbitrary number

!-----Read-points--------------------------------------------------------
      do i=1, msh_no_points
         msh_entity_vec=0.0_RP
<<<<<<< HEAD
         read(fUnit,'(1024a)') msh_entity
=======
         read(fUnit,'(4096a)') msh_entity
>>>>>>> a8c0f2e6
         call getRealArrayFromStringNoCommas(msh_entity,msh_entity_vec)

         msh_points(i)%tag      = int(msh_entity_vec(1))
         msh_points(i)%x        = msh_entity_vec(2:4)
         msh_points(i)%no_ptags = int(msh_entity_vec(5))
         if (msh_points(i)%no_ptags .gt. 0) msh_points(i)%ptags(1:msh_points(i)%no_ptags) = int(msh_entity_vec(6:5+msh_points(i)%no_ptags))
      end do ! msh_no_points
!------------------------------------------------------------------------

!-----Read-curves--------------------------------------------------------
      do i=1, msh_no_curves
         msh_entity_vec=0.0_RP
<<<<<<< HEAD
         read(fUnit,'(1024a)') msh_entity
=======
         read(fUnit,'(4096a)') msh_entity
>>>>>>> a8c0f2e6
         call getRealArrayFromStringNoCommas(msh_entity,msh_entity_vec)

         msh_curves(i)%tag      = int(msh_entity_vec(1))
         msh_curves(i)%minX     = msh_entity_vec(2:4)
         msh_curves(i)%maxX     = msh_entity_vec(5:7)
         msh_curves(i)%no_ptags = int(msh_entity_vec(8))
         if (msh_curves(i)%no_ptags .gt. 0) msh_curves(i)%ptags(1:msh_curves(i)%no_ptags) = int(msh_entity_vec(9:8+msh_curves(i)%no_ptags))
         msh_curves(i)%no_bps = msh_entity_vec(9+msh_curves(i)%no_ptags)
         msh_curves(i)%bps = 0
         msh_curves(i)%bps(1:msh_curves(i)%no_bps) = msh_entity_vec(10+msh_curves(i)%no_ptags:9+msh_curves(i)%no_ptags+msh_curves(i)%no_bps)
         msh_curves(i)%bps = abs(msh_curves(i)%bps) ! why is this negative in the .msh no clue
      end do ! msh_no_curves
!------------------------------------------------------------------------

!-----Read-surfaces------------------------------------------------------
      do i=1, msh_no_surfaces
         msh_entity_vec=0.0_RP
<<<<<<< HEAD
         read(fUnit,'(1024a)') msh_entity
=======
         read(fUnit,'(4096a)') msh_entity
>>>>>>> a8c0f2e6
         call getRealArrayFromStringNoCommas(msh_entity,msh_entity_vec)

         msh_surfaces(i)%tag      = int(msh_entity_vec(1))
         msh_surfaces(i)%minX     = msh_entity_vec(2:4)
         msh_surfaces(i)%maxX     = msh_entity_vec(5:7)
         msh_surfaces(i)%no_ptags = int(msh_entity_vec(8))
         if (msh_surfaces(i)%no_ptags .gt. 0) msh_surfaces(i)%ptags(1:msh_surfaces(i)%no_ptags) = int(msh_entity_vec(9:8+msh_surfaces(i)%no_ptags))
         msh_surfaces(i)%no_bps = msh_entity_vec(9+msh_surfaces(i)%no_ptags)
         msh_surfaces(i)%bps = 0
         msh_surfaces(i)%bps(1:msh_surfaces(i)%no_bps) = msh_entity_vec(10+msh_surfaces(i)%no_ptags:9+msh_surfaces(i)%no_ptags+msh_surfaces(i)%no_bps)
         msh_surfaces(i)%bps = abs(msh_surfaces(i)%bps) ! why is this negative in the .msh no clue
      end do ! msh_no_surfaces
!------------------------------------------------------------------------

!-----Read-volumes-------------------------------------------------------
      do i=1, msh_no_volumes
         msh_entity_vec=0.0_RP
<<<<<<< HEAD
         read(fUnit,'(1024a)') msh_entity
=======
         read(fUnit,'(4096a)') msh_entity
>>>>>>> a8c0f2e6
         call getRealArrayFromStringNoCommas(msh_entity,msh_entity_vec)

         msh_volumes(i)%tag      = int(msh_entity_vec(1))
         msh_volumes(i)%minX     = msh_entity_vec(2:4)
         msh_volumes(i)%maxX     = msh_entity_vec(5:7)
         msh_volumes(i)%no_ptags = int(msh_entity_vec(8))
         if (msh_volumes(i)%no_ptags .gt. 0) msh_volumes(i)%ptags(1:msh_volumes(i)%no_ptags) = int(msh_entity_vec(9:8+msh_volumes(i)%no_ptags))
         msh_volumes(i)%no_bps = msh_entity_vec(9+msh_volumes(i)%no_ptags)
         msh_volumes(i)%bps(1:msh_volumes(i)%no_bps) = msh_entity_vec(10+msh_volumes(i)%no_ptags:9+msh_volumes(i)%no_ptags+msh_volumes(i)%no_bps)
         msh_volumes(i)%bps = abs(msh_volumes(i)%bps) ! why is this negative in the .msh no clue
      end do ! msh_no_volumes
!------------------------------------------------------------------------

      read(fUnit,*) tmps
      if (trim(tmps) .ne. '$EndEntities') error stop "READ_GMSH :: Wrong input file - not all entities detected."
!------------------------------------------------------------------------

!-----Read-nodes---------------------------------------------------------
      read(fUnit,*) tmps
      if (trim(tmps) .ne. '$Nodes') error stop "READ_GMSH :: Wrong input file - no nodes found."

      read(fUnit,*) msh_no_nodeblocks, numberOfNodes, tmpi1, tmpi2
      if (numberOfNodes .ne. tmpi2) error stop "READ_gmsh :: Incoherent node numbering."

      ! allocate nodes storage
      allocate(msh_node_blocks(msh_no_nodeblocks))

      msh_global_node = 0
      do msh_nodeblock=1, msh_no_nodeblocks
         read(fUnit,*) tmpi1, tmpi2, tmpi3, msh_nodes_per_block
         tmpb=tmpi3
         if (tmpb) error stop "READ_gmsh :: Parametric nodes not supported."

         call msh_node_blocks(msh_nodeblock) % Construct(tmpi1, tmpi2, tmpb, msh_nodes_per_block)

         do msh_node=1, msh_nodes_per_block
            read(fUnit,*) msh_node_blocks(msh_nodeblock) % tags(msh_node)
         end do ! msh_nodes_per_block /for tags

         do msh_node=1, msh_nodes_per_block
            read(fUnit,*) msh_node_blocks(msh_nodeblock) % cords(msh_node,:)
         end do ! msh_nodes_per_block /for coordinates

         msh_global_node = msh_global_node + msh_nodes_per_block

      end do ! msh_no_nodeblocks

      read(fUnit,*) tmps
      if (trim(tmps) .ne. '$EndNodes') error stop "READ_GMSH :: Wrong input file - not all nodes detected."
!------------------------------------------------------------------------

!-----Read-elements------------------------------------------------------
      read(fUnit,*) tmps
      if (trim(tmps) .ne. '$Elements') error stop "READ_GMSH :: Wrong input file - no elements found."

      read(fUnit,*) msh_no_elblocks, numberOfElements, tmpi1, tmpi2
      if (numberOfElements .ne. tmpi2) error stop "READ_gmsh :: Incoherent element numbering."

      allocate(msh_element_blocks(msh_no_elblocks))

      msh_global_el = 0
      do msh_elblock=1, msh_no_elblocks

         read(fUnit,*) tmpi1, tmpi2, element_type, msh_els_per_block

         call msh_element_blocks(msh_elblock) % Construct(element_type,msh_els_per_block)

         do msh_el=1, msh_els_per_block
            read(fUnit,*) msh_element_blocks(msh_elblock) % tags(msh_el), msh_element_blocks(msh_elblock) % nodes(msh_el,:)
         end do ! msh_els_per_block /for tags

         msh_global_el = msh_global_el + msh_els_per_block

      end do ! msh_no_elblocks

      read(fUnit,*) tmps
      if (trim(tmps) .ne. '$EndElements') error stop "READ_GMSH :: Wrong input file - not all elements detected."
      close( fUnit )
!------------------------------------------------------------------------

!-----Mesh-info----------------------------------------------------------
      ! find order of elements curvature
      check_eltype = 0
      do i=1, EL_MAX_ORDER
         check_eltype(i) = count(msh_element_blocks(:) % el_type .eq.  SUPPORTED_EL_TYPES(i))
      end do
      if (sum(check_eltype) .eq. 0) error stop "READ_GMSH :: No 3D elements detected in the mesh."
      if (sum(check_eltype) .ne. maxval(check_eltype)) error stop "READ_GMSH :: More than 1 type of hexahedral detected in the mesh."
      bFaceOrder = maxloc(check_eltype,1) ! set order of the mesh
      org_element_type = SUPPORTED_EL_TYPES(bFaceOrder)
      ! find number of elements
      numberOfElements = 0
      do msh_elblock=1, msh_no_elblocks
         if (msh_element_blocks(msh_elblock) % el_type .eq. org_element_type) then
            numberOfElements = numberOfElements + msh_element_blocks(msh_elblock) % no_els
         end if
      end do
!------------------------------------------------------------------------

!-----Reorder-nodes-in-elements------------------------------------------
      allocate(tmpi_vec1((bFaceOrder + 1)**3))
      do msh_elblock=1, msh_no_elblocks
         if (msh_element_blocks(msh_elblock) % el_type .eq. org_element_type) then
            do j=1, msh_element_blocks(msh_elblock) % no_els
               ! re-order nodes within element to match HORSES ordering
               tmpi_vec1 = msh_element_blocks(msh_elblock) % nodes(j,:)
               call ReorderElement(tmpi_vec1,bFaceOrder)
               msh_element_blocks(msh_elblock) % nodes(j,:) = tmpi_vec1
            end do
         end if
      end do
      deallocate(tmpi_vec1)
!------------------------------------------------------------------------

!-----Assign-BCs---------------------------------------------------------
      do i=1,msh_no_BCs
         ! find no surfaces
         msh_bcs(i) % no_of_surfaces = 0
         do j=1, msh_no_surfaces
            tmpi = my_findloc(msh_surfaces(j)%ptags, msh_bcs(i)%tag, 1)
            if (tmpi .gt. 0) msh_bcs(i) % no_of_surfaces = msh_bcs(i) % no_of_surfaces + 1
         end do ! msh_no_surfaces

         ! assign surfaces and curves
         allocate(tmpi_vec1(256))
         tmpi_vec1 = 0
         allocate(msh_bcs(i) % surface_tags(msh_bcs(i) % no_of_surfaces))
         k = 0
         jj = 1
         do j=1, msh_no_surfaces
            tmpi = my_findloc(msh_surfaces(j)%ptags, msh_bcs(i)%tag, 1)
            if (tmpi .gt. 0) then
               k = k + 1
               msh_bcs(i) % surface_tags(k) = msh_surfaces(j) % tag
               tmpi_vec1(jj : jj + count(msh_surfaces(j) % bps /= 0) - 1) = msh_surfaces(j) % bps(1 : count(msh_surfaces(j) % bps /= 0))
               jj = jj + 1 + count(msh_surfaces(j) % bps /= 0)
            end if ! tmpi
         end do ! msh_no_surfaces
         call unique(tmpi_vec1,msh_bcs(i) % curve_tags)
         msh_bcs(i) % no_of_curves = size(msh_bcs(i) % curve_tags,1)
         deallocate(tmpi_vec1)

         ! assign points
         k = 0
         allocate(tmpi_vec1(2 * msh_bcs(i) % no_of_curves))
         tmpi_vec1 = 0
         do j=1, msh_no_curves
            tmpi = my_findloc(msh_bcs(i) % curve_tags, msh_curves(j)%tag, 1)
            if (tmpi .gt. 0) then
               k = k + 1
               tmpi_vec1(1 + (k-1)*2: k*2) = msh_curves(j) % bps
            end if ! tmpi
         end do ! msh_no_points
         call unique(tmpi_vec1,msh_bcs(i) % point_tags)
         msh_bcs(i) % no_of_points = size(msh_bcs(i) % point_tags,1)
         deallocate(tmpi_vec1)

         ! assign nodes
         k = 0
         allocate(tmpi_vec1(numberOfNodes)) ! approximate upper bound
         tmpi_vec1 = 0
         do j=1, msh_no_nodeblocks

            select case (msh_node_blocks(j) % entity_dim)
            case (0) ! points
               tmpi = my_findloc(msh_bcs(i) % point_tags, msh_node_blocks(j) % entity_tag, 1)
            case (1) ! curves
               tmpi = my_findloc(msh_bcs(i) % curve_tags, msh_node_blocks(j) % entity_tag, 1)
            case (2) ! surfaces
               tmpi = my_findloc(msh_bcs(i) % surface_tags, msh_node_blocks(j) % entity_tag, 1)
            case (3) ! volume
               tmpi = 0
            end select ! msh_node_blocks(j) % entity_dim

            if (tmpi .gt. 0) then
               tmpi_vec1(k+1 : k+msh_node_blocks(j) % no_nodes) = msh_node_blocks(j) % tags
               k = k + msh_node_blocks(j) % no_nodes
            end if ! tmpi

         end do ! msh_no_nodeblocks
         call unique(tmpi_vec1(1:k),msh_bcs(i) % node_tags)
         msh_bcs(i) % no_of_nodes = size(msh_bcs(i) % node_tags,1)
         deallocate(tmpi_vec1)

      end do ! msh_no_BCs
!------------------------------------------------------------------------

!-----Assign-BC-to-nodes-------------------------------------------------
      allocate(tmpi_vec1(8)) ! help array for the walls
      do i=1, msh_no_BCs
         do msh_elblock=1, msh_no_elblocks
            if (msh_element_blocks(msh_elblock) % el_type .eq. org_element_type) then
               do j=1, msh_element_blocks(msh_elblock) % no_els

                  ! find matching nodes
                  tmpi_vec1=0
                  do l=1,8
                     tmpi = my_findloc(msh_bcs(i) % node_tags,msh_element_blocks(msh_elblock) % nodes(j,l),1)
                     if(tmpi .gt. 0) tmpi_vec1(l) = 1
                     ! TODO: Check why this doesn't work with older ifort
                     ! tmpi = any(msh_bcs(i) % node_tags .eq. msh_element_blocks(msh_elblock) % nodes(j,l))
                     ! tmpi_vec1(l)=tmpi
                  end do

                  ! assign BC face to the elements nodes
                  if ( (sum(tmpi_vec1(1:2)+tmpi_vec1(5:6))) .eq. 4) msh_element_blocks(msh_elblock) % BCs(j,1) = msh_bcs(i) % tag ! 1:west
                  if ( (sum(tmpi_vec1(3:4)+tmpi_vec1(7:8))) .eq. 4) msh_element_blocks(msh_elblock) % BCs(j,2) = msh_bcs(i) % tag ! 2:east
                  if ( (sum(tmpi_vec1(1:4))) .eq. 4) msh_element_blocks(msh_elblock) % BCs(j,3) = msh_bcs(i) % tag ! 3:south
                  if ( (sum(tmpi_vec1(2:3)+tmpi_vec1(6:7))) .eq. 4) msh_element_blocks(msh_elblock) % BCs(j,4) = msh_bcs(i) % tag ! 4:front
                  if ( (sum(tmpi_vec1(5:8))) .eq. 4) msh_element_blocks(msh_elblock) % BCs(j,5) = msh_bcs(i) % tag ! 5:north
                  if ( (tmpi_vec1(1)+tmpi_vec1(4)+tmpi_vec1(5)+tmpi_vec1(8)) .eq. 4) msh_element_blocks(msh_elblock) % BCs(j,6) = msh_bcs(i) % tag ! 6:back

               end do ! msh_element_blocks(msh_elblock) % no_els
            end if
         end do ! msh_no_elblocks
      end do ! msh_no_BCs
      deallocate(tmpi_vec1)
!------------------------------------------------------------------------

!-----Assign-new-tags----------------------------------------------------
      tmp_eltag = 0
      do msh_elblock=1, msh_no_elblocks
         if (msh_element_blocks(msh_elblock) % el_type .eq. org_element_type) then
            do j=1, msh_element_blocks(msh_elblock) % no_els
               tmp_eltag = tmp_eltag + 1
               msh_element_blocks(msh_elblock) % tags(j) = tmp_eltag
            end do
         end if
      end do
      if (.not. (tmp_eltag .eq. numberOfElements)) error stop "Read_GMSH :: Number of elements inconsistent."
!------------------------------------------------------------------------

!-----Build-nodes--------------------------------------------------------
      self % nodeType = nodes
      self % no_of_elements = numberOfElements
      self % no_of_allElements = numberOfElements
!------------------------------------------------------------------------

!-----Set-up-face-patches------------------------------------------------
      numBFacePoints = bFaceOrder + 1
      innerEdgePoints = bFaceOrder - 1
      allocate(uNodes(numBFacePoints))
      allocate(vNodes(numBFacePoints))
      allocate(values(3,numBFacePoints,numBFacePoints))
      do i = 1, numBFacePoints
         uNodes(i) = -1._RP + (i-1) * (2._RP/bFaceOrder)
         vNodes(i) = uNodes(i)
      end do
!------------------------------------------------------------------------

!-----Allocate-mem-for-elements-and-nodes--------------------------------
      allocate( self % elements(numberOfelements) )
      allocate( self % nodes(numberOfNodes) )
      allocate( self % Nx(numberOfelements) , self % Ny(numberOfelements) , self % Nz(numberOfelements) )
      self % Nx = Nx
      self % Ny = Ny
      self % Nz = Nz
!------------------------------------------------------------------------

!----Set-nodes-----------------------------------------------------------
      do msh_nodeblock=1, msh_no_nodeblocks
         do msh_node=1, msh_node_blocks(msh_nodeblock) % no_nodes
            x = msh_node_blocks(msh_nodeblock) % cords(msh_node,1:NDIM)/Lref
            call ConstructNode( self % nodes(msh_node_blocks(msh_nodeblock) % tags(msh_node)), x, msh_node_blocks(msh_nodeblock) % tags(msh_node) )
         end do ! msh_node_blocks(msh_nodeblock) % no_nodes
      end do ! msh_no_nodeblocks
!------------------------------------------------------------------------

!----Set-elements-----------------------------------------------------------
      j = 0
      do msh_elblock=1, msh_no_elblocks
         if (msh_element_blocks(msh_elblock) % el_type .eq. org_element_type) then
            do msh_el = 1, msh_element_blocks(msh_elblock) % no_els
               j = j + 1
               ! setting l'th element
               l =  msh_element_blocks(msh_elblock) % tags(msh_el)
               nodeIDs = msh_element_blocks(msh_elblock) % nodes(msh_el,1:8) ! only non-curved nodes

               if (bFaceOrder .eq. 1) then ! non-curved mesh
                  do k = 1, NODES_PER_ELEMENT
                     corners(:,k) = self % nodes(nodeIDs(k)) % x
                  end do
                  self % elements(l) % SurfInfo % IsHex8 = .TRUE.
                  self % elements(l) % SurfInfo % corners = corners
               else ! curved mesh
                  ! allocate tmp arrays for curved face node tags and coordinates
                  allocate(tmpi_vec1(numBFacePoints*numBFacePoints))
                  allocate(tmpi_vec2(numBFacePoints**3))

                  tmpi_vec2 = msh_element_blocks(msh_elblock) % nodes(msh_el,:)

                  do k = 1, FACES_PER_ELEMENT
                     call GetOrderedFaceNodeTags(tmpi_vec1,k,bFaceOrder,tmpi_vec2)
                     do jj = 1, numBFacePoints
                        do ii = 1, numBFacePoints
                           values(:,ii,jj) = self % nodes(tmpi_vec1(ii + (jj-1)*numBFacePoints)) % x
                        end do
                     end do
                     values = values / Lref
                     call self % elements(l) % SurfInfo % facePatches(k) % construct(uNodes, vNodes, values)

                  end do

                  deallocate(tmpi_vec1)
                  deallocate(tmpi_vec2)
               end if

               call self % elements(l) % Construct (Nx(l), Ny(l), Nz(l), nodeIDs , l, l)

               ! set element boundaries
               do k = 1, 6
                  tmpi1 = my_findloc( msh_bcs % tag,msh_element_blocks(msh_elblock) % BCs(msh_el,k),1)
                  if (tmpi1 .gt. 0) then
                     self % elements(l) % boundaryName(k) = trim(msh_bcs(tmpi1) % name)
                  else
                     self % elements(l) % boundaryName(k) = emptyBCName
                  end if
               end do ! k

               ! set BC names to faces
               do k = 1, 6
                  if(trim(self % elements(l) % boundaryName(k)) /= emptyBCName) then
                     call toLower( self % elements(l) % boundaryName(k) )
                     numberOfBoundaryFaces = numberOfBoundaryFaces + 1
                     zoneNames => zoneNameDictionary % allKeys()
                     if ( all(trim(self % elements(l) % boundaryName(k)) .ne. zoneNames) ) then
                        call zoneNameDictionary % addValueForKey(trim(self % elements(l) % boundaryName(k)), trim(self % elements(l) % boundaryName(k)))
                     end if
                     deallocate (zoneNames)
                  end if
               end do ! k
            end do ! msh_element_blocks(msh_elblock) % no_els
         end if ! if el_type .eq. org_element_type
      end do ! msh_no_elblocks
      if (.not. (j .eq. numberOfElements)) error stop "Read_GMSH :: Not all elements assigned."
!------------------------------------------------------------------------

!-----Deallocate-msh-vairables-------------------------------------------
      do msh_nodeblock=1, msh_no_nodeblocks
         call msh_node_blocks(msh_nodeblock) % Destruct()
      end do
      deallocate(msh_node_blocks)

      do msh_elblock=1, msh_no_elblocks
         call msh_element_blocks(msh_elblock) % Destruct()
      end do
      deallocate(msh_element_blocks)

      do i=1,msh_no_BCs
         call msh_bcs(i) % Destruct()
      end do
      deallocate(msh_bcs)

      deallocate(msh_points)
      deallocate(msh_curves)
      deallocate(msh_surfaces)
      deallocate(msh_volumes)
      deallocate(msh_entity_vec)

      deallocate(uNodes) ! Check if we can do it! FIXME
      deallocate(vNodes) ! Check if we can do it! FIXME
      deallocate(values) ! Check if we can do it! FIXME
!------------------------------------------------------------------------
!
!     ---------------------------
!     Construct the element faces
!     ---------------------------
!
      numberOfFaces        = (6*numberOfElements + numberOfBoundaryFaces)/2
      self % numberOfFaces = numberOfFaces
      allocate( self % faces(self % numberOfFaces) )
      CALL ConstructFaces( self, success )
!
!     -------------------------
!     Build the different zones
!     -------------------------
!
      call self % ConstructZones()
!
!     ---------------------------
!     Construct periodic faces
!     ---------------------------
!
      CALL ConstructPeriodicFaces( self, periodRelative )
!
!     ---------------------------
!     Delete periodic- faces
!     ---------------------------
!
      CALL DeletePeriodicMinusFaces( self )
!
!     ---------------------------
!     Assign faces ID to elements
!     ---------------------------
!
      CALL getElementsFaceIDs(self)
!
!     ---------------------
!     Define boundary faces
!     ---------------------
!
      call self % DefineAsBoundaryFaces()
!
!     -----------------------------------
!     Check if this is a 2D extruded mesh
!     -----------------------------------
!
      call self % CheckIfMeshIs2D()
!
!     -------------------------------
!     Set the mesh as 2D if requested
!     -------------------------------
!
      self % dir2D_ctrl = dir2D
      if ( dir2D .ne. 0 ) then
         call SetMappingsToCrossProduct
         call self % CorrectOrderFor2DMesh(dir2D,0)
      end if
!
!     ------------------------------
!     Set the element connectivities
!     ------------------------------
!
      call self % SetConnectivitiesAndLinkFaces(nodes)
!
!     ---------------------------------------
!     Construct elements' and faces' geometry
!     ---------------------------------------
!
      call self % ConstructGeometry()
!
!     -------------------------------
!     Set the mesh as 2D if requested
!     -------------------------------
!
      if ( dir2D .ne. 0 ) then
         call self % CorrectOrderFor2DMesh(dir2D,0)
      end if
!
!     ---------------------------------
!     Describe mesh and prepare for I/O
!     ---------------------------------
!
      if (.not. self % child) CALL self % Describe( trim(fileName), bFaceOrder )
      call self % PrepareForIO

      call self % ExportBoundaryMesh (trim(fileName))

   end subroutine ConstructMesh_FromGMSHFile_v4_
!
!///////////////////////////////////////////////////////////////////////////////////////////////////////////////////////////////////
!
!  ------------------------------
!  Constructor of mesh partitions
!  ------------------------------
   SUBROUTINE ConstructMeshPartition_FromGMSHFile_v4_( self, fileName, nodes, Nx, Ny, Nz, dir2D, periodRelative, success )
!  ---------------------------------------------------------
!  Build mesh from GMSH file.
!  ---------------------------------------------------------
      USE Physics
      use PartitionedMeshClass
      use MPI_Process_Info
      use MPI_Face_Class
      implicit none
!-----Arguments-----------------------------------------------------------
      type(HexMesh)                   :: self
      integer                         :: nodes
      character(len=*)                :: fileName
      integer                         :: Nx(:), Ny(:), Nz(:)     !<  Polynomial orders for all the elements
      integer                         :: dir2D
      logical                         :: periodRelative
      logical           , intent(out) :: success
!-----Local-Variables-----------------------------------------------------
      character(len=1024)             :: tmps
      real(kind=RP)                   :: tmpd
      integer                         :: tmpi, tmpi1, tmpi2, tmpi3, tmp_eltag
      logical                         :: tmpb
      integer, dimension(:), allocatable :: tmpi_vec1, tmpi_vec2
      character(len=127),    allocatable :: tmps_vec(:)
      type(MSH_BCinfo_t), dimension(:), allocatable :: msh_bcs
      integer                         :: msh_no_BCs
      integer                         :: msh_no_points
      integer                         :: msh_no_curves
      integer                         :: msh_no_surfaces
      integer                         :: msh_no_volumes
      type(MSH_point_t), dimension(:), allocatable  :: msh_points
      type(MSH_curve_t), dimension(:), allocatable  :: msh_curves
      type(MSH_surf_t) , dimension(:), allocatable  :: msh_surfaces
      type(MSH_vol_t)  , dimension(:), allocatable  :: msh_volumes
      integer                         :: msh_no_nodeblocks, msh_nodeblock, msh_nodes_per_block, msh_node, msh_global_node
      integer                    :: element_type, org_element_type
      integer                    :: msh_no_elblocks, msh_elblock, msh_els_per_block, msh_el, msh_global_el

      type(MSH_node_block_t)  , dimension(:), allocatable  :: msh_node_blocks
      type(MSH_element_block_t)  , dimension(:), allocatable  :: msh_element_blocks

      type(Node)  , dimension(:), allocatable  :: local_nodes

      character(len=MSH_LEN) :: msh_entity
      real(kind=RP), allocatable :: msh_entity_vec(:)
      integer, dimension(EL_MAX_ORDER)      :: check_eltype

      integer                         :: numberOfAllElements
      integer                         :: numberOfAllNodes
      integer, allocatable            :: globalToLocalNodeID(:)
      integer, allocatable            :: globalToLocalElementID(:)

      integer                         :: numberOfElements
      integer                         :: numberOfNodes
      integer                         :: numberOfFaces

      integer                         :: bFaceOrder, numBFacePoints
      integer                         :: i, j, k, l, pNode, pElement
      integer                         :: jj, ii
      integer                         :: fUnit, fileStat
      integer                         :: nodeIDs(NODES_PER_ELEMENT)
      real(kind=RP)                   :: x(NDIM)
      CHARACTER(LEN=BC_STRING_LENGTH) :: names(FACES_PER_ELEMENT)
      CHARACTER(LEN=BC_STRING_LENGTH), pointer :: zoneNames(:)
      real(kind=RP)                   :: corners(NDIM,NODES_PER_ELEMENT)
!-----Curved-patches------------------------------------------------------
      real(kind=RP)  , DIMENSION(:)    , ALLOCATABLE :: uNodes, vNodes
      real(kind=RP)  , DIMENSION(:,:,:), ALLOCATABLE :: values
!  -----------------------------------------------------------------------

      success               = .TRUE.

      fUnit = UnusedUnit()
      OPEN( UNIT = fUnit, FILE = fileName, iostat = fileStat )
      IF ( fileStat /= 0 )     THEN
         PRINT *, "Error opening file: ", fileName
         success = .FALSE.
         RETURN
      END IF
!------------------------------------------------------------------------

!-----Read-header-info---------------------------------------------------
      read(fUnit,*) tmps
      if (trim(tmps) .ne. '$MeshFormat') error stop "READ_GMSH :: Wrong input file."
      read(fUnit,*) tmpd, tmpi, tmpi
      read(fUnit,*) tmps
!------------------------------------------------------------------------

!-----Read-BC-info-------------------------------------------------------
      read(fUnit,*) tmps
      if (trim(tmps) .ne. '$PhysicalNames') error stop "READ_GMSH :: Wrong input file - no boundary conditions defined."
      read(fUnit,*) tmpi

      allocate(tmpi_vec1(tmpi))
      allocate(tmpi_vec2(tmpi))
      allocate(tmps_vec(tmpi))

      msh_no_BCs = 0 ! only surfaces count!
      do i=1, tmpi
         read(fUnit,*) tmpi_vec1(i), tmpi_vec2(i), tmps_vec(i)
         if(tmpi_vec1(i) .eq. 2) msh_no_BCs=msh_no_BCs+1 ! check if surface
      end do ! tmpi
      if (msh_no_BCs .eq. 0) print *, "READ_GMSH :: No boundary conditions detected."

      allocate(msh_bcs(msh_no_BCs))

      j = 0
      do i=1, tmpi
         if(tmpi_vec1(i) .eq. 2) then
            j = j + 1
            msh_bcs(j)%dim  = tmpi_vec1(i)
            msh_bcs(j)%tag  = tmpi_vec2(i)
            msh_bcs(j)%name = tmps_vec(i)
         end if
      end do ! msh_no_BCs

      deallocate(tmpi_vec1)
      deallocate(tmpi_vec2)
      deallocate(tmps_vec)

      read(fUnit,*) tmps
      if (trim(tmps) .ne. '$EndPhysicalNames') error stop "READ_GMSH :: Wrong input file - not all boundary conditions detected."
!------------------------------------------------------------------------

!-----Read-msh-entities--------------------------------------------------
      read(fUnit,*) tmps
      if (trim(tmps) .ne. '$Entities') error stop "READ_GMSH :: Wrong input file - no entities found."
      read(fUnit,*) msh_no_points, msh_no_curves, msh_no_surfaces, msh_no_volumes

      ! allocate memory for gmsh internal entities
      allocate(msh_points(msh_no_points))
      allocate(msh_curves(msh_no_curves))
      allocate(msh_surfaces(msh_no_surfaces))
      allocate(msh_volumes(msh_no_volumes))
      allocate(msh_entity_vec(32)) ! arbitrary number

!-----Read-points--------------------------------------------------------
      do i=1, msh_no_points
         msh_entity_vec=0.0_RP
<<<<<<< HEAD
         read(fUnit,'(1024a)') msh_entity
=======
         read(fUnit,'(4096a)') msh_entity
>>>>>>> a8c0f2e6
         call getRealArrayFromStringNoCommas(msh_entity,msh_entity_vec)

         msh_points(i)%tag      = int(msh_entity_vec(1))
         msh_points(i)%x        = msh_entity_vec(2:4)
         msh_points(i)%no_ptags = int(msh_entity_vec(5))
         if (msh_points(i)%no_ptags .gt. 0) msh_points(i)%ptags(1:msh_points(i)%no_ptags) = int(msh_entity_vec(6:5+msh_points(i)%no_ptags))
      end do ! msh_no_points
!------------------------------------------------------------------------

!-----Read-curves--------------------------------------------------------
      do i=1, msh_no_curves
         msh_entity_vec=0.0_RP
<<<<<<< HEAD
         read(fUnit,'(1024a)') msh_entity
=======
         read(fUnit,'(4096a)') msh_entity
>>>>>>> a8c0f2e6
         call getRealArrayFromStringNoCommas(msh_entity,msh_entity_vec)

         msh_curves(i)%tag      = int(msh_entity_vec(1))
         msh_curves(i)%minX     = msh_entity_vec(2:4)
         msh_curves(i)%maxX     = msh_entity_vec(5:7)
         msh_curves(i)%no_ptags = int(msh_entity_vec(8))
         if (msh_curves(i)%no_ptags .gt. 0) msh_curves(i)%ptags(1:msh_curves(i)%no_ptags) = int(msh_entity_vec(9:8+msh_curves(i)%no_ptags))
         msh_curves(i)%no_bps = msh_entity_vec(9+msh_curves(i)%no_ptags)
         msh_curves(i)%bps = 0
         msh_curves(i)%bps(1:msh_curves(i)%no_bps) = msh_entity_vec(10+msh_curves(i)%no_ptags:9+msh_curves(i)%no_ptags+msh_curves(i)%no_bps)
         msh_curves(i)%bps = abs(msh_curves(i)%bps) ! why is this negative in the .msh no clue
      end do ! msh_no_curves
!------------------------------------------------------------------------

!-----Read-surfaces------------------------------------------------------
      do i=1, msh_no_surfaces
         msh_entity_vec=0.0_RP
<<<<<<< HEAD
         read(fUnit,'(1024a)') msh_entity
=======
         read(fUnit,'(4096a)') msh_entity
>>>>>>> a8c0f2e6
         call getRealArrayFromStringNoCommas(msh_entity,msh_entity_vec)

         msh_surfaces(i)%tag      = int(msh_entity_vec(1))
         msh_surfaces(i)%minX     = msh_entity_vec(2:4)
         msh_surfaces(i)%maxX     = msh_entity_vec(5:7)
         msh_surfaces(i)%no_ptags = int(msh_entity_vec(8))
         if (msh_surfaces(i)%no_ptags .gt. 0) msh_surfaces(i)%ptags(1:msh_surfaces(i)%no_ptags) = int(msh_entity_vec(9:8+msh_surfaces(i)%no_ptags))
         msh_surfaces(i)%no_bps = msh_entity_vec(9+msh_surfaces(i)%no_ptags)
         msh_surfaces(i)%bps = 0
         msh_surfaces(i)%bps(1:msh_surfaces(i)%no_bps) = msh_entity_vec(10+msh_surfaces(i)%no_ptags:9+msh_surfaces(i)%no_ptags+msh_surfaces(i)%no_bps)
         msh_surfaces(i)%bps = abs(msh_surfaces(i)%bps) ! why is this negative in the .msh no clue
      end do ! msh_no_surfaces
!------------------------------------------------------------------------

!-----Read-volumes-------------------------------------------------------
      do i=1, msh_no_volumes
         msh_entity_vec=0.0_RP
<<<<<<< HEAD
         read(fUnit,'(1024a)') msh_entity
=======
         read(fUnit,'(4096a)') msh_entity
>>>>>>> a8c0f2e6
         call getRealArrayFromStringNoCommas(msh_entity,msh_entity_vec)

         msh_volumes(i)%tag      = int(msh_entity_vec(1))
         msh_volumes(i)%minX     = msh_entity_vec(2:4)
         msh_volumes(i)%maxX     = msh_entity_vec(5:7)
         msh_volumes(i)%no_ptags = int(msh_entity_vec(8))
         if (msh_volumes(i)%no_ptags .gt. 0) msh_volumes(i)%ptags(1:msh_volumes(i)%no_ptags) = int(msh_entity_vec(9:8+msh_volumes(i)%no_ptags))
         msh_volumes(i)%no_bps = msh_entity_vec(9+msh_volumes(i)%no_ptags)
         msh_volumes(i)%bps(1:msh_volumes(i)%no_bps) = msh_entity_vec(10+msh_volumes(i)%no_ptags:9+msh_volumes(i)%no_ptags+msh_volumes(i)%no_bps)
         msh_volumes(i)%bps = abs(msh_volumes(i)%bps) ! why is this negative in the .msh no clue
      end do ! msh_no_volumes
!------------------------------------------------------------------------

      read(fUnit,*) tmps
      if (trim(tmps) .ne. '$EndEntities') error stop "READ_GMSH :: Wrong input file - not all entities detected."
!------------------------------------------------------------------------

!-----Read-nodes---------------------------------------------------------
      read(fUnit,*) tmps
      if (trim(tmps) .ne. '$Nodes') error stop "READ_GMSH :: Wrong input file - no nodes found."

      read(fUnit,*) msh_no_nodeblocks, numberOfNodes, tmpi1, tmpi2
      if (numberOfNodes .ne. tmpi2) error stop "READ_gmsh :: Incoherent node numbering."

      ! allocate nodes storage
      allocate(msh_node_blocks(msh_no_nodeblocks))

      msh_global_node = 0
      do msh_nodeblock=1, msh_no_nodeblocks
         read(fUnit,*) tmpi1, tmpi2, tmpi3, msh_nodes_per_block
         tmpb=tmpi3
         if (tmpb) error stop "READ_gmsh :: Parametric nodes not supported."

         call msh_node_blocks(msh_nodeblock) % Construct(tmpi1, tmpi2, tmpb, msh_nodes_per_block)

         do msh_node=1, msh_nodes_per_block
            read(fUnit,*) msh_node_blocks(msh_nodeblock) % tags(msh_node)
         end do ! msh_nodes_per_block /for tags

         do msh_node=1, msh_nodes_per_block
            read(fUnit,*) msh_node_blocks(msh_nodeblock) % cords(msh_node,:)
         end do ! msh_nodes_per_block /for coordinates

         msh_global_node = msh_global_node + msh_nodes_per_block

      end do ! msh_no_nodeblocks

      read(fUnit,*) tmps
      if (trim(tmps) .ne. '$EndNodes') error stop "READ_GMSH :: Wrong input file - not all nodes detected."
      numberOfAllNodes = numberOfNodes
!------------------------------------------------------------------------

!-----Read-elements------------------------------------------------------
      read(fUnit,*) tmps
      if (trim(tmps) .ne. '$Elements') error stop "READ_GMSH :: Wrong input file - no elements found."

      read(fUnit,*) msh_no_elblocks, numberOfElements, tmpi1, tmpi2
      if (numberOfElements .ne. tmpi2) error stop "READ_gmsh :: Incoherent element numbering."

      allocate(msh_element_blocks(msh_no_elblocks))

      msh_global_el = 0
      do msh_elblock=1, msh_no_elblocks

         read(fUnit,*) tmpi1, tmpi2, element_type, msh_els_per_block

         call msh_element_blocks(msh_elblock) % Construct(element_type,msh_els_per_block)

         do msh_el=1, msh_els_per_block
            read(fUnit,*) msh_element_blocks(msh_elblock) % tags(msh_el), msh_element_blocks(msh_elblock) % nodes(msh_el,:)
         end do ! msh_els_per_block /for tags

         msh_global_el = msh_global_el + msh_els_per_block

      end do ! msh_no_elblocks

      read(fUnit,*) tmps
      if (trim(tmps) .ne. '$EndElements') error stop "READ_GMSH :: Wrong input file - not all elements detected."
      close( fUnit )
!------------------------------------------------------------------------

!-----Mesh-info----------------------------------------------------------
      ! find order of elements curvature
      check_eltype = 0
      do i=1, EL_MAX_ORDER
         check_eltype(i) = count(msh_element_blocks(:) % el_type .eq.  SUPPORTED_EL_TYPES(i))
      end do
      if (sum(check_eltype) .eq. 0) error stop "READ_GMSH :: No 3D elements detected in the mesh."
      if (sum(check_eltype) .ne. maxval(check_eltype)) error stop "READ_GMSH :: More than 1 type of hexahedral detected in the mesh."
      bFaceOrder = maxloc(check_eltype,1) ! set order of the mesh
      org_element_type = SUPPORTED_EL_TYPES(bFaceOrder)
      ! find number of elements
      numberOfElements = 0
      do msh_elblock=1, msh_no_elblocks
         if (msh_element_blocks(msh_elblock) % el_type .eq. org_element_type) then
            numberOfElements = numberOfElements + msh_element_blocks(msh_elblock) % no_els
         end if
      end do
      numberOfAllElements = numberOfElements
!------------------------------------------------------------------------

!-----Reorder-nodes-in-elements------------------------------------------
      allocate(tmpi_vec1((bFaceOrder + 1)**3))
      do msh_elblock=1, msh_no_elblocks
         if (msh_element_blocks(msh_elblock) % el_type .eq. org_element_type) then
            do j=1, msh_element_blocks(msh_elblock) % no_els
               ! re-order nodes within element to match HORSES ordering
               tmpi_vec1 = msh_element_blocks(msh_elblock) % nodes(j,:)
               call ReorderElement(tmpi_vec1,bFaceOrder)
               msh_element_blocks(msh_elblock) % nodes(j,:) = tmpi_vec1
            end do
         end if
      end do
      deallocate(tmpi_vec1)
!------------------------------------------------------------------------

!-----Assign-BCs---------------------------------------------------------
      do i=1,msh_no_BCs
         ! find no surfaces
         msh_bcs(i) % no_of_surfaces = 0
         do j=1, msh_no_surfaces
            tmpi = my_findloc(msh_surfaces(j)%ptags, msh_bcs(i)%tag, 1)
            if (tmpi .gt. 0) msh_bcs(i) % no_of_surfaces = msh_bcs(i) % no_of_surfaces + 1
         end do ! msh_no_surfaces

         ! assign surfaces and curves
         allocate(tmpi_vec1(256))
         tmpi_vec1 = 0
         allocate(msh_bcs(i) % surface_tags(msh_bcs(i) % no_of_surfaces))
         k = 0
         jj = 1
         do j=1, msh_no_surfaces
            tmpi = my_findloc(msh_surfaces(j)%ptags, msh_bcs(i)%tag, 1)
            if (tmpi .gt. 0) then
               k = k + 1
               msh_bcs(i) % surface_tags(k) = msh_surfaces(j) % tag
               tmpi_vec1(jj : jj + count(msh_surfaces(j) % bps /= 0) - 1) = msh_surfaces(j) % bps(1 : count(msh_surfaces(j) % bps /= 0))
               jj = jj + 1 + count(msh_surfaces(j) % bps /= 0)
            end if ! tmpi
         end do ! msh_no_surfaces
         call unique(tmpi_vec1,msh_bcs(i) % curve_tags)
         msh_bcs(i) % no_of_curves = size(msh_bcs(i) % curve_tags,1)
         deallocate(tmpi_vec1)

         ! assign points
         k = 0
         allocate(tmpi_vec1(2 * msh_bcs(i) % no_of_curves))
         tmpi_vec1 = 0
         do j=1, msh_no_curves
            tmpi = my_findloc(msh_bcs(i) % curve_tags, msh_curves(j)%tag, 1)
            if (tmpi .gt. 0) then
               k = k + 1
               tmpi_vec1(1 + (k-1)*2: k*2) = msh_curves(j) % bps
            end if ! tmpi
         end do ! msh_no_points
         call unique(tmpi_vec1,msh_bcs(i) % point_tags)
         msh_bcs(i) % no_of_points = size(msh_bcs(i) % point_tags,1)
         deallocate(tmpi_vec1)

         ! assign nodes
         k = 0
         allocate(tmpi_vec1(numberOfNodes)) ! approximate upper bound
         tmpi_vec1 = 0
         do j=1, msh_no_nodeblocks

            select case (msh_node_blocks(j) % entity_dim)
            case (0) ! points
               tmpi = my_findloc(msh_bcs(i) % point_tags, msh_node_blocks(j) % entity_tag, 1)
            case (1) ! curves
               tmpi = my_findloc(msh_bcs(i) % curve_tags, msh_node_blocks(j) % entity_tag, 1)
            case (2) ! surfaces
               tmpi = my_findloc(msh_bcs(i) % surface_tags, msh_node_blocks(j) % entity_tag, 1)
            case (3) ! volume
               tmpi = 0
            end select ! msh_node_blocks(j) % entity_dim

            if (tmpi .gt. 0) then
               tmpi_vec1(k+1 : k+msh_node_blocks(j) % no_nodes) = msh_node_blocks(j) % tags
               k = k + msh_node_blocks(j) % no_nodes
            end if ! tmpi

         end do ! msh_no_nodeblocks
         call unique(tmpi_vec1(1:k),msh_bcs(i) % node_tags)
         msh_bcs(i) % no_of_nodes = size(msh_bcs(i) % node_tags,1)
         deallocate(tmpi_vec1)

      end do ! msh_no_BCs
!------------------------------------------------------------------------

!-----Assign-BC-to-nodes-------------------------------------------------
      allocate(tmpi_vec1(8)) ! help array for the walls
      do i=1, msh_no_BCs
         do msh_elblock=1, msh_no_elblocks
            if (msh_element_blocks(msh_elblock) % el_type .eq. org_element_type) then
               do j=1, msh_element_blocks(msh_elblock) % no_els

                  ! find matching nodes
                  tmpi_vec1=0
                  do l=1,8
                     tmpi = my_findloc(msh_bcs(i) % node_tags,msh_element_blocks(msh_elblock) % nodes(j,l),1)
                     if(tmpi .gt. 0) tmpi_vec1(l) = 1
                     ! TODO: Check why this doesn't work with older ifort
                     ! tmpi = any(msh_bcs(i) % node_tags .eq. msh_element_blocks(msh_elblock) % nodes(j,l))
                     ! tmpi_vec1(l)=tmpi
                  end do

                  ! assign BC face to the elements nodes
                  if ( (sum(tmpi_vec1(1:2)+tmpi_vec1(5:6))) .eq. 4) msh_element_blocks(msh_elblock) % BCs(j,1) = msh_bcs(i) % tag ! 1:west
                  if ( (sum(tmpi_vec1(3:4)+tmpi_vec1(7:8))) .eq. 4) msh_element_blocks(msh_elblock) % BCs(j,2) = msh_bcs(i) % tag ! 2:east
                  if ( (sum(tmpi_vec1(1:4))) .eq. 4) msh_element_blocks(msh_elblock) % BCs(j,3) = msh_bcs(i) % tag ! 3:south
                  if ( (sum(tmpi_vec1(2:3)+tmpi_vec1(6:7))) .eq. 4) msh_element_blocks(msh_elblock) % BCs(j,4) = msh_bcs(i) % tag ! 4:front
                  if ( (sum(tmpi_vec1(5:8))) .eq. 4) msh_element_blocks(msh_elblock) % BCs(j,5) = msh_bcs(i) % tag ! 5:north
                  if ( (tmpi_vec1(1)+tmpi_vec1(4)+tmpi_vec1(5)+tmpi_vec1(8)) .eq. 4) msh_element_blocks(msh_elblock) % BCs(j,6) = msh_bcs(i) % tag ! 6:back

               end do ! msh_element_blocks(msh_elblock) % no_els
            end if
         end do ! msh_no_elblocks
      end do ! msh_no_BCs
      deallocate(tmpi_vec1)
!------------------------------------------------------------------------

!-----Assign-new-tags----------------------------------------------------
      tmp_eltag = 0
      do msh_elblock=1, msh_no_elblocks
         if (msh_element_blocks(msh_elblock) % el_type .eq. org_element_type) then
            do j=1, msh_element_blocks(msh_elblock) % no_els
               tmp_eltag = tmp_eltag + 1
               msh_element_blocks(msh_elblock) % tags(j) = tmp_eltag
            end do
         end if
      end do
      if (.not. (tmp_eltag .eq. numberOfElements)) error stop "Read_GMSH :: Number of elements inconsistent."
!------------------------------------------------------------------------

!-----Build-nodes--------------------------------------------------------
      self % nodeType = nodes
      self % no_of_elements = mpi_partition % no_of_elements
      self % no_of_allElements = numberOfAllElements
!------------------------------------------------------------------------

!-----Set-up-face-patches------------------------------------------------
      numBFacePoints = bFaceOrder + 1
      allocate(uNodes(numBFacePoints))
      allocate(vNodes(numBFacePoints))
      allocate(values(3,numBFacePoints,numBFacePoints))
      do i = 1, numBFacePoints
         uNodes(i) = -1._RP + (i-1) * (2._RP/bFaceOrder)
         vNodes(i) = uNodes(i)
      end do
!------------------------------------------------------------------------

!-----Allocate-mem-for-elements-and-nodes--------------------------------
      allocate( self % elements(mpi_partition % no_of_elements) )
      allocate( self % nodes(mpi_partition % no_of_nodes) )
      allocate ( self % Nx(self % no_of_elements) , self % Ny(self % no_of_elements) , self % Nz(self % no_of_elements) )
      allocate( globalToLocalNodeID(numberOfAllNodes) )
      allocate( globalToLocalElementID(numberOfAllElements) )

      globalToLocalNodeID = -1
      globalToLocalElementID = -1
!------------------------------------------------------------------------

!----Set-nodes-----------------------------------------------------------
      pNode = 1
      do msh_nodeblock=1, msh_no_nodeblocks
         do msh_node=1, msh_node_blocks(msh_nodeblock) % no_nodes
            x = msh_node_blocks(msh_nodeblock) % cords(msh_node,1:NDIM)/Lref

            if ( pNode .gt. mpi_partition % no_of_nodes ) cycle

            ! Construct only nodes that belong to the partition
            if ( msh_node_blocks(msh_nodeblock) % tags(msh_node) .eq. mpi_partition % nodeIDs(pNode) ) then
               call ConstructNode( self % nodes(pNode), x, msh_node_blocks(msh_nodeblock) % tags(msh_node) )
               globalToLocalNodeID(msh_node_blocks(msh_nodeblock) % tags(msh_node)) = pNode
               pNode = pNode + 1
            end if
         end do ! msh_node_blocks(msh_nodeblock) % no_nodes
      end do ! msh_no_nodeblocks
!------------------------------------------------------------------------

!----Set-local-nodes-----------------------------------------------------
      allocate(local_nodes(numberOfAllNodes))
      do msh_nodeblock=1, msh_no_nodeblocks
         do msh_node=1, msh_node_blocks(msh_nodeblock) % no_nodes
            x = msh_node_blocks(msh_nodeblock) % cords(msh_node,1:NDIM)/Lref
            call ConstructNode( local_nodes(msh_node_blocks(msh_nodeblock) % tags(msh_node)), x, msh_node_blocks(msh_nodeblock) % tags(msh_node) )
         end do ! msh_node_blocks(msh_nodeblock) % no_nodes
      end do ! msh_no_nodeblocks
!------------------------------------------------------------------------

!----Set-elements-----------------------------------------------------------
      j = 0
      pElement = 1
      do msh_elblock=1, msh_no_elblocks
         if (msh_element_blocks(msh_elblock) % el_type .eq. org_element_type) then
            do msh_el = 1, msh_element_blocks(msh_elblock) % no_els
               j = j + 1
               ! setting l'th element
               l =  msh_element_blocks(msh_elblock) % tags(msh_el)
               nodeIDs = msh_element_blocks(msh_elblock) % nodes(msh_el,1:8) ! only non-curved nodes
               nodeIDs = globalToLocalNodeID(nodeIDs)

               if ( pElement .gt. mpi_partition % no_of_elements ) then

                  ! set element boundaries
                  do k = 1, 6
                     tmpi1 = my_findloc( msh_bcs % tag,msh_element_blocks(msh_elblock) % BCs(msh_el,k),1)
                     if (tmpi1 .gt. 0) then
                        names(k) = trim(msh_bcs(tmpi1) % name)
                     else
                        names(k) = emptyBCName
                     end if
                  end do ! k

                  ! set BC names to faces
                  do k = 1, 6
                     if(trim(names(k)) /= emptyBCName) then
                        call toLower( names(k) )
                        zoneNames => zoneNameDictionary % allKeys()
                        if ( all(trim(names(k)) .ne. zoneNames) ) then
                           call zoneNameDictionary % addValueForKey(trim(names(k)), trim(names(k)))
                        end if
                        deallocate (zoneNames)
                     end if
                  end do ! k

                  cycle
               else if ( l .ne. mpi_partition % elementIDs(pElement) ) then

                  ! set element boundaries
                  do k = 1, 6
                     tmpi1 = my_findloc( msh_bcs % tag,msh_element_blocks(msh_elblock) % BCs(msh_el,k),1)
                     if (tmpi1 .gt. 0) then
                        names(k) = trim(msh_bcs(tmpi1) % name)
                     else
                        names(k) = emptyBCName
                     end if
                  end do ! k

                  ! set BC names to faces
                  do k = 1, 6
                     if(trim(names(k)) /= emptyBCName) then
                        call toLower( names(k) )
                        zoneNames => zoneNameDictionary % allKeys()
                        if ( all(trim(names(k)) .ne. zoneNames) ) then
                           call zoneNameDictionary % addValueForKey(trim(names(k)), trim(names(k)))
                        end if
                        deallocate (zoneNames)
                     end if
                  end do ! k

                  cycle
               end if

               if (bFaceOrder .eq. 1) then ! non-curved mesh
                  do k = 1, NODES_PER_ELEMENT
                     corners(:,k) = self % nodes(nodeIDs(k)) % x
                  end do
                  self % elements(pElement) % SurfInfo % IsHex8 = .TRUE.
                  self % elements(pElement) % SurfInfo % corners = corners
               else ! curved mesh
                  ! allocate tmp arrays for curved face node tags and coordinates
                  allocate(tmpi_vec1(numBFacePoints*numBFacePoints))
                  allocate(tmpi_vec2(numBFacePoints**3))
                  tmpi_vec2 = msh_element_blocks(msh_elblock) % nodes(msh_el,:)

                  do k = 1, FACES_PER_ELEMENT
                     call GetOrderedFaceNodeTags(tmpi_vec1,k,bFaceOrder,tmpi_vec2)
                     do jj = 1, numBFacePoints
                        do ii = 1, numBFacePoints
                           values(:,ii,jj) = local_nodes(tmpi_vec1(ii + (jj-1)*numBFacePoints)) % x
                        end do
                     end do
                     values = values / Lref
                     call self % elements(pElement) % SurfInfo % facePatches(k) % construct(uNodes, vNodes, values)
                  end do

                  deallocate(tmpi_vec1)
                  deallocate(tmpi_vec2)
               end if

               call self % elements(pElement) % Construct (Nx(l), Ny(l), Nz(l), nodeIDs , pElement, l)

               self % Nx(pElement) = Nx(l)
               self % Ny(pElement) = Ny(l)
               self % Nz(pElement) = Nz(l)

               ! set element boundaries
               do k = 1, 6
                  tmpi1 = my_findloc( msh_bcs % tag,msh_element_blocks(msh_elblock) % BCs(msh_el,k),1)
                  if (tmpi1 .gt. 0) then
                     self % elements(pElement) % boundaryName(k) = trim(msh_bcs(tmpi1) % name)
                  else
                     self % elements(pElement) % boundaryName(k) = emptyBCName
                  end if
               end do ! k

               ! set BC names to faces
               do k = 1, 6
                  if(trim(self % elements(pElement) % boundaryName(k)) /= emptyBCName) then
                     call toLower( self % elements(pElement) % boundaryName(k) )
                     zoneNames => zoneNameDictionary % allKeys()
                     if ( all(trim(self % elements(pElement) % boundaryName(k)) .ne. zoneNames) ) then
                        call zoneNameDictionary % addValueForKey(trim(self % elements(pElement) % boundaryName(k)), trim(self % elements(pElement) % boundaryName(k)))
                     end if
                     deallocate (zoneNames)
                  end if
               end do ! k

               globalToLocalElementID(l) = pElement
               pElement = pElement + 1
            end do ! msh_element_blocks(msh_elblock) % no_els
         end if ! if el_type .eq. org_element_type
      end do ! msh_no_elblocks
!------------------------------------------------------------------------

!-----Deallocate-msh-vairables-------------------------------------------
      do msh_nodeblock=1, msh_no_nodeblocks
         call msh_node_blocks(msh_nodeblock) % Destruct()
      end do
      deallocate(msh_node_blocks)

      do msh_elblock=1, msh_no_elblocks
         call msh_element_blocks(msh_elblock) % Destruct()
      end do
      deallocate(msh_element_blocks)

      do i=1,msh_no_BCs
         call msh_bcs(i) % Destruct()
      end do
      deallocate(msh_bcs)

      deallocate(msh_points)
      deallocate(msh_curves)
      deallocate(msh_surfaces)
      deallocate(msh_volumes)
      deallocate(msh_entity_vec)

      deallocate(uNodes) ! Check if we can do it! FIXME
      deallocate(vNodes) ! Check if we can do it! FIXME
      deallocate(values) ! Check if we can do it! FIXME

      ! deallocate local nodes
      deallocate(local_nodes)
!------------------------------------------------------------------------
!
!     ---------------------------
!     Construct the element faces
!     ---------------------------
!
      numberOfFaces        = GetOriginalNumberOfFaces(self)
      self % numberOfFaces = numberOfFaces
      allocate( self % faces(self % numberOfFaces) )
      CALL ConstructFaces( self, success )
!     --------------------------------
!     Get actual mesh element face IDs
!     --------------------------------
!
      CALL getElementsFaceIDs(self)
!
!     --------------
!     Cast MPI faces
!     --------------
!
      call ConstructMPIFaces( self % MPIfaces )
      call self % UpdateFacesWithPartition(mpi_partition, &
                                           numberOfAllElements, &
                                           globalToLocalElementID)
!
!     -------------------------
!     Build the different zones
!     -------------------------
!
      call self % ConstructZones()
!
!     ---------------------------
!     Construct periodic faces
!     ---------------------------
!
      CALL ConstructPeriodicFaces( self, periodRelative )
!
!     ---------------------------
!     Delete periodic- faces
!     ---------------------------
!
      CALL DeletePeriodicMinusFaces( self )
!
!     ---------------------------
!     Assign faces ID to elements
!     ---------------------------
!
      CALL getElementsFaceIDs(self)
!
!     ---------------------
!     Define boundary faces
!     ---------------------
!
      call self % DefineAsBoundaryFaces()
!
!     -----------------------------------
!     Check if this is a 2D extruded mesh
!     -----------------------------------
!
      call self % CheckIfMeshIs2D()
!
!     -------------------------------
!     Set the mesh as 2D if requested
!     -------------------------------
!
      if ( dir2D .ne. 0 ) then
         call SetMappingsToCrossProduct
         call self % CorrectOrderFor2DMesh(dir2D,0)
      end if
!
!     ------------------------------
!     Set the element connectivities
!     ------------------------------
!
      call self % SetConnectivitiesAndLinkFaces(nodes)
!
!     ---------------------------------------
!     Construct elements' and faces' geometry
!     ---------------------------------------
!
      call self % ConstructGeometry()

      if ( dir2D .ne. 0 ) then
         call self % CorrectOrderFor2DMesh(dir2D,0)
      end if
!
!     ---------
!     Finish up
!     ---------
!
      if (.not. self % child) then
         CALL self % Describe         ( trim(fileName), bFaceOrder )
         CALL self % DescribePartition( )
      end if
!
!     --------------------
!     Prepare mesh for I/O
!     --------------------
!
      call self % PrepareForIO

      deallocate(globalToLocalNodeID)
      deallocate(globalToLocalElementID)

   END SUBROUTINE ConstructMeshPartition_FromGMSHFile_v4_
!
!///////////////////////////////////////////////////////////////////////////////////////////////////////////////////////////////////
   subroutine ConstructSimplestMesh_FromGMSHFile_v4_( self, fileName, nodes, Nx, Ny, Nz, dir2D, periodRelative, success )
!  ---------------------------------------------------------
!  Build mesh from GMSH file.
!  ---------------------------------------------------------
      USE Physics
      use PartitionedMeshClass
      use MPI_Process_Info
      implicit none
!-----Arguments-----------------------------------------------------------
      type(HexMesh)                   :: self
      integer                         :: nodes
      character(len=*)                :: fileName
      integer                         :: Nx(:), Ny(:), Nz(:)     !<  Polynomial orders for all the elements
      integer                         :: dir2D
      logical                         :: periodRelative
      logical           , intent(out) :: success
!-----Local-Variables-----------------------------------------------------
      character(len=1024)             :: tmps
      real(kind=RP)                   :: tmpd
      integer                         :: tmpi, tmpi1, tmpi2, tmpi3, tmp_eltag
      logical                         :: tmpb
      integer, dimension(:), allocatable :: tmpi_vec1, tmpi_vec2
      character(len=127),    allocatable :: tmps_vec(:)
      type(MSH_BCinfo_t), dimension(:), allocatable :: msh_bcs
      integer                         :: msh_no_BCs
      integer                         :: msh_no_points
      integer                         :: msh_no_curves
      integer                         :: msh_no_surfaces
      integer                         :: msh_no_volumes
      type(MSH_point_t), dimension(:), allocatable  :: msh_points
      type(MSH_curve_t), dimension(:), allocatable  :: msh_curves
      type(MSH_surf_t) , dimension(:), allocatable  :: msh_surfaces
      type(MSH_vol_t)  , dimension(:), allocatable  :: msh_volumes
      integer                         :: msh_no_nodeblocks, msh_nodeblock, msh_nodes_per_block, msh_node, msh_global_node
      integer                    :: element_type, org_element_type
      integer                    :: msh_no_elblocks, msh_elblock, msh_els_per_block, msh_el, msh_global_el

      type(MSH_node_block_t)  , dimension(:), allocatable  :: msh_node_blocks
      type(MSH_element_block_t)  , dimension(:), allocatable  :: msh_element_blocks

      character(len=MSH_LEN) :: msh_entity
      real(kind=RP), allocatable :: msh_entity_vec(:)
      integer, dimension(EL_MAX_ORDER)      :: check_eltype

      integer                         :: numberOfElements
      integer                         :: numberOfNodes
      integer                         :: numberOfBoundaryFaces
      integer                         :: numberOfFaces

      integer                         :: bFaceOrder, numBFacePoints
      integer                         :: i, j, k, l
      integer                         :: jj, ii
      integer                         :: fUnit, fileStat
      integer                         :: nodeIDs(NODES_PER_ELEMENT)
      real(kind=RP)                   :: x(NDIM)
      CHARACTER(LEN=BC_STRING_LENGTH), pointer :: zoneNames(:)
      real(kind=RP)                   :: corners(NDIM,NODES_PER_ELEMENT)
!-----Curved-patches------------------------------------------------------
      real(kind=RP)  , DIMENSION(:)    , ALLOCATABLE :: uNodes, vNodes
      real(kind=RP)  , DIMENSION(:,:,:), ALLOCATABLE :: values
!  -----------------------------------------------------------------------

      numberOfBoundaryFaces = 0
      success               = .TRUE.

      fUnit = UnusedUnit()
      OPEN( UNIT = fUnit, FILE = fileName, iostat = fileStat )
      IF ( fileStat /= 0 )     THEN
         PRINT *, "Error opening file: ", fileName
         success = .FALSE.
         RETURN
      END IF

!------------------------------------------------------------------------

!-----Read-header-info---------------------------------------------------
      read(fUnit,*) tmps
      if (trim(tmps) .ne. '$MeshFormat') error stop "READ_GMSH :: Wrong input file."
      read(fUnit,*) tmpd, tmpi, tmpi
      read(fUnit,*) tmps
!------------------------------------------------------------------------

!-----Read-BC-info-------------------------------------------------------
      read(fUnit,*) tmps
      if (trim(tmps) .ne. '$PhysicalNames') error stop "READ_GMSH :: Wrong input file - no boundary conditions defined."
      read(fUnit,*) tmpi

      allocate(tmpi_vec1(tmpi))
      allocate(tmpi_vec2(tmpi))
      allocate(tmps_vec(tmpi))

      msh_no_BCs = 0 ! only surfaces count!
      do i=1, tmpi
         read(fUnit,*) tmpi_vec1(i), tmpi_vec2(i), tmps_vec(i)
         if(tmpi_vec1(i) .eq. 2) msh_no_BCs=msh_no_BCs+1 ! check if surface
      end do ! tmpi
      if (msh_no_BCs .eq. 0) print *, "READ_GMSH :: No boundary conditions detected."

      allocate(msh_bcs(msh_no_BCs))

      j = 0
      do i=1, tmpi
         if(tmpi_vec1(i) .eq. 2) then
            j = j + 1
            msh_bcs(j)%dim  = tmpi_vec1(i)
            msh_bcs(j)%tag  = tmpi_vec2(i)
            msh_bcs(j)%name = tmps_vec(i)
         end if
      end do ! msh_no_BCs

      deallocate(tmpi_vec1)
      deallocate(tmpi_vec2)
      deallocate(tmps_vec)

      read(fUnit,*) tmps
      if (trim(tmps) .ne. '$EndPhysicalNames') error stop "READ_GMSH :: Wrong input file - not all boundary conditions detected."
!------------------------------------------------------------------------

!-----Read-msh-entities--------------------------------------------------
      read(fUnit,*) tmps
      if (trim(tmps) .ne. '$Entities') error stop "READ_GMSH :: Wrong input file - no entities found."
      read(fUnit,*) msh_no_points, msh_no_curves, msh_no_surfaces, msh_no_volumes

      ! allocate memory for gmsh internal entities
      allocate(msh_points(msh_no_points))
      allocate(msh_curves(msh_no_curves))
      allocate(msh_surfaces(msh_no_surfaces))
      allocate(msh_volumes(msh_no_volumes))
      allocate(msh_entity_vec(32)) ! arbitrary number

!-----Read-points--------------------------------------------------------
      do i=1, msh_no_points
         msh_entity_vec=0.0_RP
<<<<<<< HEAD
         read(fUnit,'(1024a)') msh_entity
=======
         read(fUnit,'(4096a)') msh_entity
>>>>>>> a8c0f2e6
         call getRealArrayFromStringNoCommas(msh_entity,msh_entity_vec)

         msh_points(i)%tag      = int(msh_entity_vec(1))
         msh_points(i)%x        = msh_entity_vec(2:4)
         msh_points(i)%no_ptags = int(msh_entity_vec(5))
         if (msh_points(i)%no_ptags .gt. 0) msh_points(i)%ptags(1:msh_points(i)%no_ptags) = int(msh_entity_vec(6:5+msh_points(i)%no_ptags))
      end do ! msh_no_points
!------------------------------------------------------------------------

!-----Read-curves--------------------------------------------------------
      do i=1, msh_no_curves
         msh_entity_vec=0.0_RP
<<<<<<< HEAD
         read(fUnit,'(1024a)') msh_entity
=======
         read(fUnit,'(4096a)') msh_entity
>>>>>>> a8c0f2e6
         call getRealArrayFromStringNoCommas(msh_entity,msh_entity_vec)

         msh_curves(i)%tag      = int(msh_entity_vec(1))
         msh_curves(i)%minX     = msh_entity_vec(2:4)
         msh_curves(i)%maxX     = msh_entity_vec(5:7)
         msh_curves(i)%no_ptags = int(msh_entity_vec(8))
         if (msh_curves(i)%no_ptags .gt. 0) msh_curves(i)%ptags(1:msh_curves(i)%no_ptags) = int(msh_entity_vec(9:8+msh_curves(i)%no_ptags))
         msh_curves(i)%no_bps = msh_entity_vec(9+msh_curves(i)%no_ptags)
         msh_curves(i)%bps = 0
         msh_curves(i)%bps(1:msh_curves(i)%no_bps) = msh_entity_vec(10+msh_curves(i)%no_ptags:9+msh_curves(i)%no_ptags+msh_curves(i)%no_bps)
         msh_curves(i)%bps = abs(msh_curves(i)%bps) ! why is this negative in the .msh no clue
      end do ! msh_no_curves
!------------------------------------------------------------------------

!-----Read-surfaces------------------------------------------------------
      do i=1, msh_no_surfaces
         msh_entity_vec=0.0_RP
<<<<<<< HEAD
         read(fUnit,'(1024a)') msh_entity
=======
         read(fUnit,'(4096a)') msh_entity
>>>>>>> a8c0f2e6
         call getRealArrayFromStringNoCommas(msh_entity,msh_entity_vec)

         msh_surfaces(i)%tag      = int(msh_entity_vec(1))
         msh_surfaces(i)%minX     = msh_entity_vec(2:4)
         msh_surfaces(i)%maxX     = msh_entity_vec(5:7)
         msh_surfaces(i)%no_ptags = int(msh_entity_vec(8))
         if (msh_surfaces(i)%no_ptags .gt. 0) msh_surfaces(i)%ptags(1:msh_surfaces(i)%no_ptags) = int(msh_entity_vec(9:8+msh_surfaces(i)%no_ptags))
         msh_surfaces(i)%no_bps = msh_entity_vec(9+msh_surfaces(i)%no_ptags)
         msh_surfaces(i)%bps = 0
         msh_surfaces(i)%bps(1:msh_surfaces(i)%no_bps) = msh_entity_vec(10+msh_surfaces(i)%no_ptags:9+msh_surfaces(i)%no_ptags+msh_surfaces(i)%no_bps)
         msh_surfaces(i)%bps = abs(msh_surfaces(i)%bps) ! why is this negative in the .msh no clue
      end do ! msh_no_surfaces
!------------------------------------------------------------------------

!-----Read-volumes-------------------------------------------------------
      do i=1, msh_no_volumes
         msh_entity_vec=0.0_RP
<<<<<<< HEAD
         read(fUnit,'(1024a)') msh_entity
=======
         read(fUnit,'(4096a)') msh_entity
>>>>>>> a8c0f2e6
         call getRealArrayFromStringNoCommas(msh_entity,msh_entity_vec)

         msh_volumes(i)%tag      = int(msh_entity_vec(1))
         msh_volumes(i)%minX     = msh_entity_vec(2:4)
         msh_volumes(i)%maxX     = msh_entity_vec(5:7)
         msh_volumes(i)%no_ptags = int(msh_entity_vec(8))
         if (msh_volumes(i)%no_ptags .gt. 0) msh_volumes(i)%ptags(1:msh_volumes(i)%no_ptags) = int(msh_entity_vec(9:8+msh_volumes(i)%no_ptags))
         msh_volumes(i)%no_bps = msh_entity_vec(9+msh_volumes(i)%no_ptags)
         msh_volumes(i)%bps(1:msh_volumes(i)%no_bps) = msh_entity_vec(10+msh_volumes(i)%no_ptags:9+msh_volumes(i)%no_ptags+msh_volumes(i)%no_bps)
         msh_volumes(i)%bps = abs(msh_volumes(i)%bps) ! why is this negative in the .msh no clue
      end do ! msh_no_volumes
!------------------------------------------------------------------------

      read(fUnit,*) tmps
      if (trim(tmps) .ne. '$EndEntities') error stop "READ_GMSH :: Wrong input file - not all entities detected."
!------------------------------------------------------------------------

!-----Read-nodes---------------------------------------------------------
      read(fUnit,*) tmps
      if (trim(tmps) .ne. '$Nodes') error stop "READ_GMSH :: Wrong input file - no nodes found."

      read(fUnit,*) msh_no_nodeblocks, numberOfNodes, tmpi1, tmpi2
      if (numberOfNodes .ne. tmpi2) error stop "READ_gmsh :: Incoherent node numbering."

      ! allocate nodes storage
      allocate(msh_node_blocks(msh_no_nodeblocks))

      msh_global_node = 0
      do msh_nodeblock=1, msh_no_nodeblocks
         read(fUnit,*) tmpi1, tmpi2, tmpi3, msh_nodes_per_block
         tmpb=tmpi3
         if (tmpb) error stop "READ_gmsh :: Parametric nodes not supported."

         call msh_node_blocks(msh_nodeblock) % Construct(tmpi1, tmpi2, tmpb, msh_nodes_per_block)

         do msh_node=1, msh_nodes_per_block
            read(fUnit,*) msh_node_blocks(msh_nodeblock) % tags(msh_node)
         end do ! msh_nodes_per_block /for tags

         do msh_node=1, msh_nodes_per_block
            read(fUnit,*) msh_node_blocks(msh_nodeblock) % cords(msh_node,:)
         end do ! msh_nodes_per_block /for coordinates

         msh_global_node = msh_global_node + msh_nodes_per_block

      end do ! msh_no_nodeblocks

      read(fUnit,*) tmps
      if (trim(tmps) .ne. '$EndNodes') error stop "READ_GMSH :: Wrong input file - not all nodes detected."
!------------------------------------------------------------------------

!-----Read-elements------------------------------------------------------
      read(fUnit,*) tmps
      if (trim(tmps) .ne. '$Elements') error stop "READ_GMSH :: Wrong input file - no elements found."

      read(fUnit,*) msh_no_elblocks, numberOfElements, tmpi1, tmpi2
      if (numberOfElements .ne. tmpi2) error stop "READ_gmsh :: Incoherent element numbering."

      allocate(msh_element_blocks(msh_no_elblocks))

      msh_global_el = 0
      do msh_elblock=1, msh_no_elblocks

         read(fUnit,*) tmpi1, tmpi2, element_type, msh_els_per_block

         call msh_element_blocks(msh_elblock) % Construct(element_type,msh_els_per_block)

         do msh_el=1, msh_els_per_block
            read(fUnit,*) msh_element_blocks(msh_elblock) % tags(msh_el), msh_element_blocks(msh_elblock) % nodes(msh_el,:)
         end do ! msh_els_per_block /for tags

         msh_global_el = msh_global_el + msh_els_per_block

      end do ! msh_no_elblocks

      read(fUnit,*) tmps
      if (trim(tmps) .ne. '$EndElements') error stop "READ_GMSH :: Wrong input file - not all elements detected."
      close( fUnit )
!------------------------------------------------------------------------

!-----Mesh-info----------------------------------------------------------
      ! find order of elements curvature
      check_eltype = 0
      do i=1, EL_MAX_ORDER
         check_eltype(i) = count(msh_element_blocks(:) % el_type .eq.  SUPPORTED_EL_TYPES(i))
      end do
      if (sum(check_eltype) .eq. 0) error stop "READ_GMSH :: No 3D elements detected in the mesh."
      if (sum(check_eltype) .ne. maxval(check_eltype)) error stop "READ_GMSH :: More than 1 type of hexahedral detected in the mesh."
      bFaceOrder = maxloc(check_eltype,1) ! set order of the mesh
      org_element_type = SUPPORTED_EL_TYPES(bFaceOrder)
      ! find number of elements
      numberOfElements = 0
      do msh_elblock=1, msh_no_elblocks
         if (msh_element_blocks(msh_elblock) % el_type .eq. org_element_type) then
            numberOfElements = numberOfElements + msh_element_blocks(msh_elblock) % no_els
         end if
      end do
!------------------------------------------------------------------------

!-----Reorder-nodes-in-elements------------------------------------------
      allocate(tmpi_vec1((bFaceOrder + 1)**3))
      do msh_elblock=1, msh_no_elblocks
         if (msh_element_blocks(msh_elblock) % el_type .eq. org_element_type) then
            do j=1, msh_element_blocks(msh_elblock) % no_els
               ! re-order nodes within element to match HORSES ordering
               tmpi_vec1 = msh_element_blocks(msh_elblock) % nodes(j,:)
               call ReorderElement(tmpi_vec1,bFaceOrder)
               msh_element_blocks(msh_elblock) % nodes(j,:) = tmpi_vec1
            end do
         end if
      end do
      deallocate(tmpi_vec1)
!------------------------------------------------------------------------

!-----Assign-BCs---------------------------------------------------------
      do i=1,msh_no_BCs
         ! find no surfaces
         msh_bcs(i) % no_of_surfaces = 0
         do j=1, msh_no_surfaces
            tmpi = my_findloc(msh_surfaces(j)%ptags, msh_bcs(i)%tag, 1)
            if (tmpi .gt. 0) msh_bcs(i) % no_of_surfaces = msh_bcs(i) % no_of_surfaces + 1
         end do ! msh_no_surfaces

         ! assign surfaces and curves
         allocate(tmpi_vec1(256))
         tmpi_vec1 = 0
         allocate(msh_bcs(i) % surface_tags(msh_bcs(i) % no_of_surfaces))
         k = 0
         jj = 1
         do j=1, msh_no_surfaces
            tmpi = my_findloc(msh_surfaces(j)%ptags, msh_bcs(i)%tag, 1)
            if (tmpi .gt. 0) then
               k = k + 1
               msh_bcs(i) % surface_tags(k) = msh_surfaces(j) % tag
               tmpi_vec1(jj : jj + count(msh_surfaces(j) % bps /= 0) - 1) = msh_surfaces(j) % bps(1 : count(msh_surfaces(j) % bps /= 0))
               jj = jj + 1 + count(msh_surfaces(j) % bps /= 0)
            end if ! tmpi
         end do ! msh_no_surfaces
         call unique(tmpi_vec1,msh_bcs(i) % curve_tags)
         msh_bcs(i) % no_of_curves = size(msh_bcs(i) % curve_tags,1)
         deallocate(tmpi_vec1)

         ! assign points
         k = 0
         allocate(tmpi_vec1(2 * msh_bcs(i) % no_of_curves))
         tmpi_vec1 = 0
         do j=1, msh_no_curves
            tmpi = my_findloc(msh_bcs(i) % curve_tags, msh_curves(j)%tag, 1)
            if (tmpi .gt. 0) then
               k = k + 1
               tmpi_vec1(1 + (k-1)*2: k*2) = msh_curves(j) % bps
            end if ! tmpi
         end do ! msh_no_points
         call unique(tmpi_vec1,msh_bcs(i) % point_tags)
         msh_bcs(i) % no_of_points = size(msh_bcs(i) % point_tags,1)
         deallocate(tmpi_vec1)

         ! assign nodes
         k = 0
         allocate(tmpi_vec1(numberOfNodes)) ! approximate upper bound
         tmpi_vec1 = 0
         do j=1, msh_no_nodeblocks

            select case (msh_node_blocks(j) % entity_dim)
            case (0) ! points
               tmpi = my_findloc(msh_bcs(i) % point_tags, msh_node_blocks(j) % entity_tag, 1)
            case (1) ! curves
               tmpi = my_findloc(msh_bcs(i) % curve_tags, msh_node_blocks(j) % entity_tag, 1)
            case (2) ! surfaces
               tmpi = my_findloc(msh_bcs(i) % surface_tags, msh_node_blocks(j) % entity_tag, 1)
            case (3) ! volume
               tmpi = 0
            end select ! msh_node_blocks(j) % entity_dim

            if (tmpi .gt. 0) then
               tmpi_vec1(k+1 : k+msh_node_blocks(j) % no_nodes) = msh_node_blocks(j) % tags
               k = k + msh_node_blocks(j) % no_nodes
            end if ! tmpi

         end do ! msh_no_nodeblocks
         call unique(tmpi_vec1(1:k),msh_bcs(i) % node_tags)
         msh_bcs(i) % no_of_nodes = size(msh_bcs(i) % node_tags,1)
         deallocate(tmpi_vec1)

      end do ! msh_no_BCs
!------------------------------------------------------------------------

!-----Assign-BC-to-nodes-------------------------------------------------
      allocate(tmpi_vec1(8)) ! help array for the walls
      do i=1, msh_no_BCs
         do msh_elblock=1, msh_no_elblocks
            if (msh_element_blocks(msh_elblock) % el_type .eq. org_element_type) then
               do j=1, msh_element_blocks(msh_elblock) % no_els

                  ! find matching nodes
                  tmpi_vec1=0
                  do l=1,8
                     tmpi = my_findloc(msh_bcs(i) % node_tags,msh_element_blocks(msh_elblock) % nodes(j,l),1)
                     if(tmpi .gt. 0) tmpi_vec1(l) = 1
                     ! TODO: Check why this doesn't work with older ifort
                     ! tmpi = any(msh_bcs(i) % node_tags .eq. msh_element_blocks(msh_elblock) % nodes(j,l))
                     ! tmpi_vec1(l)=tmpi
                  end do

                  ! assign BC face to the elements nodes
                  if ( (sum(tmpi_vec1(1:2)+tmpi_vec1(5:6))) .eq. 4) msh_element_blocks(msh_elblock) % BCs(j,1) = msh_bcs(i) % tag ! 1:west
                  if ( (sum(tmpi_vec1(3:4)+tmpi_vec1(7:8))) .eq. 4) msh_element_blocks(msh_elblock) % BCs(j,2) = msh_bcs(i) % tag ! 2:east
                  if ( (sum(tmpi_vec1(1:4))) .eq. 4) msh_element_blocks(msh_elblock) % BCs(j,3) = msh_bcs(i) % tag ! 3:south
                  if ( (sum(tmpi_vec1(2:3)+tmpi_vec1(6:7))) .eq. 4) msh_element_blocks(msh_elblock) % BCs(j,4) = msh_bcs(i) % tag ! 4:front
                  if ( (sum(tmpi_vec1(5:8))) .eq. 4) msh_element_blocks(msh_elblock) % BCs(j,5) = msh_bcs(i) % tag ! 5:north
                  if ( (tmpi_vec1(1)+tmpi_vec1(4)+tmpi_vec1(5)+tmpi_vec1(8)) .eq. 4) msh_element_blocks(msh_elblock) % BCs(j,6) = msh_bcs(i) % tag ! 6:back

               end do ! msh_element_blocks(msh_elblock) % no_els
            end if
         end do ! msh_no_elblocks
      end do ! msh_no_BCs
      deallocate(tmpi_vec1)
!------------------------------------------------------------------------

!-----Assign-new-tags----------------------------------------------------
      tmp_eltag = 0
      do msh_elblock=1, msh_no_elblocks
         if (msh_element_blocks(msh_elblock) % el_type .eq. org_element_type) then
            do j=1, msh_element_blocks(msh_elblock) % no_els
               tmp_eltag = tmp_eltag + 1
               msh_element_blocks(msh_elblock) % tags(j) = tmp_eltag
            end do
         end if
      end do
      if (.not. (tmp_eltag .eq. numberOfElements)) error stop "Read_GMSH :: Number of elements inconsistent."
!------------------------------------------------------------------------

!-----Build-nodes--------------------------------------------------------
      self % nodeType = nodes
      self % no_of_elements = numberOfElements
!------------------------------------------------------------------------

!-----Set-up-face-patches------------------------------------------------
      numBFacePoints = bFaceOrder + 1
      allocate(uNodes(numBFacePoints))
      allocate(vNodes(numBFacePoints))
      allocate(values(3,numBFacePoints,numBFacePoints))
      do i = 1, numBFacePoints
         uNodes(i) = -1._RP + (i-1) * (2._RP/bFaceOrder)
         vNodes(i) = uNodes(i)
      end do
!------------------------------------------------------------------------

!-----Allocate-mem-for-elements-and-nodes--------------------------------
      allocate( self % elements(numberOfelements) )
      allocate( self % nodes(numberOfNodes) )
      allocate( self % Nx(numberOfelements) , self % Ny(numberOfelements) , self % Nz(numberOfelements) )
      self % Nx = Nx
      self % Ny = Ny
      self % Nz = Nz
!------------------------------------------------------------------------

!----Set-nodes-----------------------------------------------------------
      do msh_nodeblock=1, msh_no_nodeblocks
         do msh_node=1, msh_node_blocks(msh_nodeblock) % no_nodes
            x = msh_node_blocks(msh_nodeblock) % cords(msh_node,1:NDIM)/Lref
            call ConstructNode( self % nodes(msh_node_blocks(msh_nodeblock) % tags(msh_node)), x, msh_node_blocks(msh_nodeblock) % tags(msh_node) )
         end do ! msh_node_blocks(msh_nodeblock) % no_nodes
      end do ! msh_no_nodeblocks
!------------------------------------------------------------------------

!----Set-elements-----------------------------------------------------------
      j = 0
      do msh_elblock=1, msh_no_elblocks
         if (msh_element_blocks(msh_elblock) % el_type .eq. org_element_type) then
            do msh_el = 1, msh_element_blocks(msh_elblock) % no_els
               j = j + 1
               ! setting l'th element
               l =  msh_element_blocks(msh_elblock) % tags(msh_el)
               nodeIDs = msh_element_blocks(msh_elblock) % nodes(msh_el,1:8) ! only non-curved nodes

               if (bFaceOrder .eq. 1) then ! non-curved mesh
                  do k = 1, NODES_PER_ELEMENT
                     corners(:,k) = self % nodes(nodeIDs(k)) % x
                  end do
                  self % elements(l) % SurfInfo % IsHex8 = .TRUE.
                  self % elements(l) % SurfInfo % corners = corners
               else ! curved mesh
                  ! allocate tmp arrays for curved face node tags and coordinates
                  allocate(tmpi_vec1(numBFacePoints*numBFacePoints))
                  allocate(tmpi_vec2(numBFacePoints**3))
                  tmpi_vec2 = msh_element_blocks(msh_elblock) % nodes(msh_el,:)

                  do k = 1, FACES_PER_ELEMENT
                     call GetOrderedFaceNodeTags(tmpi_vec1,k,bFaceOrder,tmpi_vec2)
                     do jj = 1, numBFacePoints
                        do ii = 1, numBFacePoints
                           values(:,ii,jj) = self % nodes(tmpi_vec1(ii + (jj-1)*numBFacePoints)) % x
                        end do
                     end do
                     values = values / Lref
                     call self % elements(l) % SurfInfo % facePatches(k) % construct(uNodes, vNodes, values)
                  end do

                  deallocate(tmpi_vec1)
                  deallocate(tmpi_vec2)
               end if

               call self % elements(l) % Construct (Nx(l), Ny(l), Nz(l), nodeIDs , l, l)

               ! set element boundaries
               do k = 1, 6
                  tmpi1 = my_findloc( msh_bcs % tag,msh_element_blocks(msh_elblock) % BCs(msh_el,k),1)
                  if (tmpi1 .gt. 0) then
                     self % elements(l) % boundaryName(k) = trim(msh_bcs(tmpi1) % name)
                  else
                     self % elements(l) % boundaryName(k) = emptyBCName
                  end if
               end do ! k

               ! set BC names to faces
               do k = 1, 6
                  if(trim(self % elements(l) % boundaryName(k)) /= emptyBCName) then
                     call toLower( self % elements(l) % boundaryName(k) )
                     numberOfBoundaryFaces = numberOfBoundaryFaces + 1
                     zoneNames => zoneNameDictionary % allKeys()
                     if ( all(trim(self % elements(l) % boundaryName(k)) .ne. zoneNames) ) then
                        call zoneNameDictionary % addValueForKey(trim(self % elements(l) % boundaryName(k)), trim(self % elements(l) % boundaryName(k)))
                     end if
                     deallocate (zoneNames)
                  end if
               end do ! k
            end do ! msh_element_blocks(msh_elblock) % no_els
         end if ! if el_type .eq. org_element_type
      end do ! msh_no_elblocks
      if (.not. (j .eq. numberOfElements)) error stop "Read_GMSH :: Not all elements assigned."
!------------------------------------------------------------------------

!-----Deallocate-msh-vairables-------------------------------------------
      do msh_nodeblock=1, msh_no_nodeblocks
         call msh_node_blocks(msh_nodeblock) % Destruct()
      end do
      deallocate(msh_node_blocks)

      do msh_elblock=1, msh_no_elblocks
         call msh_element_blocks(msh_elblock) % Destruct()
      end do
      deallocate(msh_element_blocks)

      do i=1,msh_no_BCs
         call msh_bcs(i) % Destruct()
      end do
      deallocate(msh_bcs)

      deallocate(msh_points)
      deallocate(msh_curves)
      deallocate(msh_surfaces)
      deallocate(msh_volumes)
      deallocate(msh_entity_vec)

      deallocate(uNodes) ! Check if we can do it! FIXME
      deallocate(vNodes) ! Check if we can do it! FIXME
      deallocate(values) ! Check if we can do it! FIXME
!------------------------------------------------------------------------
!
!     ---------------------------
!     Construct the element faces
!     ---------------------------
!
      numberOfFaces        = (6*numberOfElements + numberOfBoundaryFaces)/2
      self % numberOfFaces = numberOfFaces
      allocate( self % faces(self % numberOfFaces) )
      CALL ConstructFaces( self, success )
!
!     -------------------------
!     Build the different zones
!     -------------------------
!
      call self % ConstructZones()
!
!     ---------------------------
!     Construct periodic faces
!     ---------------------------
!
      CALL ConstructPeriodicFaces( self, periodRelative )
!
!     ---------------------------
!     Delete periodic- faces
!     ---------------------------
!
      CALL DeletePeriodicMinusFaces( self )
!
!     ---------------------------
!     Assign faces ID to elements
!     ---------------------------
!
      CALL getElementsFaceIDs(self)
!
!     ---------------------
!     Define boundary faces
!     ---------------------
!
      call self % DefineAsBoundaryFaces()
!
!     ------------------------------
!     Set the element connectivities
!     ------------------------------
!
      call self % SetConnectivitiesAndLinkFaces(nodes)

      call self % ExportBoundaryMesh (trim(fileName))
   end subroutine ConstructSimplestMesh_FromGMSHFile_v4_
!
!///////////////////////////////////////////////////////////////////////////////////////////////////////////////////////////////////
!
   subroutine ConstructMesh_FromGMSHFile_v2_( self, fileName, nodes, Nx, Ny, Nz, dir2D, periodRelative, success )
      !  ---------------------------------------------------------
      !  Build mesh from GMSH file.
      !  ---------------------------------------------------------
            USE Physics
            use PartitionedMeshClass
            use MPI_Process_Info
            implicit none
      !-----Arguments-----------------------------------------------------------
            type(HexMesh)                   :: self
            integer                         :: nodes
            character(len=*)                :: fileName
            integer                         :: Nx(:), Ny(:), Nz(:)     !<  Polynomial orders for all the elements
            integer                         :: dir2D
            logical                         :: periodRelative
            logical           , intent(out) :: success
      !-----Local-Variables-----------------------------------------------------
            character(len=1024)             :: tmps
            real(kind=RP)                   :: tmpd
            integer                         :: tmpi, tmpi1, tmpi2, tmpi3, tmp_eltag
            logical                         :: tmpb
            integer, dimension(:), allocatable :: tmpi_vec1, tmpi_vec2, el_types
            character(len=127),    allocatable :: tmps_vec(:)
            type(MSH_BCinfo_t), dimension(:), allocatable :: msh_bcs
            integer                         :: msh_no_BCs
            integer                    :: element_type, org_element_type, org_element_type_2D
<<<<<<< HEAD

            character(len=1024) :: msh_entity
            real(kind=RP), allocatable :: msh_entity_vec(:)
            integer, dimension(4)      :: check_eltype
=======
      
            character(len=MSH_LEN) :: msh_entity
            real(kind=RP), allocatable       :: msh_entity_vec(:)
            integer, dimension(EL_MAX_ORDER) :: check_eltype
>>>>>>> a8c0f2e6

            type(MSH_node_block_t)     :: msh_nodes
            type(MSH_element_block_t)  :: msh_elements, msh_elements_3D, msh_elements_2D

            integer                         :: numberOfElements
            integer                         :: numberOfElements2D
            integer                         :: numberOfNodes
            integer                         :: numberOfBoundaryFaces
            integer                         :: numberOfFaces
            integer                         :: no_nodes_i, msh_node, msh_el

            integer                         :: bFaceOrder, numBFacePoints, innerEdgePoints
            integer                         :: i, j, k, l, jj, ii
            integer                         :: fUnit, fileStat
            integer                         :: nodeIDs(NODES_PER_ELEMENT)
            real(kind=RP)                   :: x(NDIM)
            CHARACTER(LEN=BC_STRING_LENGTH), pointer :: zoneNames(:)
            real(kind=RP)                   :: corners(NDIM,NODES_PER_ELEMENT)
      !-----Curved-patches------------------------------------------------------
            real(kind=RP)  , DIMENSION(:)    , ALLOCATABLE :: uNodes, vNodes
            real(kind=RP)  , DIMENSION(:,:,:), ALLOCATABLE :: values
      !  -----------------------------------------------------------------------

      !-----Check-if-a-mesh-partition-exists-----------------------------------
            if ( MPI_Process % doMPIAction ) then
               if ( mpi_partition % Constructed ) then
                  call ConstructMeshPartition_FromGMSHFile_v2_( self, fileName, nodes, Nx, Ny, Nz, dir2D, periodRelative, success )
               else
                  call ConstructSimplestMesh_FromGMSHFile_v2_( self, fileName, nodes, Nx, Ny, Nz, dir2D, periodRelative, success )
               end if
               return
            end if

            numberOfBoundaryFaces = 0
            success               = .TRUE.

            fUnit = UnusedUnit()
            OPEN( UNIT = fUnit, FILE = fileName, iostat = fileStat )
            IF ( fileStat /= 0 )     THEN
               PRINT *, "Error opening file: ", fileName
               success = .FALSE.
               RETURN
            END IF
      !------------------------------------------------------------------------

      !-----Read-header-info---------------------------------------------------
            read(fUnit,*) tmps
            if (trim(tmps) .ne. '$MeshFormat') error stop "READ_GMSH :: Wrong input file."
            read(fUnit,*) tmpd, tmpi, tmpi
            read(fUnit,*) tmps
      !------------------------------------------------------------------------

      !-----Read-BC-info-------------------------------------------------------
            read(fUnit,*) tmps
            if (trim(tmps) .ne. '$PhysicalNames') error stop "READ_GMSH :: Wrong input file - no boundary conditions defined."
            read(fUnit,*) tmpi

            allocate(tmpi_vec1(tmpi))
            allocate(tmpi_vec2(tmpi))
            allocate(tmps_vec(tmpi))

            msh_no_BCs = 0 ! only surfaces count!
            do i=1, tmpi
               read(fUnit,*) tmpi_vec1(i), tmpi_vec2(i), tmps_vec(i)
               if(tmpi_vec1(i) .eq. 2) msh_no_BCs=msh_no_BCs+1 ! check if surface
            end do ! tmpi
            if (msh_no_BCs .eq. 0) print *, "READ_GMSH :: No boundary conditions detected."

            allocate(msh_bcs(msh_no_BCs))

            j = 0
            do i=1, tmpi
               if(tmpi_vec1(i) .eq. 2) then
                  j = j + 1
                  msh_bcs(j)%dim  = tmpi_vec1(i)
                  msh_bcs(j)%tag  = tmpi_vec2(i)
                  msh_bcs(j)%name = tmps_vec(i)
               end if
            end do ! msh_no_BCs

            deallocate(tmpi_vec1)
            deallocate(tmpi_vec2)
            deallocate(tmps_vec)

            read(fUnit,*) tmps
            if (trim(tmps) .ne. '$EndPhysicalNames') error stop "READ_GMSH :: Wrong input file - not all boundary conditions detected."
      !------------------------------------------------------------------------

      !-----Read-nodes---------------------------------------------------------
            read(fUnit,*) tmps
            if (trim(tmps) .ne. '$Nodes') error stop "READ_GMSH :: Wrong input file - no nodes found."

            read(fUnit,*) numberOfNodes

            call msh_nodes % Construct(0, 0, .false., numberOfNodes)

            do i=1, numberOfNodes
                  read(fUnit,*) msh_nodes % tags(i), msh_nodes % cords(i,:)
            end do ! numberOfNodes

            read(fUnit,*) tmps
            if (trim(tmps) .ne. '$EndNodes') error stop "READ_GMSH :: Wrong input file - not all nodes detected."
      !------------------------------------------------------------------------

      !-----Read-elements------------------------------------------------------
            read(fUnit,*) tmps
            if (trim(tmps) .ne. '$Elements') error stop "READ_GMSH :: Wrong input file - no elements found."

            read(fUnit,*) numberOfElements
            call msh_elements % Construct(element_type,numberOfElements)
            allocate(msh_entity_vec(255)) ! arbitrary number
            allocate(el_types(numberOfElements)) ! arbitrary number
            do i=1, numberOfElements

               read(fUnit,'(4096a)') msh_entity ! read row

               msh_entity_vec=0.0_RP

               call getRealArrayFromStringNoCommas(msh_entity,msh_entity_vec)

               msh_elements % tags(i)     = int(msh_entity_vec(1))
               el_types(i)                = int(msh_entity_vec(2))
               msh_elements % no_ptags(i) = int(msh_entity_vec(3))
               if (msh_elements % no_ptags(i) .gt. 0) msh_elements % ptags(i,1:msh_elements % no_ptags(i)) = &
                  int(msh_entity_vec(4:3+msh_elements % no_ptags(i)))

               select case (el_types(i))
               case (5) ! 3D - 1st order
                  no_nodes_i = 8
               case (12) ! 3D - 2st order
                  no_nodes_i = 27
               case (92) ! 3D - 3rd order
                  no_nodes_i = 64
               case (93) ! 3D - 4th order
                  no_nodes_i = 125
               case (94) ! 3D - 5th order
                  no_nodes_i = 216
               case (3) ! 2D - 1st order
                  no_nodes_i = 4
               case (10) ! 2D - 2st order
                  no_nodes_i = 9
               case (36) ! 2D - 3rd order
                  no_nodes_i = 16
               case (37) ! 2D - 4th order
                  no_nodes_i = 25
               case (38) ! 2D - 5th order
                  no_nodes_i = 36
               case default
                  no_nodes_i = 0
               end select

               msh_elements % nodes(i,1:size(msh_entity_vec(4+msh_elements % no_ptags(i):3+msh_elements % no_ptags(i)+no_nodes_i) )) = &
                int(msh_entity_vec(4+msh_elements % no_ptags(i):3+msh_elements % no_ptags(i)+no_nodes_i))

            end do ! numberOfElements

            deallocate(msh_entity_vec)

            read(fUnit,*) tmps
            if (trim(tmps) .ne. '$EndElements') error stop "READ_GMSH :: Wrong input file - not all elements detected."
            close( fUnit )
      !------------------------------------------------------------------------

      !-----Mesh-info----------------------------------------------------------
            ! find order of elements curvature
            check_eltype = 0
            do i=1, EL_MAX_ORDER
               check_eltype(i) = count(el_types .eq. SUPPORTED_EL_TYPES(i))
            end do
            if (sum(check_eltype) .eq. 0) error stop "READ_GMSH :: No 3D elements detected in the mesh."
            if (sum(check_eltype) .ne. maxval(check_eltype)) error stop "READ_GMSH :: More than 1 type of hexahedral detected in the mesh."
            bFaceOrder = maxloc(check_eltype,1) ! set order of the mesh
            org_element_type = SUPPORTED_EL_TYPES(bFaceOrder)
            msh_elements % el_type = org_element_type

            select case (bFaceOrder)
            case (1)
               org_element_type_2D = 3
            case (2)
               org_element_type_2D = 10
            case (3)
               org_element_type_2D = 36
            case (4)
               org_element_type_2D = 37
            case (5)
               org_element_type_2D = 38
            case default
            end select

            if (numberOfElements .ne. (count(el_types .eq. org_element_type) + count(el_types .eq. org_element_type_2D)) ) &
               error stop "READ_GMSH :: Too many different types of elements."
            numberOfElements = count(el_types .eq. org_element_type)
            numberOfElements2D = count(el_types .eq. org_element_type_2D)

            call msh_elements_3D % Construct(org_element_type,numberOfElements)
            call msh_elements_2D % Construct(org_element_type_2D,numberOfElements2D)

            j = 0
            k = 0
            do i=1, size(el_types)

               if ( el_types(i) .eq. org_element_type ) then
                  j = j + 1
                  msh_elements_3D % tags(j) = msh_elements % tags(i)
                  msh_elements_3D % no_ptags(j) = msh_elements % no_ptags(i)
                  msh_elements_3D % ptags(j,:) = msh_elements % ptags(i,1)
                  msh_elements_3D % nodes(j,:) = msh_elements % nodes(i,1:size(msh_elements_3D % nodes(j,:)))
               elseif ( el_types(i) .eq. org_element_type_2D ) then
                  k = k + 1
                  msh_elements_2D % tags(k) = msh_elements % tags(i)
                  msh_elements_2D % no_ptags(k) = msh_elements % no_ptags(i)
                  msh_elements_2D % ptags(k,:) = msh_elements % ptags(i,1)
                  msh_elements_2D % nodes(k,:) = msh_elements % nodes(i,1:size(msh_elements_2D % nodes(k,:)))
               else
                  error stop "READ_GMSH :: Unknown element type in the mesh."
               end if

            end do

            deallocate(el_types)
            call msh_elements % Destruct()
      !------------------------------------------------------------------------

      !-----Reorder-nodes-in-elements------------------------------------------
            allocate(tmpi_vec1((bFaceOrder + 1)**3))
            do j=1, msh_elements_3D % no_els
               ! re-order nodes within element to match HORSES ordering
               tmpi_vec1 = msh_elements_3D % nodes(j,:)
               call ReorderElement(tmpi_vec1,bFaceOrder)
               msh_elements_3D % nodes(j,:) = tmpi_vec1
            end do
            deallocate(tmpi_vec1)
      !------------------------------------------------------------------------

      !-----Assign-BCs---------------------------------------------------------
            do i=1,msh_no_BCs
               ! find # of surfaces, in this version of the reader surfaces are 2D element faces
               msh_bcs(i) % no_of_surfaces = 0
               allocate(tmpi_vec1(numberOfNodes*3)) ! upper bound
               tmpi_vec1 = 0
               k = 0

               do j=1, numberOfElements2D

                  tmpi = my_findloc(msh_elements_2D%ptags(j,:), msh_bcs(i)%tag, 1)
                  if (tmpi .gt. 0) then
                     msh_bcs(i) % no_of_surfaces = msh_bcs(i) % no_of_surfaces + 1
                     tmpi_vec1(k+1 : k+size(msh_elements_2D % nodes(j,:))) = msh_elements_2D % nodes(j,:)
                     k = k + size(msh_elements_2D % nodes(j,:))
                  end if

               end do ! msh_no_surfaces

               call unique(tmpi_vec1(1:k),msh_bcs(i) % node_tags)
               msh_bcs(i) % no_of_nodes = size(msh_bcs(i) % node_tags,1)
               deallocate(tmpi_vec1)

            end do ! msh_no_BCs
      !------------------------------------------------------------------------

      !-----Assign-BC-to-nodes-------------------------------------------------
            allocate(tmpi_vec1(8)) ! help array for the walls
            do i=1, msh_no_BCs
               do j=1, msh_elements_3D % no_els

                  ! find matching nodes
                  tmpi_vec1=0
                  do l=1,8
                     tmpi = my_findloc(msh_bcs(i) % node_tags,msh_elements_3D % nodes(j,l),1)
                     if(tmpi .gt. 0) tmpi_vec1(l) = 1
                     ! TODO: Check why this doesn't work with older ifort
                     ! tmpi = any(msh_bcs(i) % node_tags .eq. msh_element_blocks(msh_elblock) % nodes(j,l))
                     ! tmpi_vec1(l)=tmpi
                  end do

                  ! assign BC face to the elements nodes
                  if ( (sum(tmpi_vec1(1:2)+tmpi_vec1(5:6))) .eq. 4) msh_elements_3D % BCs(j,1) = msh_bcs(i) % tag ! 1:west
                  if ( (sum(tmpi_vec1(3:4)+tmpi_vec1(7:8))) .eq. 4) msh_elements_3D % BCs(j,2) = msh_bcs(i) % tag ! 2:east
                  if ( (sum(tmpi_vec1(1:4))) .eq. 4) msh_elements_3D % BCs(j,3) = msh_bcs(i) % tag ! 3:south
                  if ( (sum(tmpi_vec1(2:3)+tmpi_vec1(6:7))) .eq. 4) msh_elements_3D % BCs(j,4) = msh_bcs(i) % tag ! 4:front
                  if ( (sum(tmpi_vec1(5:8))) .eq. 4) msh_elements_3D % BCs(j,5) = msh_bcs(i) % tag ! 5:north
                  if ( (tmpi_vec1(1)+tmpi_vec1(4)+tmpi_vec1(5)+tmpi_vec1(8)) .eq. 4) msh_elements_3D % BCs(j,6) = msh_bcs(i) % tag ! 6:back

               end do ! msh_elements_3D % no_els
            end do ! msh_no_BCs
            deallocate(tmpi_vec1)
      !------------------------------------------------------------------------

      !-----Assign-new-tags----------------------------------------------------
            tmp_eltag = 0
            do j=1, msh_elements_3D % no_els
               tmp_eltag = tmp_eltag + 1
               msh_elements_3D % tags(j) = tmp_eltag
            end do
            if (.not. (tmp_eltag .eq. numberOfElements)) error stop "Read_GMSH :: Number of elements inconsistent."
      !------------------------------------------------------------------------

      !-----Build-nodes--------------------------------------------------------
            self % nodeType = nodes
            self % no_of_elements = numberOfElements
            self % no_of_allElements = numberOfElements
      !------------------------------------------------------------------------

      !-----Set-up-face-patches------------------------------------------------
            numBFacePoints = bFaceOrder + 1
            innerEdgePoints = bFaceOrder - 1
            allocate(uNodes(numBFacePoints))
            allocate(vNodes(numBFacePoints))
            allocate(values(3,numBFacePoints,numBFacePoints))
            do i = 1, numBFacePoints
               uNodes(i) = -1._RP + (i-1) * (2._RP/bFaceOrder)
               vNodes(i) = uNodes(i)
            end do
      !------------------------------------------------------------------------

      !-----Allocate-mem-for-elements-and-nodes--------------------------------
            allocate( self % elements(numberOfelements) )
            allocate( self % nodes(numberOfNodes) )
            allocate( self % Nx(numberOfelements) , self % Ny(numberOfelements) , self % Nz(numberOfelements) )
            self % Nx = Nx
            self % Ny = Ny
            self % Nz = Nz
      !------------------------------------------------------------------------

      !----Set-nodes-----------------------------------------------------------
            do msh_node=1, msh_nodes % no_nodes
               x = msh_nodes % cords(msh_node,1:NDIM)/Lref
               call ConstructNode( self % nodes(msh_nodes % tags(msh_node)), x, msh_nodes % tags(msh_node) )
            end do ! msh_nodes % no_nodes
      !------------------------------------------------------------------------

      !----Set-elements-----------------------------------------------------------
            j = 0
            do msh_el = 1, msh_elements_3D % no_els
               j = j + 1
               ! setting l'th element
               l =  msh_elements_3D % tags(msh_el)
               nodeIDs = msh_elements_3D % nodes(msh_el,1:8) ! only non-curved nodes

               if (bFaceOrder .eq. 1) then ! non-curved mesh
                  do k = 1, NODES_PER_ELEMENT
                     corners(:,k) = self % nodes(nodeIDs(k)) % x
                  end do
                  self % elements(l) % SurfInfo % IsHex8 = .TRUE.
                  self % elements(l) % SurfInfo % corners = corners
               else ! curved mesh
                  ! allocate tmp arrays for curved face node tags and coordinates
                  allocate(tmpi_vec1(numBFacePoints*numBFacePoints))
                  allocate(tmpi_vec2(numBFacePoints**3))

                  tmpi_vec2 = msh_elements_3D % nodes(msh_el,:)

                  do k = 1, FACES_PER_ELEMENT
                     call GetOrderedFaceNodeTags(tmpi_vec1,k,bFaceOrder,tmpi_vec2)
                     do jj = 1, numBFacePoints
                        do ii = 1, numBFacePoints
                           values(:,ii,jj) = self % nodes(tmpi_vec1(ii + (jj-1)*numBFacePoints)) % x
                        end do
                     end do
                     values = values / Lref
                     call self % elements(l) % SurfInfo % facePatches(k) % construct(uNodes, vNodes, values)

                  end do

                  deallocate(tmpi_vec1)
                  deallocate(tmpi_vec2)
               end if

               call self % elements(l) % Construct (Nx(l), Ny(l), Nz(l), nodeIDs , l, l)

               ! set element boundaries
               do k = 1, 6
                  tmpi1 = my_findloc( msh_bcs % tag,msh_elements_3D % BCs(msh_el,k),1)
                  if (tmpi1 .gt. 0) then
                     self % elements(l) % boundaryName(k) = trim(msh_bcs(tmpi1) % name)
                  else
                     self % elements(l) % boundaryName(k) = emptyBCName
                  end if
               end do ! k

               ! set BC names to faces
               do k = 1, 6
                  if(trim(self % elements(l) % boundaryName(k)) /= emptyBCName) then
                     call toLower( self % elements(l) % boundaryName(k) )
                     numberOfBoundaryFaces = numberOfBoundaryFaces + 1
                     zoneNames => zoneNameDictionary % allKeys()
                     if ( all(trim(self % elements(l) % boundaryName(k)) .ne. zoneNames) ) then
                        call zoneNameDictionary % addValueForKey(trim(self % elements(l) % boundaryName(k)), trim(self % elements(l) % boundaryName(k)))
                     end if
                     deallocate (zoneNames)
                  end if
               end do ! k
            end do ! msh_elements_3D % no_els
            if (.not. (j .eq. numberOfElements)) error stop "Read_GMSH :: Not all elements assigned."
      !------------------------------------------------------------------------

      !-----Deallocate-msh-vairables-------------------------------------------
            do i=1,msh_no_BCs
               call msh_bcs(i) % Destruct()
            end do
            deallocate(msh_bcs)

            call msh_nodes % Destruct()
            call msh_elements_3D % Destruct()
            call msh_elements_2D % Destruct()

            deallocate(uNodes) ! Check if we can do it! FIXME
            deallocate(vNodes) ! Check if we can do it! FIXME
            deallocate(values) ! Check if we can do it! FIXME
      !------------------------------------------------------------------------
      !
      !     ---------------------------
      !     Construct the element faces
      !     ---------------------------
      !
            numberOfFaces        = (6*numberOfElements + numberOfBoundaryFaces)/2
            self % numberOfFaces = numberOfFaces
            allocate( self % faces(self % numberOfFaces) )
            CALL ConstructFaces( self, success )
      !
      !     -------------------------
      !     Build the different zones
      !     -------------------------
      !
            call self % ConstructZones()
      !
      !     ---------------------------
      !     Construct periodic faces
      !     ---------------------------
      !
            CALL ConstructPeriodicFaces( self, periodRelative )
      !
      !     ---------------------------
      !     Delete periodic- faces
      !     ---------------------------
      !
            CALL DeletePeriodicMinusFaces( self )
      !
      !     ---------------------------
      !     Assign faces ID to elements
      !     ---------------------------
      !
            CALL getElementsFaceIDs(self)
      !
      !     ---------------------
      !     Define boundary faces
      !     ---------------------
      !
            call self % DefineAsBoundaryFaces()
      !
      !     -----------------------------------
      !     Check if this is a 2D extruded mesh
      !     -----------------------------------
      !
            call self % CheckIfMeshIs2D()
      !
      !     -------------------------------
      !     Set the mesh as 2D if requested
      !     -------------------------------
      !
            self % dir2D_ctrl = dir2D
            if ( dir2D .ne. 0 ) then
               call SetMappingsToCrossProduct
               call self % CorrectOrderFor2DMesh(dir2D,1)
            end if
      !
      !     ------------------------------
      !     Set the element connectivities
      !     ------------------------------
      !
            call self % SetConnectivitiesAndLinkFaces(nodes)
      !
      !     ---------------------------------------
      !     Construct elements' and faces' geometry
      !     ---------------------------------------
      !
            call self % ConstructGeometry()
      !
      !     -------------------------------
      !     Set the mesh as 2D if requested
      !     -------------------------------
      !
            if ( dir2D .ne. 0 ) then
               call self % CorrectOrderFor2DMesh(dir2D,0)
            end if
      !
      !     ---------------------------------
      !     Describe mesh and prepare for I/O
      !     ---------------------------------
      !
            if (.not. self % child) CALL self % Describe( trim(fileName), bFaceOrder )
            call self % PrepareForIO

            call self % ExportBoundaryMesh (trim(fileName))

         end subroutine ConstructMesh_FromGMSHFile_v2_
      !
      !///////////////////////////////////////////////////////////////////////////////////////////////////////////////////////////////////
      !
      !     ------------------------------
      !     Constructor of mesh partitions
      !     ------------------------------
         SUBROUTINE ConstructMeshPartition_FromGMSHFile_v2_( self, fileName, nodes, Nx, Ny, Nz, dir2D, periodRelative, success )
      !  ---------------------------------------------------------
      !  Build mesh from GMSH file.
      !  ---------------------------------------------------------
            USE Physics
            use PartitionedMeshClass
            use MPI_Process_Info
            use MPI_Face_Class
            implicit none
      !-----Arguments-----------------------------------------------------------
            type(HexMesh)                   :: self
            integer                         :: nodes
            character(len=*)                :: fileName
            integer                         :: Nx(:), Ny(:), Nz(:)     !<  Polynomial orders for all the elements
            integer                         :: dir2D
            logical                         :: periodRelative
            logical           , intent(out) :: success
      !-----Local-Variables-----------------------------------------------------
            character(len=1024)             :: tmps
            real(kind=RP)                   :: tmpd
            integer                         :: tmpi, tmpi1, tmpi2, tmpi3, tmp_eltag
            logical                         :: tmpb
            integer, dimension(:), allocatable :: tmpi_vec1, tmpi_vec2, el_types
            character(len=127),    allocatable :: tmps_vec(:)
            type(MSH_BCinfo_t), dimension(:), allocatable :: msh_bcs
            integer                         :: msh_no_BCs
            integer                    :: element_type, org_element_type, org_element_type_2D
<<<<<<< HEAD

            character(len=1024) :: msh_entity
=======
      
            character(len=MSH_LEN) :: msh_entity
>>>>>>> a8c0f2e6
            real(kind=RP), allocatable :: msh_entity_vec(:)
            integer, dimension(EL_MAX_ORDER) :: check_eltype

            type(MSH_node_block_t)     :: msh_nodes
            type(MSH_element_block_t)  :: msh_elements, msh_elements_3D, msh_elements_2D

            type(Node)  , dimension(:), allocatable  :: local_nodes

            integer                         :: numberOfAllElements
            integer                         :: numberOfAllNodes
            integer, allocatable            :: globalToLocalNodeID(:)
            integer, allocatable            :: globalToLocalElementID(:)

            integer                         :: numberOfElements
            integer                         :: numberOfElements2D
            integer                         :: numberOfNodes
            integer                         :: numberOfBoundaryFaces
            integer                         :: numberOfFaces
            integer                         :: no_nodes_i, msh_node, msh_el

            integer                         :: bFaceOrder, numBFacePoints, innerEdgePoints
            integer                         :: i, j, k, l, jj, ii, pNode, pElement
            integer                         :: fUnit, fileStat
            integer                         :: nodeIDs(NODES_PER_ELEMENT)
            real(kind=RP)                   :: x(NDIM)
            CHARACTER(LEN=BC_STRING_LENGTH) :: names(FACES_PER_ELEMENT)
            CHARACTER(LEN=BC_STRING_LENGTH), pointer :: zoneNames(:)
            real(kind=RP)                   :: corners(NDIM,NODES_PER_ELEMENT)
      !-----Curved-patches------------------------------------------------------
            real(kind=RP)  , DIMENSION(:)    , ALLOCATABLE :: uNodes, vNodes
            real(kind=RP)  , DIMENSION(:,:,:), ALLOCATABLE :: values
      !  -----------------------------------------------------------------------

            success               = .TRUE.

            fUnit = UnusedUnit()
            OPEN( UNIT = fUnit, FILE = fileName, iostat = fileStat )
            IF ( fileStat /= 0 )     THEN
               PRINT *, "Error opening file: ", fileName
               success = .FALSE.
               RETURN
            END IF
      !------------------------------------------------------------------------

      !-----Read-header-info---------------------------------------------------
            read(fUnit,*) tmps
            if (trim(tmps) .ne. '$MeshFormat') error stop "READ_GMSH :: Wrong input file."
            read(fUnit,*) tmpd, tmpi, tmpi
            read(fUnit,*) tmps
      !------------------------------------------------------------------------

      !-----Read-BC-info-------------------------------------------------------
            read(fUnit,*) tmps
            if (trim(tmps) .ne. '$PhysicalNames') error stop "READ_GMSH :: Wrong input file - no boundary conditions defined."
            read(fUnit,*) tmpi

            allocate(tmpi_vec1(tmpi))
            allocate(tmpi_vec2(tmpi))
            allocate(tmps_vec(tmpi))

            msh_no_BCs = 0 ! only surfaces count!
            do i=1, tmpi
               read(fUnit,*) tmpi_vec1(i), tmpi_vec2(i), tmps_vec(i)
               if(tmpi_vec1(i) .eq. 2) msh_no_BCs=msh_no_BCs+1 ! check if surface
            end do ! tmpi
            if (msh_no_BCs .eq. 0) print *, "READ_GMSH :: No boundary conditions detected."

            allocate(msh_bcs(msh_no_BCs))

            j = 0
            do i=1, tmpi
               if(tmpi_vec1(i) .eq. 2) then
                  j = j + 1
                  msh_bcs(j)%dim  = tmpi_vec1(i)
                  msh_bcs(j)%tag  = tmpi_vec2(i)
                  msh_bcs(j)%name = tmps_vec(i)
               end if
            end do ! msh_no_BCs

            deallocate(tmpi_vec1)
            deallocate(tmpi_vec2)
            deallocate(tmps_vec)

            read(fUnit,*) tmps
            if (trim(tmps) .ne. '$EndPhysicalNames') error stop "READ_GMSH :: Wrong input file - not all boundary conditions detected."
      !------------------------------------------------------------------------

      !-----Read-nodes---------------------------------------------------------
            read(fUnit,*) tmps
            if (trim(tmps) .ne. '$Nodes') error stop "READ_GMSH :: Wrong input file - no nodes found."

            read(fUnit,*) numberOfNodes

            call msh_nodes % Construct(0, 0, .false., numberOfNodes)

            do i=1, numberOfNodes
                  read(fUnit,*) msh_nodes % tags(i), msh_nodes % cords(i,:)
            end do ! numberOfNodes

            read(fUnit,*) tmps
            if (trim(tmps) .ne. '$EndNodes') error stop "READ_GMSH :: Wrong input file - not all nodes detected."
            numberOfAllNodes = numberOfNodes
      !------------------------------------------------------------------------

      !-----Read-elements------------------------------------------------------
            read(fUnit,*) tmps
            if (trim(tmps) .ne. '$Elements') error stop "READ_GMSH :: Wrong input file - no elements found."

            read(fUnit,*) numberOfElements
            call msh_elements % Construct(element_type,numberOfElements)
            allocate(msh_entity_vec(255)) ! arbitrary number
            allocate(el_types(numberOfElements)) ! arbitrary number
            do i=1, numberOfElements

               read(fUnit,'(4096a)') msh_entity ! read row

               msh_entity_vec=0.0_RP

               call getRealArrayFromStringNoCommas(msh_entity,msh_entity_vec)

               msh_elements % tags(i)     = int(msh_entity_vec(1))
               el_types(i)                = int(msh_entity_vec(2))
               msh_elements % no_ptags(i) = int(msh_entity_vec(3))
               if (msh_elements % no_ptags(i) .gt. 0) msh_elements % ptags(i,1:msh_elements % no_ptags(i)) = &
                  int(msh_entity_vec(4:3+msh_elements % no_ptags(i)))

                  select case (el_types(i))
                  case (5) ! 3D - 1st order
                     no_nodes_i = 8
                  case (12) ! 3D - 2st order
                     no_nodes_i = 27
                  case (92) ! 3D - 3rd order
                     no_nodes_i = 64
                  case (93) ! 3D - 4th order
                     no_nodes_i = 125
                  case (94) ! 3D - 5th order
                     no_nodes_i = 216
                  case (3) ! 2D - 1st order
                     no_nodes_i = 4
                  case (10) ! 2D - 2st order
                     no_nodes_i = 9
                  case (36) ! 2D - 3rd order
                     no_nodes_i = 16
                  case (37) ! 2D - 4th order
                     no_nodes_i = 25
                  case (38) ! 2D - 5th order
                     no_nodes_i = 36
                  case default
                     no_nodes_i = 0
                  end select

               msh_elements % nodes(i,1:size(msh_entity_vec(4+msh_elements % no_ptags(i):3+msh_elements % no_ptags(i)+no_nodes_i) )) = &
                int(msh_entity_vec(4+msh_elements % no_ptags(i):3+msh_elements % no_ptags(i)+no_nodes_i))

            end do ! numberOfElements

            deallocate(msh_entity_vec)

            read(fUnit,*) tmps
            if (trim(tmps) .ne. '$EndElements') error stop "READ_GMSH :: Wrong input file - not all elements detected."
            close( fUnit )
      !------------------------------------------------------------------------

      !-----Mesh-info----------------------------------------------------------
            ! find order of elements curvature
            check_eltype = 0
            do i=1, EL_MAX_ORDER
               check_eltype(i) = count(el_types .eq. SUPPORTED_EL_TYPES(i))
            end do
            if (sum(check_eltype) .eq. 0) error stop "READ_GMSH :: No 3D elements detected in the mesh."
            if (sum(check_eltype) .ne. maxval(check_eltype)) error stop "READ_GMSH :: More than 1 type of hexahedral detected in the mesh."
            bFaceOrder = maxloc(check_eltype,1) ! set order of the mesh
            org_element_type = SUPPORTED_EL_TYPES(bFaceOrder)
            msh_elements % el_type = org_element_type

            select case (bFaceOrder)
            case (1)
               org_element_type_2D = 3
            case (2)
               org_element_type_2D = 10
            case (3)
               org_element_type_2D = 36
            case (4)
               org_element_type_2D = 37
            case (5)
               org_element_type_2D = 38
            case default
            end select

            if (numberOfElements .ne. (count(el_types .eq. org_element_type) + count(el_types .eq. org_element_type_2D)) ) &
               error stop "READ_GMSH :: Too many different types of elements."
            numberOfElements = count(el_types .eq. org_element_type)
            numberOfElements2D = count(el_types .eq. org_element_type_2D)

            call msh_elements_3D % Construct(org_element_type,numberOfElements)
            call msh_elements_2D % Construct(org_element_type_2D,numberOfElements2D)

            j = 0
            k = 0
            do i=1, size(el_types)

               if ( el_types(i) .eq. org_element_type ) then
                  j = j + 1
                  msh_elements_3D % tags(j) = msh_elements % tags(i)
                  msh_elements_3D % no_ptags(j) = msh_elements % no_ptags(i)
                  msh_elements_3D % ptags(j,:) = msh_elements % ptags(i,1)
                  msh_elements_3D % nodes(j,:) = msh_elements % nodes(i,1:size(msh_elements_3D % nodes(j,:)))
               elseif ( el_types(i) .eq. org_element_type_2D ) then
                  k = k + 1
                  msh_elements_2D % tags(k) = msh_elements % tags(i)
                  msh_elements_2D % no_ptags(k) = msh_elements % no_ptags(i)
                  msh_elements_2D % ptags(k,:) = msh_elements % ptags(i,1)
                  msh_elements_2D % nodes(k,:) = msh_elements % nodes(i,1:size(msh_elements_2D % nodes(k,:)))
               else
                  error stop "READ_GMSH :: Unknown element type in the mesh."
               end if

            end do

            deallocate(el_types)
            call msh_elements % Destruct()
            numberOfAllElements = numberOfElements
      !------------------------------------------------------------------------

      !-----Reorder-nodes-in-elements------------------------------------------
            allocate(tmpi_vec1((bFaceOrder + 1)**3))
            do j=1, msh_elements_3D % no_els
               ! re-order nodes within element to match HORSES ordering
               tmpi_vec1 = msh_elements_3D % nodes(j,:)
               call ReorderElement(tmpi_vec1,bFaceOrder)
               msh_elements_3D % nodes(j,:) = tmpi_vec1
            end do
            deallocate(tmpi_vec1)
      !------------------------------------------------------------------------

      !-----Assign-BCs---------------------------------------------------------
            do i=1,msh_no_BCs
               ! find # of surfaces, in this version of the reader surfaces are 2D element faces
               msh_bcs(i) % no_of_surfaces = 0
               allocate(tmpi_vec1(numberOfNodes*3)) ! upper bound
               tmpi_vec1 = 0
               k = 0

               do j=1, numberOfElements2D

                  tmpi = my_findloc(msh_elements_2D%ptags(j,:), msh_bcs(i)%tag, 1)
                  if (tmpi .gt. 0) then
                     msh_bcs(i) % no_of_surfaces = msh_bcs(i) % no_of_surfaces + 1
                     tmpi_vec1(k+1 : k+size(msh_elements_2D % nodes(j,:))) = msh_elements_2D % nodes(j,:)
                     k = k + size(msh_elements_2D % nodes(j,:))
                  end if

               end do ! msh_no_surfaces

               call unique(tmpi_vec1(1:k),msh_bcs(i) % node_tags)
               msh_bcs(i) % no_of_nodes = size(msh_bcs(i) % node_tags,1)
               deallocate(tmpi_vec1)

            end do ! msh_no_BCs
      !------------------------------------------------------------------------

      !-----Assign-BC-to-nodes-------------------------------------------------
            allocate(tmpi_vec1(8)) ! help array for the walls
            do i=1, msh_no_BCs
               do j=1, msh_elements_3D % no_els

                  ! find matching nodes
                  tmpi_vec1=0
                  do l=1,8
                     tmpi = my_findloc(msh_bcs(i) % node_tags,msh_elements_3D % nodes(j,l),1)
                     if(tmpi .gt. 0) tmpi_vec1(l) = 1
                     ! TODO: Check why this doesn't work with older ifort
                     ! tmpi = any(msh_bcs(i) % node_tags .eq. msh_element_blocks(msh_elblock) % nodes(j,l))
                     ! tmpi_vec1(l)=tmpi
                  end do

                  ! assign BC face to the elements nodes
                  if ( (sum(tmpi_vec1(1:2)+tmpi_vec1(5:6))) .eq. 4) msh_elements_3D % BCs(j,1) = msh_bcs(i) % tag ! 1:west
                  if ( (sum(tmpi_vec1(3:4)+tmpi_vec1(7:8))) .eq. 4) msh_elements_3D % BCs(j,2) = msh_bcs(i) % tag ! 2:east
                  if ( (sum(tmpi_vec1(1:4))) .eq. 4) msh_elements_3D % BCs(j,3) = msh_bcs(i) % tag ! 3:south
                  if ( (sum(tmpi_vec1(2:3)+tmpi_vec1(6:7))) .eq. 4) msh_elements_3D % BCs(j,4) = msh_bcs(i) % tag ! 4:front
                  if ( (sum(tmpi_vec1(5:8))) .eq. 4) msh_elements_3D % BCs(j,5) = msh_bcs(i) % tag ! 5:north
                  if ( (tmpi_vec1(1)+tmpi_vec1(4)+tmpi_vec1(5)+tmpi_vec1(8)) .eq. 4) msh_elements_3D % BCs(j,6) = msh_bcs(i) % tag ! 6:back

               end do ! msh_elements_3D % no_els
            end do ! msh_no_BCs
            deallocate(tmpi_vec1)
      !------------------------------------------------------------------------

      !-----Assign-new-tags----------------------------------------------------
            tmp_eltag = 0
            do j=1, msh_elements_3D % no_els
               tmp_eltag = tmp_eltag + 1
               msh_elements_3D % tags(j) = tmp_eltag
            end do
            if (.not. (tmp_eltag .eq. numberOfElements)) error stop "Read_GMSH :: Number of elements inconsistent."
      !------------------------------------------------------------------------

      !-----Build-nodes--------------------------------------------------------
            self % nodeType = nodes
            self % no_of_elements = mpi_partition % no_of_elements
            self % no_of_allElements = numberOfAllElements
      !------------------------------------------------------------------------

      !-----Set-up-face-patches------------------------------------------------
            numBFacePoints = bFaceOrder + 1
            allocate(uNodes(numBFacePoints))
            allocate(vNodes(numBFacePoints))
            allocate(values(3,numBFacePoints,numBFacePoints))
            do i = 1, numBFacePoints
               uNodes(i) = -1._RP + (i-1) * (2._RP/bFaceOrder)
               vNodes(i) = uNodes(i)
            end do
      !------------------------------------------------------------------------

      !-----Allocate-mem-for-elements-and-nodes--------------------------------
            allocate( self % elements(mpi_partition % no_of_elements) )
            allocate( self % nodes(mpi_partition % no_of_nodes) )
            allocate ( self % Nx(self % no_of_elements) , self % Ny(self % no_of_elements) , self % Nz(self % no_of_elements) )
            allocate( globalToLocalNodeID(numberOfAllNodes) )
            allocate( globalToLocalElementID(numberOfAllElements) )

            globalToLocalNodeID = -1
            globalToLocalElementID = -1
      !------------------------------------------------------------------------

      !----Set-nodes-----------------------------------------------------------
            pNode = 1
            do msh_node=1, msh_nodes % no_nodes
               x = msh_nodes % cords(msh_node,1:NDIM)/Lref

               if ( pNode .gt. mpi_partition % no_of_nodes ) cycle

               ! Construct only nodes that belong to the partition
               if ( msh_nodes % tags(msh_node) .eq. mpi_partition % nodeIDs(pNode) ) then
                  call ConstructNode( self % nodes(pNode), x, msh_nodes % tags(msh_node) )
                  globalToLocalNodeID(msh_nodes % tags(msh_node)) = pNode
                  pNode = pNode + 1
               end if
            end do ! msh_nodes % no_nodes
      !------------------------------------------------------------------------

      !----Set-local-nodes-----------------------------------------------------
            allocate(local_nodes(numberOfAllNodes))
            do msh_node=1, msh_nodes % no_nodes
               x = msh_nodes % cords(msh_node,1:NDIM)/Lref
               call ConstructNode( local_nodes(msh_nodes % tags(msh_node)), x, msh_nodes % tags(msh_node) )
            end do ! msh_nodes % no_nodes
      !------------------------------------------------------------------------

      !----Set-elements-----------------------------------------------------------
            j = 0
            pElement = 1
            do msh_el = 1, msh_elements_3D % no_els
               j = j + 1
               ! setting l'th element
               l =  msh_elements_3D % tags(msh_el)
               nodeIDs = msh_elements_3D % nodes(msh_el,1:8) ! only non-curved nodes
               nodeIDs = globalToLocalNodeID(nodeIDs)

               if ( pElement .gt. mpi_partition % no_of_elements ) then

                  ! set element boundaries
                  do k = 1, 6
                     tmpi1 = my_findloc( msh_bcs % tag,msh_elements_3D % BCs(msh_el,k),1)
                     if (tmpi1 .gt. 0) then
                        names(k) = trim(msh_bcs(tmpi1) % name)
                     else
                        names(k) = emptyBCName
                     end if
                  end do ! k

                  ! set BC names to faces
                  do k = 1, 6
                     if(trim(names(k)) /= emptyBCName) then
                        call toLower( names(k) )
                        zoneNames => zoneNameDictionary % allKeys()
                        if ( all(trim(names(k)) .ne. zoneNames) ) then
                           call zoneNameDictionary % addValueForKey(trim(names(k)), trim(names(k)))
                        end if
                        deallocate (zoneNames)
                     end if
                  end do ! k

                  cycle
               else if ( l .ne. mpi_partition % elementIDs(pElement) ) then

                  ! set element boundaries
                  do k = 1, 6
                     tmpi1 = my_findloc( msh_bcs % tag,msh_elements_3D % BCs(msh_el,k),1)
                     if (tmpi1 .gt. 0) then
                        names(k) = trim(msh_bcs(tmpi1) % name)
                     else
                        names(k) = emptyBCName
                     end if
                  end do ! k

                  ! set BC names to faces
                  do k = 1, 6
                     if(trim(names(k)) /= emptyBCName) then
                        call toLower( names(k) )
                        zoneNames => zoneNameDictionary % allKeys()
                        if ( all(trim(names(k)) .ne. zoneNames) ) then
                           call zoneNameDictionary % addValueForKey(trim(names(k)), trim(names(k)))
                        end if
                        deallocate (zoneNames)
                     end if
                  end do ! k

                  cycle
               end if

               if (bFaceOrder .eq. 1) then ! non-curved mesh
                  do k = 1, NODES_PER_ELEMENT
                     corners(:,k) = self % nodes(nodeIDs(k)) % x
                  end do
                  self % elements(pElement) % SurfInfo % IsHex8 = .TRUE.
                  self % elements(pElement) % SurfInfo % corners = corners
               else ! curved mesh
                  ! allocate tmp arrays for curved face node tags and coordinates
                  allocate(tmpi_vec1(numBFacePoints*numBFacePoints))
                  allocate(tmpi_vec2(numBFacePoints**3))
                  tmpi_vec2 = msh_elements_3D % nodes(msh_el,:)

                  do k = 1, FACES_PER_ELEMENT
                     call GetOrderedFaceNodeTags(tmpi_vec1,k,bFaceOrder,tmpi_vec2)
                     do jj = 1, numBFacePoints
                        do ii = 1, numBFacePoints
                           values(:,ii,jj) = local_nodes(tmpi_vec1(ii + (jj-1)*numBFacePoints)) % x
                        end do
                     end do
                     values = values / Lref
                     call self % elements(pElement) % SurfInfo % facePatches(k) % construct(uNodes, vNodes, values)
                  end do

                  deallocate(tmpi_vec1)
                  deallocate(tmpi_vec2)
               end if

               call self % elements(pElement) % Construct (Nx(l), Ny(l), Nz(l), nodeIDs , pElement, l)

               self % Nx(pElement) = Nx(l)
               self % Ny(pElement) = Ny(l)
               self % Nz(pElement) = Nz(l)

               ! set element boundaries
               do k = 1, 6
                  tmpi1 = my_findloc( msh_bcs % tag,msh_elements_3D % BCs(msh_el,k),1)
                  if (tmpi1 .gt. 0) then
                     self % elements(pElement) % boundaryName(k) = trim(msh_bcs(tmpi1) % name)
                  else
                     self % elements(pElement) % boundaryName(k) = emptyBCName
                  end if
               end do ! k

               ! set BC names to faces
               do k = 1, 6
                  if(trim(self % elements(pElement) % boundaryName(k)) /= emptyBCName) then
                     call toLower( self % elements(pElement) % boundaryName(k) )
                     zoneNames => zoneNameDictionary % allKeys()
                     if ( all(trim(self % elements(pElement) % boundaryName(k)) .ne. zoneNames) ) then
                        call zoneNameDictionary % addValueForKey(trim(self % elements(pElement) % boundaryName(k)), trim(self % elements(pElement) % boundaryName(k)))
                     end if
                     deallocate (zoneNames)
                  end if
               end do ! k

               globalToLocalElementID(l) = pElement
               pElement = pElement + 1
            end do ! msh_elements_3D % no_els
      !------------------------------------------------------------------------

      !-----Deallocate-msh-vairables-------------------------------------------
            do i=1,msh_no_BCs
               call msh_bcs(i) % Destruct()
            end do
            deallocate(msh_bcs)

            call msh_nodes % Destruct()
            call msh_elements_3D % Destruct()
            call msh_elements_2D % Destruct()

            deallocate(uNodes) ! Check if we can do it! FIXME
            deallocate(vNodes) ! Check if we can do it! FIXME
            deallocate(values) ! Check if we can do it! FIXME

            ! deallocate local nodes
            deallocate(local_nodes)
      !------------------------------------------------------------------------
      !
      !     ---------------------------
      !     Construct the element faces
      !     ---------------------------
      !
            numberOfFaces        = GetOriginalNumberOfFaces(self)
            self % numberOfFaces = numberOfFaces
            allocate( self % faces(self % numberOfFaces) )
            CALL ConstructFaces( self, success )
      !        --------------------------------
      !        Get actual mesh element face IDs
      !        --------------------------------
      !
            CALL getElementsFaceIDs(self)
      !
      !     --------------
      !     Cast MPI faces
      !     --------------
      !
            call ConstructMPIFaces( self % MPIfaces )
            call self % UpdateFacesWithPartition(mpi_partition, &
                                                 numberOfAllElements, &
                                                 globalToLocalElementID)
      !
      !     -------------------------
      !     Build the different zones
      !     -------------------------
      !
            call self % ConstructZones()
      !
      !     ---------------------------
      !     Construct periodic faces
      !     ---------------------------
      !
            CALL ConstructPeriodicFaces( self, periodRelative )
      !
      !     ---------------------------
      !     Delete periodic- faces
      !     ---------------------------
      !
            CALL DeletePeriodicMinusFaces( self )
      !
      !     ---------------------------
      !     Assign faces ID to elements
      !     ---------------------------
      !
            CALL getElementsFaceIDs(self)
      !
      !     ---------------------
      !     Define boundary faces
      !     ---------------------
      !
            call self % DefineAsBoundaryFaces()
      !
      !     -----------------------------------
      !     Check if this is a 2D extruded mesh
      !     -----------------------------------
      !
            call self % CheckIfMeshIs2D()
      !
      !     -------------------------------
      !     Set the mesh as 2D if requested
      !     -------------------------------
      !
            if ( dir2D .ne. 0 ) then
               call SetMappingsToCrossProduct
               call self % CorrectOrderFor2DMesh(dir2D,1)
            end if
      !
      !     ------------------------------
      !     Set the element connectivities
      !     ------------------------------
      !
            call self % SetConnectivitiesAndLinkFaces(nodes)
      !
      !     ---------------------------------------
      !     Construct elements' and faces' geometry
      !     ---------------------------------------
      !
            call self % ConstructGeometry()

            if ( dir2D .ne. 0 ) then
               call self % CorrectOrderFor2DMesh(dir2D,0)
            end if
      !
      !     ---------
      !     Finish up
      !     ---------
      !
            if (.not. self % child) then
               CALL self % Describe         ( trim(fileName), bFaceOrder )
               CALL self % DescribePartition( )
            end if
      !
      !     --------------------
      !     Prepare mesh for I/O
      !     --------------------
      !
            call self % PrepareForIO

            deallocate(globalToLocalNodeID)
            deallocate(globalToLocalElementID)

         END SUBROUTINE ConstructMeshPartition_FromGMSHFile_v2_
      !
      !///////////////////////////////////////////////////////////////////////////////////////////////////////////////////////////////////
         subroutine ConstructSimplestMesh_FromGMSHFile_v2_( self, fileName, nodes, Nx, Ny, Nz, dir2D, periodRelative, success )
      !  ---------------------------------------------------------
      !  Build mesh from GMSH file.
      !  ---------------------------------------------------------
            USE Physics
            use PartitionedMeshClass
            use MPI_Process_Info
            implicit none
      !-----Arguments-----------------------------------------------------------
            type(HexMesh)                   :: self
            integer                         :: nodes
            character(len=*)                :: fileName
            integer                         :: Nx(:), Ny(:), Nz(:)     !<  Polynomial orders for all the elements
            integer                         :: dir2D
            logical                         :: periodRelative
            logical           , intent(out) :: success
      !-----Local-Variables-----------------------------------------------------
            character(len=1024)             :: tmps
            real(kind=RP)                   :: tmpd
            integer                         :: tmpi, tmpi1, tmpi2, tmpi3, tmp_eltag
            logical                         :: tmpb
            integer, dimension(:), allocatable :: tmpi_vec1, tmpi_vec2, el_types
            character(len=127),    allocatable :: tmps_vec(:)
            type(MSH_BCinfo_t), dimension(:), allocatable :: msh_bcs
            integer                         :: msh_no_BCs
            integer                    :: element_type, org_element_type, org_element_type_2D
<<<<<<< HEAD

            character(len=1024) :: msh_entity
=======
      
            character(len=MSH_LEN) :: msh_entity
>>>>>>> a8c0f2e6
            real(kind=RP), allocatable :: msh_entity_vec(:)
            integer, dimension(EL_MAX_ORDER) :: check_eltype

            type(MSH_node_block_t)     :: msh_nodes
            type(MSH_element_block_t)  :: msh_elements, msh_elements_3D, msh_elements_2D

            integer                         :: numberOfElements
            integer                         :: numberOfElements2D
            integer                         :: numberOfNodes
            integer                         :: numberOfBoundaryFaces
            integer                         :: numberOfFaces
            integer                         :: no_nodes_i, msh_node, msh_el

            integer                         :: bFaceOrder, numBFacePoints, innerEdgePoints
            integer                         :: i, j, k, l, jj, ii
            integer                         :: fUnit, fileStat
            integer                         :: nodeIDs(NODES_PER_ELEMENT)
            real(kind=RP)                   :: x(NDIM)
            CHARACTER(LEN=BC_STRING_LENGTH), pointer :: zoneNames(:)
            real(kind=RP)                   :: corners(NDIM,NODES_PER_ELEMENT)
      !-----Curved-patches------------------------------------------------------
            real(kind=RP)  , DIMENSION(:)    , ALLOCATABLE :: uNodes, vNodes
            real(kind=RP)  , DIMENSION(:,:,:), ALLOCATABLE :: values
      !  -----------------------------------------------------------------------

            numberOfBoundaryFaces = 0
            success               = .TRUE.

            fUnit = UnusedUnit()
            OPEN( UNIT = fUnit, FILE = fileName, iostat = fileStat )
            IF ( fileStat /= 0 )     THEN
               PRINT *, "Error opening file: ", fileName
               success = .FALSE.
               RETURN
            END IF

      !------------------------------------------------------------------------

      !-----Read-header-info---------------------------------------------------
            read(fUnit,*) tmps
            if (trim(tmps) .ne. '$MeshFormat') error stop "READ_GMSH :: Wrong input file."
            read(fUnit,*) tmpd, tmpi, tmpi
            read(fUnit,*) tmps
      !------------------------------------------------------------------------

      !-----Read-BC-info-------------------------------------------------------
            read(fUnit,*) tmps
            if (trim(tmps) .ne. '$PhysicalNames') error stop "READ_GMSH :: Wrong input file - no boundary conditions defined."
            read(fUnit,*) tmpi

            allocate(tmpi_vec1(tmpi))
            allocate(tmpi_vec2(tmpi))
            allocate(tmps_vec(tmpi))

            msh_no_BCs = 0 ! only surfaces count!
            do i=1, tmpi
               read(fUnit,*) tmpi_vec1(i), tmpi_vec2(i), tmps_vec(i)
               if(tmpi_vec1(i) .eq. 2) msh_no_BCs=msh_no_BCs+1 ! check if surface
            end do ! tmpi
            if (msh_no_BCs .eq. 0) print *, "READ_GMSH :: No boundary conditions detected."

            allocate(msh_bcs(msh_no_BCs))

            j = 0
            do i=1, tmpi
               if(tmpi_vec1(i) .eq. 2) then
                  j = j + 1
                  msh_bcs(j)%dim  = tmpi_vec1(i)
                  msh_bcs(j)%tag  = tmpi_vec2(i)
                  msh_bcs(j)%name = tmps_vec(i)
               end if
            end do ! msh_no_BCs

            deallocate(tmpi_vec1)
            deallocate(tmpi_vec2)
            deallocate(tmps_vec)

            read(fUnit,*) tmps
            if (trim(tmps) .ne. '$EndPhysicalNames') error stop "READ_GMSH :: Wrong input file - not all boundary conditions detected."
      !------------------------------------------------------------------------

      !-----Read-nodes---------------------------------------------------------
            read(fUnit,*) tmps
            if (trim(tmps) .ne. '$Nodes') error stop "READ_GMSH :: Wrong input file - no nodes found."

            read(fUnit,*) numberOfNodes

            call msh_nodes % Construct(0, 0, .false., numberOfNodes)

            do i=1, numberOfNodes
                  read(fUnit,*) msh_nodes % tags(i), msh_nodes % cords(i,:)
            end do ! numberOfNodes

            read(fUnit,*) tmps
            if (trim(tmps) .ne. '$EndNodes') error stop "READ_GMSH :: Wrong input file - not all nodes detected."
      !------------------------------------------------------------------------

      !-----Read-elements------------------------------------------------------
            read(fUnit,*) tmps
            if (trim(tmps) .ne. '$Elements') error stop "READ_GMSH :: Wrong input file - no elements found."

            read(fUnit,*) numberOfElements
            call msh_elements % Construct(element_type,numberOfElements)
            allocate(msh_entity_vec(255)) ! arbitrary number
            allocate(el_types(numberOfElements)) ! arbitrary number
            do i=1, numberOfElements

               read(fUnit,'(4096a)') msh_entity ! read row

               msh_entity_vec=0.0_RP

               call getRealArrayFromStringNoCommas(msh_entity,msh_entity_vec)

               msh_elements % tags(i)     = int(msh_entity_vec(1))
               el_types(i)                = int(msh_entity_vec(2))
               msh_elements % no_ptags(i) = int(msh_entity_vec(3))
               if (msh_elements % no_ptags(i) .gt. 0) msh_elements % ptags(i,1:msh_elements % no_ptags(i)) = &
                  int(msh_entity_vec(4:3+msh_elements % no_ptags(i)))

                  select case (el_types(i))
                  case (5) ! 3D - 1st order
                     no_nodes_i = 8
                  case (12) ! 3D - 2st order
                     no_nodes_i = 27
                  case (92) ! 3D - 3rd order
                     no_nodes_i = 64
                  case (93) ! 3D - 4th order
                     no_nodes_i = 125
                  case (94) ! 3D - 5th order
                     no_nodes_i = 216
                  case (3) ! 2D - 1st order
                     no_nodes_i = 4
                  case (10) ! 2D - 2st order
                     no_nodes_i = 9
                  case (36) ! 2D - 3rd order
                     no_nodes_i = 16
                  case (37) ! 2D - 4th order
                     no_nodes_i = 25
                  case (38) ! 2D - 5th order
                     no_nodes_i = 36
                  case default
                     no_nodes_i = 0
                  end select

               msh_elements % nodes(i,1:size(msh_entity_vec(4+msh_elements % no_ptags(i):3+msh_elements % no_ptags(i)+no_nodes_i) )) = &
                int(msh_entity_vec(4+msh_elements % no_ptags(i):3+msh_elements % no_ptags(i)+no_nodes_i))

            end do ! numberOfElements

            deallocate(msh_entity_vec)

            read(fUnit,*) tmps
            if (trim(tmps) .ne. '$EndElements') error stop "READ_GMSH :: Wrong input file - not all elements detected."
            close( fUnit )
      !------------------------------------------------------------------------

      !-----Mesh-info----------------------------------------------------------
            ! find order of elements curvature
            check_eltype = 0
            do i=1, EL_MAX_ORDER
               check_eltype(i) = count(el_types .eq. SUPPORTED_EL_TYPES(i))
            end do
            if (sum(check_eltype) .eq. 0) error stop "READ_GMSH :: No 3D elements detected in the mesh."
            if (sum(check_eltype) .ne. maxval(check_eltype)) error stop "READ_GMSH :: More than 1 type of hexahedral detected in the mesh."
            bFaceOrder = maxloc(check_eltype,1) ! set order of the mesh
            org_element_type = SUPPORTED_EL_TYPES(bFaceOrder)
            msh_elements % el_type = org_element_type

            select case (bFaceOrder)
            case (1)
               org_element_type_2D = 3
            case (2)
               org_element_type_2D = 10
            case (3)
               org_element_type_2D = 36
            case (4)
               org_element_type_2D = 37
            case (5)
               org_element_type_2D = 38
            case default
            end select

            if (numberOfElements .ne. (count(el_types .eq. org_element_type) + count(el_types .eq. org_element_type_2D)) ) &
               error stop "READ_GMSH :: Too many different types of elements."
            numberOfElements = count(el_types .eq. org_element_type)
            numberOfElements2D = count(el_types .eq. org_element_type_2D)

            call msh_elements_3D % Construct(org_element_type,numberOfElements)
            call msh_elements_2D % Construct(org_element_type_2D,numberOfElements2D)

            j = 0
            k = 0
            do i=1, size(el_types)

               if ( el_types(i) .eq. org_element_type ) then
                  j = j + 1
                  msh_elements_3D % tags(j) = msh_elements % tags(i)
                  msh_elements_3D % no_ptags(j) = msh_elements % no_ptags(i)
                  msh_elements_3D % ptags(j,:) = msh_elements % ptags(i,1)
                  msh_elements_3D % nodes(j,:) = msh_elements % nodes(i,1:size(msh_elements_3D % nodes(j,:)))
               elseif ( el_types(i) .eq. org_element_type_2D ) then
                  k = k + 1
                  msh_elements_2D % tags(k) = msh_elements % tags(i)
                  msh_elements_2D % no_ptags(k) = msh_elements % no_ptags(i)
                  msh_elements_2D % ptags(k,:) = msh_elements % ptags(i,1)
                  msh_elements_2D % nodes(k,:) = msh_elements % nodes(i,1:size(msh_elements_2D % nodes(k,:)))
               else
                  error stop "READ_GMSH :: Unknown element type in the mesh."
               end if

            end do

            deallocate(el_types)
            call msh_elements % Destruct()
      !------------------------------------------------------------------------

      !-----Reorder-nodes-in-elements------------------------------------------
            allocate(tmpi_vec1((bFaceOrder + 1)**3))
            do j=1, msh_elements_3D % no_els
               ! re-order nodes within element to match HORSES ordering
               tmpi_vec1 = msh_elements_3D % nodes(j,:)
               call ReorderElement(tmpi_vec1,bFaceOrder)
               msh_elements_3D % nodes(j,:) = tmpi_vec1
            end do
            deallocate(tmpi_vec1)
      !------------------------------------------------------------------------

      !-----Assign-BCs---------------------------------------------------------
            do i=1,msh_no_BCs
               ! find # of surfaces, in this version of the reader surfaces are 2D element faces
               msh_bcs(i) % no_of_surfaces = 0
               allocate(tmpi_vec1(numberOfNodes*3)) ! upper bound
               tmpi_vec1 = 0
               k = 0

               do j=1, numberOfElements2D

                  tmpi = my_findloc(msh_elements_2D%ptags(j,:), msh_bcs(i)%tag, 1)
                  if (tmpi .gt. 0) then
                     msh_bcs(i) % no_of_surfaces = msh_bcs(i) % no_of_surfaces + 1
                     tmpi_vec1(k+1 : k+size(msh_elements_2D % nodes(j,:))) = msh_elements_2D % nodes(j,:)
                     k = k + size(msh_elements_2D % nodes(j,:))
                  end if

               end do ! msh_no_surfaces

               call unique(tmpi_vec1(1:k),msh_bcs(i) % node_tags)
               msh_bcs(i) % no_of_nodes = size(msh_bcs(i) % node_tags,1)
               deallocate(tmpi_vec1)

            end do ! msh_no_BCs
      !------------------------------------------------------------------------

      !-----Assign-BC-to-nodes-------------------------------------------------
            allocate(tmpi_vec1(8)) ! help array for the walls
            do i=1, msh_no_BCs
               do j=1, msh_elements_3D % no_els

                  ! find matching nodes
                  tmpi_vec1=0
                  do l=1,8
                     tmpi = my_findloc(msh_bcs(i) % node_tags,msh_elements_3D % nodes(j,l),1)
                     if(tmpi .gt. 0) tmpi_vec1(l) = 1
                     ! TODO: Check why this doesn't work with older ifort
                     ! tmpi = any(msh_bcs(i) % node_tags .eq. msh_element_blocks(msh_elblock) % nodes(j,l))
                     ! tmpi_vec1(l)=tmpi
                  end do

                  ! assign BC face to the elements nodes
                  if ( (sum(tmpi_vec1(1:2)+tmpi_vec1(5:6))) .eq. 4) msh_elements_3D % BCs(j,1) = msh_bcs(i) % tag ! 1:west
                  if ( (sum(tmpi_vec1(3:4)+tmpi_vec1(7:8))) .eq. 4) msh_elements_3D % BCs(j,2) = msh_bcs(i) % tag ! 2:east
                  if ( (sum(tmpi_vec1(1:4))) .eq. 4) msh_elements_3D % BCs(j,3) = msh_bcs(i) % tag ! 3:south
                  if ( (sum(tmpi_vec1(2:3)+tmpi_vec1(6:7))) .eq. 4) msh_elements_3D % BCs(j,4) = msh_bcs(i) % tag ! 4:front
                  if ( (sum(tmpi_vec1(5:8))) .eq. 4) msh_elements_3D % BCs(j,5) = msh_bcs(i) % tag ! 5:north
                  if ( (tmpi_vec1(1)+tmpi_vec1(4)+tmpi_vec1(5)+tmpi_vec1(8)) .eq. 4) msh_elements_3D % BCs(j,6) = msh_bcs(i) % tag ! 6:back

               end do ! msh_elements_3D % no_els
            end do ! msh_no_BCs
            deallocate(tmpi_vec1)
      !------------------------------------------------------------------------

      !-----Assign-new-tags----------------------------------------------------
            tmp_eltag = 0
            do j=1, msh_elements_3D % no_els
               tmp_eltag = tmp_eltag + 1
               msh_elements_3D % tags(j) = tmp_eltag
            end do
            if (.not. (tmp_eltag .eq. numberOfElements)) error stop "Read_GMSH :: Number of elements inconsistent."
      !------------------------------------------------------------------------

      !-----Build-nodes--------------------------------------------------------
            self % nodeType = nodes
            self % no_of_elements = numberOfElements
      !------------------------------------------------------------------------

      !-----Set-up-face-patches------------------------------------------------
            numBFacePoints = bFaceOrder + 1
            allocate(uNodes(numBFacePoints))
            allocate(vNodes(numBFacePoints))
            allocate(values(3,numBFacePoints,numBFacePoints))
            do i = 1, numBFacePoints
               uNodes(i) = -1._RP + (i-1) * (2._RP/bFaceOrder)
               vNodes(i) = uNodes(i)
            end do
      !------------------------------------------------------------------------

      !-----Allocate-mem-for-elements-and-nodes--------------------------------
            allocate( self % elements(numberOfelements) )
            allocate( self % nodes(numberOfNodes) )
            allocate( self % Nx(numberOfelements) , self % Ny(numberOfelements) , self % Nz(numberOfelements) )
            self % Nx = Nx
            self % Ny = Ny
            self % Nz = Nz
      !------------------------------------------------------------------------

      !----Set-nodes-----------------------------------------------------------
            do msh_node=1, msh_nodes % no_nodes
               x = msh_nodes % cords(msh_node,1:NDIM)/Lref
               call ConstructNode( self % nodes(msh_nodes % tags(msh_node)), x, msh_nodes % tags(msh_node) )
            end do ! msh_nodes % no_nodes
      !------------------------------------------------------------------------

      !----Set-elements-----------------------------------------------------------
            j = 0
            do msh_el = 1, msh_elements_3D % no_els
               j = j + 1
               ! setting l'th element
               l =  msh_elements_3D % tags(msh_el)
               nodeIDs = msh_elements_3D % nodes(msh_el,1:8) ! only non-curved nodes

               if (bFaceOrder .eq. 1) then ! non-curved mesh
                  do k = 1, NODES_PER_ELEMENT
                     corners(:,k) = self % nodes(nodeIDs(k)) % x
                  end do
                  self % elements(l) % SurfInfo % IsHex8 = .TRUE.
                  self % elements(l) % SurfInfo % corners = corners
               else ! curved mesh
                  ! allocate tmp arrays for curved face node tags and coordinates
                  allocate(tmpi_vec1(numBFacePoints*numBFacePoints))
                  allocate(tmpi_vec2(numBFacePoints**3))

                  tmpi_vec2 = msh_elements_3D % nodes(msh_el,:)

                  do k = 1, FACES_PER_ELEMENT
                     call GetOrderedFaceNodeTags(tmpi_vec1,k,bFaceOrder,tmpi_vec2)
                     do jj = 1, numBFacePoints
                        do ii = 1, numBFacePoints
                           values(:,ii,jj) = self % nodes(tmpi_vec1(ii + (jj-1)*numBFacePoints)) % x
                        end do
                     end do
                     values = values / Lref
                     call self % elements(l) % SurfInfo % facePatches(k) % construct(uNodes, vNodes, values)

                  end do

                  deallocate(tmpi_vec1)
                  deallocate(tmpi_vec2)
               end if

               call self % elements(l) % Construct (Nx(l), Ny(l), Nz(l), nodeIDs , l, l)

               ! set element boundaries
               do k = 1, 6
                  tmpi1 = my_findloc( msh_bcs % tag,msh_elements_3D % BCs(msh_el,k),1)
                  if (tmpi1 .gt. 0) then
                     self % elements(l) % boundaryName(k) = trim(msh_bcs(tmpi1) % name)
                  else
                     self % elements(l) % boundaryName(k) = emptyBCName
                  end if
               end do ! k

               ! set BC names to faces
               do k = 1, 6
                  if(trim(self % elements(l) % boundaryName(k)) /= emptyBCName) then
                     call toLower( self % elements(l) % boundaryName(k) )
                     numberOfBoundaryFaces = numberOfBoundaryFaces + 1
                     zoneNames => zoneNameDictionary % allKeys()
                     if ( all(trim(self % elements(l) % boundaryName(k)) .ne. zoneNames) ) then
                        call zoneNameDictionary % addValueForKey(trim(self % elements(l) % boundaryName(k)), trim(self % elements(l) % boundaryName(k)))
                     end if
                     deallocate (zoneNames)
                  end if
               end do ! k
            end do ! msh_elements_3D % no_els
            if (.not. (j .eq. numberOfElements)) error stop "Read_GMSH :: Not all elements assigned."
      !------------------------------------------------------------------------

      !-----Deallocate-msh-vairables-------------------------------------------
            do i=1,msh_no_BCs
               call msh_bcs(i) % Destruct()
            end do
            deallocate(msh_bcs)

            call msh_nodes % Destruct()
            call msh_elements_3D % Destruct()
            call msh_elements_2D % Destruct()

            deallocate(uNodes) ! Check if we can do it! FIXME
            deallocate(vNodes) ! Check if we can do it! FIXME
            deallocate(values) ! Check if we can do it! FIXME
      !------------------------------------------------------------------------
      !
      !     ---------------------------
      !     Construct the element faces
      !     ---------------------------
      !
            numberOfFaces        = (6*numberOfElements + numberOfBoundaryFaces)/2
            self % numberOfFaces = numberOfFaces
            allocate( self % faces(self % numberOfFaces) )
            CALL ConstructFaces( self, success )
      !
      !     -------------------------
      !     Build the different zones
      !     -------------------------
      !
            call self % ConstructZones()
      !
      !     ---------------------------
      !     Construct periodic faces
      !     ---------------------------
      !
            CALL ConstructPeriodicFaces( self, periodRelative )
      !
      !     ---------------------------
      !     Delete periodic- faces
      !     ---------------------------
      !
            CALL DeletePeriodicMinusFaces( self )
      !
      !     ---------------------------
      !     Assign faces ID to elements
      !     ---------------------------
      !
            CALL getElementsFaceIDs(self)
      !
      !     ---------------------
      !     Define boundary faces
      !     ---------------------
      !
            call self % DefineAsBoundaryFaces()
      !
      !     ------------------------------
      !     Set the element connectivities
      !     ------------------------------
      !
            call self % SetConnectivitiesAndLinkFaces(nodes)

            call self % ExportBoundaryMesh (trim(fileName))
         end subroutine ConstructSimplestMesh_FromGMSHFile_v2_
!
!///////////////////////////////////////////////////////////////////////////////////////////////////////////////////////////////////
!
    function NumOfElems_GMSH_v4( fileName ) result(nelem)
        implicit none
        !----------------------------------
        CHARACTER(LEN=*), intent(in) :: fileName
        integer                      :: nelem
        !----------------------------------
        integer :: i, j, k, fUnit, nElBlocks, ElsInBlock, eltype, elem_tmp
        integer :: ierr
        logical :: success=.false.
        character (len=100) :: cline
        character (len=10)  :: cword
        !----------------------------------

        open(newunit = fUnit, FILE = trim(fileName) )

        nelem = 0
        do
            read(fUnit,'(A)',iostat=ierr) cline
            if (ierr /= 0) exit
            read (cline,*) cword ! read first word of line
            if (cword == "$Elements") then
               read(fUnit,*) nElBlocks, elem_tmp, k, k
               do i=1, nElBlocks
                  read(fUnit,*) k, k, eltype, ElsInBlock
                  if (my_findloc(SUPPORTED_EL_TYPES,eltype,1) .ge. 1) nelem = nelem + ElsInBlock
                  do j=1, ElsInBlock
                     read(fUnit,*) k
                  end do
               end do
               read(fUnit,*) cline
               if (trim(cline) .ne. '$EndElements') error stop "NumOfElems_GMSH :: Wrong input file - not all elements read."
               success=.true.
               exit
            end if
        end do

        if (success) then
        else
            print *, cline
            error stop "NumOfElems_GMSH :: Could not read number of elements."
        end if

        close(fUnit)

    end function NumOfElems_GMSH_v4
!
!///////////////////////////////////////////////////////////////////////////////////////////////////////////////////////////////////
!
    function NumOfElems_GMSH_v2( fileName ) result(nelem)
      implicit none
      !----------------------------------
      CHARACTER(LEN=*), intent(in) :: fileName
      integer                      :: nelem
      !----------------------------------
      integer :: i, j, k, fUnit, nEltotal, ElsInBlock, eltype, elem_tmp
      integer :: ierr
      logical :: success=.false.
      character (len=100) :: cline
      character (len=10)  :: cword
      !----------------------------------

      open(newunit = fUnit, FILE = trim(fileName) )

      nelem = 0
      do
          read(fUnit,'(A)',iostat=ierr) cline
          if (ierr /= 0) exit
          read (cline,*) cword ! read first word of line
          if (cword == "$Elements") then
             read(fUnit,*) nEltotal
             do i=1, nEltotal
               read(fUnit,*) k, eltype
               if (my_findloc(SUPPORTED_EL_TYPES,eltype,1) .ge. 1) nelem = nelem + 1
             end do
             read(fUnit,*) cline
             if (trim(cline) .ne. '$EndElements') error stop "NumOfElems_GMSH :: Wrong input file - not all elements read."
             success=.true.
             exit
          end if
      end do

      if (success) then
      else
         print *, cline
         error stop "NumOfElems_GMSH :: Could not read number of elements."
      end if

      close(fUnit)

  end function NumOfElems_GMSH_v2
!
!///////////////////////////////////////////////////////////////////////////////////////////////////////////////////////////////////
!
   subroutine MSH_DestructBCStorage(this)
!  ---------------------------------------------------------
!  Constructor.
!  ---------------------------------------------------------
      implicit none
!-----Arguments---------------------------------------------------
      class(MSH_BCinfo_t)            , intent(inout)   :: this
!-----Local-Variables---------------------------------------------
!  -----------------------------------------------------------------------
      if(allocated(this % element_tags))  deallocate(this % element_tags)
      if(allocated(this % wall_side))     deallocate(this % wall_side)
      if(allocated(this % node_tags))     deallocate(this % node_tags)
      if(allocated(this % volume_tags))   deallocate(this % volume_tags)
      if(allocated(this % surface_tags))  deallocate(this % surface_tags)
      if(allocated(this % curve_tags))    deallocate(this % curve_tags)
      if(allocated(this % point_tags))    deallocate(this % point_tags)

   end subroutine MSH_DestructBCStorage
!
!///////////////////////////////////////////////////////////////////////////////////////////////////////////////////////////////////
!
   subroutine MSH_ConstructNodeBlock(this,edim,etag,par,no_nodes)
!  ---------------------------------------------------------
!  Constructor.
!  ---------------------------------------------------------
      implicit none
!-----Arguments---------------------------------------------------
      class(MSH_node_block_t)            , intent(inout)   :: this ! element block to be constructed
      integer                , intent(in)      :: edim ! dimension of the entity
      integer                , intent(in)      :: etag ! entity tag
      logical                , intent(in)      :: par ! parametric or not (TODO: parametric not supported!)
      integer                , intent(in)      :: no_nodes ! number of nodes within the block
!-----Local-Variables---------------------------------------------
!  -----------------------------------------------------------------------
      this % entity_dim = edim
      this % entity_tag = etag
      this % parametric = par
      this % no_nodes   = no_nodes
      allocate(this % tags(no_nodes))
      allocate(this % cords(no_nodes,3))

   end subroutine MSH_ConstructNodeBlock
!
!///////////////////////////////////////////////////////////////////////////////////////////////////////////////////////////////////
!
   subroutine MSH_DestructNodeBlock(this)
!  ---------------------------------------------------------
!  Constructor.
!  ---------------------------------------------------------
      implicit none
!-----Arguments---------------------------------------------------
      class(MSH_node_block_t)            , intent(inout)   :: this ! element block to be constructed
!-----Local-Variables---------------------------------------------
!  -----------------------------------------------------------------------
      deallocate(this % tags)
      deallocate(this % cords)

   end subroutine MSH_DestructNodeBlock
!
!///////////////////////////////////////////////////////////////////////////////////////////////////////////////////////////////////
!
   subroutine MSH_ConstructElementBlock(this,el_type,no_els)
!  ---------------------------------------------------------
!  Constructor.
!  ---------------------------------------------------------
      implicit none
!-----Arguments---------------------------------------------------
      class(MSH_element_block_t)            , intent(inout)   :: this ! element block to be constructed
      integer                , intent(in)      :: el_type ! type of element
      integer                , intent(in)      :: no_els ! number of elements
!-----Local-Variables---------------------------------------------
!  -----------------------------------------------------------------------
      this % el_type = el_type
      this % no_els = no_els
      allocate(this % tags(no_els))
      select case (el_type)
      case (3)  ! 2D 1st order quadrangle
         allocate(this % nodes(no_els,4))
      case (10) ! 2D 2nd order quadrangle
         allocate(this % nodes(no_els,9))
      case (36) ! 2D 3rd order quadrangle
         allocate(this % nodes(no_els,16))
      case (37) ! 2D 4th order quadrangle
         allocate(this % nodes(no_els,25))
      case (38) ! 2D 5th order quadrangle
         allocate(this % nodes(no_els,36))
      case (5)  ! 3D 1st order hexahedron
         allocate(this % nodes(no_els,8))
      case (12) ! 3D 2nd order hexahedron
         allocate(this % nodes(no_els,27))
      case (92) ! 3D 3rd order hexahedron
         allocate(this % nodes(no_els,64))
      case (93) ! 3D 4th order hexahedron
         allocate(this % nodes(no_els,125))
      case (94) ! 3D 5th order hexahedron
         allocate(this % nodes(no_els,216))
      case default
         ! print *, " READ_GMSH :: Warning! Wrong element type. Allocation for Q3 3D."
         allocate(this % nodes(no_els,216))
      end select

      ! allocate BCs only if 3D element is detected
      if (my_findloc(SUPPORTED_EL_TYPES,el_type,1) .ge. 1) then
         allocate(this % BCs(no_els,6))
         this % BCs = 0
      end if

      allocate(this % no_ptags(no_els))
      allocate(this % ptags(no_els,8))
   end subroutine MSH_ConstructElementBlock
!
!///////////////////////////////////////////////////////////////////////////////////////////////////////////////////////////////////
!
   subroutine MSH_DestructElementBlock(this)
!  ---------------------------------------------------------
!  Constructor.
!  ---------------------------------------------------------
      implicit none
!-----Arguments---------------------------------------------------
      class(MSH_element_block_t)            , intent(inout)   :: this ! element block to be constructed
!-----Local-Variables---------------------------------------------
!  -----------------------------------------------------------------------
      deallocate(this % tags)
      deallocate(this % nodes)
      deallocate(this % no_ptags)
      deallocate(this % ptags)
      if(allocated(this % BCs)) deallocate(this % BCs)

   end subroutine MSH_DestructElementBlock
!
!///////////////////////////////////////////////////////////////////////////////////////////////////////////////////////////////////
!
   subroutine unique(vec,vec_unique)
      ! CREDIT: http://degenerateconic.com/unique/ email: jacob[at]degenerateconic[dot]com
      ! Return only the unique values from vec.

      implicit none

      integer,dimension(:),intent(in) :: vec
      integer,dimension(:),allocatable,intent(inout) :: vec_unique

      integer :: i,num
      logical,dimension(size(vec)) :: mask

      mask = .false.

      do i=1,size(vec)

          !count the number of occurrences of this element:
          num = count( vec(i)==vec )

          if (num==1) then
              !there is only one, flag it:
              mask(i) = .true.
          else
              !flag this value only if it hasn't already been flagged:
              if (.not. any(vec(i)==vec .and. mask) ) mask(i) = .true.
          end if

      end do

      !return only flagged elements:
      allocate( vec_unique(count(mask)) )
      vec_unique = pack( vec, mask )

      !if you also need it sorted, then do so.
      ! For example, with slatec routine:
      !call ISORT (vec_unique, [0], size(vec_unique), 1)

   end subroutine unique
!
!///////////////////////////////////////////////////////////////////////////////////////////////////////////////////////////////////
!
<<<<<<< HEAD
   integer function my_findloc(arr, val, dim)
!  ---------------------------------------------------------
!  Vanilla routine to find an index of matching value in the array.
!  For INTEL or GNU v>9.0 just switch to 'findloc'.
!  ---------------------------------------------------------
      implicit none
      !-----Arguments---------------------------------------------------
      integer,dimension(:),intent(in) :: arr
      integer,             intent(in) :: val, dim
      !-----Local-Variables---------------------------------------------
      integer :: i
      !  -----------------------------------------------------------------------

      ! my_findloc = findloc(arr,val,dim) ! intrinsic function
      my_findloc = 0
      do i = 1, size(arr,1)
         if (arr(i) .eq. val) then
         my_findloc = i
         exit
         end if
      end do

   end function my_findloc
!
!///////////////////////////////////////////////////////////////////////////////////////////////////////////////////////////////////
!
=======
>>>>>>> a8c0f2e6
   subroutine GetOrderedFaceNodeTags(face_nodes,k,bFaceOrder,elnodes)
!  ---------------------------------------------------------
!  Routine to extract k'th face from the element.
!  ---------------------------------------------------------
      implicit none
!-----Arguments---------------------------------------------------
      integer, allocatable, dimension(:),    intent(inout)   :: face_nodes !
      integer,                               intent(in   )   :: k ! face number
      integer,                               intent(in   )   :: bFaceOrder ! polynomial order
      integer, allocatable, dimension(:),    intent(in   )   :: elnodes !
!-----Local-Variables---------------------------------------------
      integer :: numBFacePoints, innerEdgePoints
      integer :: i
!  -----------------------------------------------------------------------

      face_nodes = 0.d0
      numBFacePoints = bFaceOrder + 1
      innerEdgePoints = bFaceOrder - 1

      select case (k)
      case(1)
         ! Corners
         face_nodes(1) = elnodes( 1 )
         face_nodes(numBFacePoints) = elnodes( 2 )
         face_nodes(numBFacePoints*bFaceOrder+1) = elnodes( 5 )
         face_nodes(numBFacePoints*numBFacePoints) = elnodes( 6 )

         ! Edges
         face_nodes(2 : 1+innerEdgePoints) = &
         elnodes( 9+innerEdgePoints*1 : 9+innerEdgePoints*2-1 ) ! 10th entity

         face_nodes( (numBFacePoints + 1):(innerEdgePoints*numBFacePoints + 1):numBFacePoints ) = &
         elnodes( 9+innerEdgePoints*7 : 9+innerEdgePoints*8-1 ) ! 16th entity

         face_nodes( (numBFacePoints*2):(numBFacePoints*bFaceOrder):numBFacePoints ) = &
         elnodes( 9+innerEdgePoints*2 : 9+innerEdgePoints*3-1 ) ! 11th entity

         face_nodes( numBFacePoints*bFaceOrder + 2 : numBFacePoints*bFaceOrder + 1 + innerEdgePoints ) = &
         elnodes( 9+innerEdgePoints*9 : 9+innerEdgePoints*10-1 ) ! 18th entity

         ! Inner part of the face
         do i=1, innerEdgePoints
            face_nodes( numBFacePoints*i + 2 : numBFacePoints*i + 1 + innerEdgePoints ) = &
            elnodes( 1 +  (i-1)*innerEdgePoints + 8 + 12*innerEdgePoints + 2*(innerEdgePoints**2) : &
                              i*innerEdgePoints + 8 + 12*innerEdgePoints + 2*(innerEdgePoints**2) ) ! 23rd entity
         end do
      case(2)
         ! Corners
         face_nodes(1) = elnodes( 4 )
         face_nodes(numBFacePoints) = elnodes( 3 )
         face_nodes(numBFacePoints*bFaceOrder+1) = elnodes( 8 )
         face_nodes(numBFacePoints*numBFacePoints) = elnodes( 7 )

         ! Edges
         face_nodes(2 : 1+innerEdgePoints) = &
         elnodes( 9+innerEdgePoints*3 : 9+innerEdgePoints*4-1 ) ! 12th entity

         face_nodes( (numBFacePoints + 1):(innerEdgePoints*numBFacePoints + 1):numBFacePoints ) = &
         elnodes( 9+innerEdgePoints*6 : 9+innerEdgePoints*7-1 ) ! 15th entity

         face_nodes( (numBFacePoints*2):(numBFacePoints*bFaceOrder):numBFacePoints ) = &
         elnodes( 9+innerEdgePoints*4 : 9+innerEdgePoints*5-1 ) ! 13th entity

         face_nodes( numBFacePoints*bFaceOrder + 2 : numBFacePoints*bFaceOrder + 1 + innerEdgePoints ) = &
         elnodes( 9+innerEdgePoints*10 : 9+innerEdgePoints*11-1 ) ! 19th entity

         ! Inner part of the face
         do i=1, innerEdgePoints
            face_nodes( numBFacePoints*i + 2 : numBFacePoints*i + 1 + innerEdgePoints ) = &
            elnodes( 1 +  (i-1)*innerEdgePoints + 8 + 12*innerEdgePoints + 3*(innerEdgePoints**2) : &
                              i*innerEdgePoints + 8 + 12*innerEdgePoints + 3*(innerEdgePoints**2) ) ! 24th entity
         end do
      case(3)
         ! Corners
         face_nodes(1) = elnodes( 1 )
         face_nodes(numBFacePoints) = elnodes( 2 )
         face_nodes(numBFacePoints*bFaceOrder+1) = elnodes( 4 )
         face_nodes(numBFacePoints*numBFacePoints) = elnodes( 3 )

         ! Edges
         face_nodes(2 : 1+innerEdgePoints) = &
         elnodes( 9+innerEdgePoints*1 : 9+innerEdgePoints*2-1 ) ! 10th entity

         face_nodes( (numBFacePoints + 1):(innerEdgePoints*numBFacePoints + 1):numBFacePoints ) = &
         elnodes( 9+innerEdgePoints*5 : 9+innerEdgePoints*6-1 ) ! 14th entity

         face_nodes( (numBFacePoints*2):(numBFacePoints*bFaceOrder):numBFacePoints ) = &
         elnodes( 9+innerEdgePoints*0 : 9+innerEdgePoints*1-1 ) ! 9th entity

         face_nodes( numBFacePoints*bFaceOrder + 2 : numBFacePoints*bFaceOrder + 1 + innerEdgePoints ) = &
         elnodes( 9+innerEdgePoints*3 : 9+innerEdgePoints*4-1 ) ! 12th entity

         ! Inner part of the face
         do i=1, innerEdgePoints
            face_nodes( numBFacePoints*i + 2 : numBFacePoints*i + 1 + innerEdgePoints ) = &
            elnodes( 1 +  (i-1)*innerEdgePoints + 8 + 12*innerEdgePoints + 0*(innerEdgePoints**2) : &
                              i*innerEdgePoints + 8 + 12*innerEdgePoints + 0*(innerEdgePoints**2) ) ! 21st entity
         end do
      case(4)
         ! Corners
         face_nodes(1) = elnodes( 2 )
         face_nodes(numBFacePoints) = elnodes( 3 )
         face_nodes(numBFacePoints*bFaceOrder+1) = elnodes( 6 )
         face_nodes(numBFacePoints*numBFacePoints) = elnodes( 7 )

         ! Edges
         face_nodes(2 : 1+innerEdgePoints) = &
         elnodes( 9+innerEdgePoints*0 : 9+innerEdgePoints*1-1 ) ! 9th entity

         face_nodes( (numBFacePoints + 1):(innerEdgePoints*numBFacePoints + 1):numBFacePoints ) = &
         elnodes( 9+innerEdgePoints*2 : 9+innerEdgePoints*3-1 ) ! 11th entity

         face_nodes( (numBFacePoints*2):(numBFacePoints*bFaceOrder):numBFacePoints ) = &
         elnodes( 9+innerEdgePoints*4 : 9+innerEdgePoints*5-1 ) ! 13th entity

         face_nodes( numBFacePoints*bFaceOrder + 2 : numBFacePoints*bFaceOrder + 1 + innerEdgePoints ) = &
         elnodes( 9+innerEdgePoints*8 : 9+innerEdgePoints*9-1 ) ! 17th entity

         ! Inner part of the face
         do i=1, innerEdgePoints
            face_nodes( numBFacePoints*i + 2 : numBFacePoints*i + 1 + innerEdgePoints ) = &
            elnodes( 1 +  (i-1)*innerEdgePoints + 8 + 12*innerEdgePoints + 1*(innerEdgePoints**2) : &
                              i*innerEdgePoints + 8 + 12*innerEdgePoints + 1*(innerEdgePoints**2) ) ! 22nd entity
         end do
      case(5)
         ! Corners
         face_nodes(1) = elnodes( 5 )
         face_nodes(numBFacePoints) = elnodes( 6 )
         face_nodes(numBFacePoints*bFaceOrder+1) = elnodes( 8 )
         face_nodes(numBFacePoints*numBFacePoints) = elnodes( 7 )

         ! Edges
         face_nodes(2 : 1+innerEdgePoints) = &
         elnodes( 9+innerEdgePoints*9 : 9+innerEdgePoints*10-1 ) ! 18th entity

         face_nodes( (numBFacePoints + 1):(innerEdgePoints*numBFacePoints + 1):numBFacePoints ) = &
         elnodes( 9+innerEdgePoints*11 : 9+innerEdgePoints*12-1 ) ! 20th entity

         face_nodes( (numBFacePoints*2):(numBFacePoints*bFaceOrder):numBFacePoints ) = &
         elnodes( 9+innerEdgePoints*8 : 9+innerEdgePoints*9-1 ) ! 17th entity

         face_nodes( numBFacePoints*bFaceOrder + 2 : numBFacePoints*bFaceOrder + 1 + innerEdgePoints ) = &
         elnodes( 9+innerEdgePoints*10 : 9+innerEdgePoints*11-1 ) ! 19th entity

         ! Inner part of the face
         do i=1, innerEdgePoints
            face_nodes( numBFacePoints*i + 2 : numBFacePoints*i + 1 + innerEdgePoints ) = &
            elnodes( 1 +  (i-1)*innerEdgePoints + 8 + 12*innerEdgePoints + 5*(innerEdgePoints**2) : &
                              i*innerEdgePoints + 8 + 12*innerEdgePoints + 5*(innerEdgePoints**2) ) ! 26th entity
         end do
      case(6)
         ! Corners
         face_nodes(1) = elnodes( 1 )
         face_nodes(numBFacePoints) = elnodes( 4 )
         face_nodes(numBFacePoints*bFaceOrder+1) = elnodes( 5 )
         face_nodes(numBFacePoints*numBFacePoints) = elnodes( 8 )

         ! Edges
         face_nodes(2 : 1+innerEdgePoints) = &
         elnodes( 9+innerEdgePoints*5 : 9+innerEdgePoints*6-1 ) ! 14th entity

         face_nodes( (numBFacePoints + 1):(innerEdgePoints*numBFacePoints + 1):numBFacePoints ) = &
         elnodes( 9+innerEdgePoints*7 : 9+innerEdgePoints*8-1 ) ! 16th entity

         face_nodes( (numBFacePoints*2):(numBFacePoints*bFaceOrder):numBFacePoints ) = &
         elnodes( 9+innerEdgePoints*6 : 9+innerEdgePoints*7-1 ) ! 15th entity

         face_nodes( numBFacePoints*bFaceOrder + 2 : numBFacePoints*bFaceOrder + 1 + innerEdgePoints ) = &
         elnodes( 9+innerEdgePoints*11 : 9+innerEdgePoints*12-1 ) ! 20th entity


         ! Inner part of the face
         do i=1, innerEdgePoints
            face_nodes( numBFacePoints*i + 2 : numBFacePoints*i + 1 + innerEdgePoints ) = &
            elnodes( 1 +  (i-1)*innerEdgePoints + 8 + 12*innerEdgePoints + 4*(innerEdgePoints**2) : &
                              i*innerEdgePoints + 8 + 12*innerEdgePoints + 4*(innerEdgePoints**2) ) ! 25th entity
         end do
      case default
         error stop "Read_GMSH :: GetOrderedFaceNodeTags :: face number not in 1,6 range."
      end select

   end subroutine GetOrderedFaceNodeTags
!
!///////////////////////////////////////////////////////////////////////////////////////////////////////////////////////////////////
!
   subroutine ReorderElement(elnodes,bFaceOrder)
!  ---------------------------------------------------------
!  Reordering routine from GMSH ordering to SpecMesh ordering.
!  ---------------------------------------------------------
      implicit none
!-----Arguments---------------------------------------------------
      integer, allocatable, dimension(:),    intent(inout)   :: elnodes !
      integer,                               intent(in   )   :: bFaceOrder ! polynomial order
!-----Local-Variables---------------------------------------------
      integer, dimension( (bFaceOrder+1)**3 ) :: buffer
      integer, dimension( (bFaceOrder-1),(bFaceOrder-1) ) :: face_buffer
      integer :: innerEdgePoints,i
!  -----------------------------------------------------------------------
      buffer = elnodes
      innerEdgePoints = bFaceOrder - 1

      ! reorder verices
      elnodes(1) = buffer(4)
      elnodes(2:4) = buffer(1:3)
      elnodes(5) = buffer(8)
      elnodes(6:8) = buffer(5:7)

      select case (bFaceOrder)
      case (1)
         ! do nothing
      case (2)
         ! do nothing
      case (3)
         ! reverse edges (reverse edge no 2,4,6,10,11,12)

         ! 10th entity (2nd edge)
         elnodes( 9+innerEdgePoints*1 : 9+innerEdgePoints*2-1 )   = buffer( 9+innerEdgePoints*2-1 : 9+innerEdgePoints*1 : -1 )
         ! 12th entity (4th edge)
         elnodes( 9+innerEdgePoints*3 : 9+innerEdgePoints*4-1 )   = buffer( 9+innerEdgePoints*4-1 : 9+innerEdgePoints*3 : -1 )
         ! 14th entity (6th edge)
         elnodes( 9+innerEdgePoints*5 : 9+innerEdgePoints*6-1 )   = buffer( 9+innerEdgePoints*6-1 : 9+innerEdgePoints*5 : -1 )
         ! 18th entity (10th edge)
         elnodes( 9+innerEdgePoints*9 : 9+innerEdgePoints*10-1 )  = buffer( 9+innerEdgePoints*10-1 : 9+innerEdgePoints*9 : -1 )
         ! 19th entity (11th edge)
         elnodes( 9+innerEdgePoints*10 : 9+innerEdgePoints*11-1 ) = buffer( 9+innerEdgePoints*11-1 : 9+innerEdgePoints*10 : -1 )
         ! 20th entity (12th edge)
         elnodes( 9+innerEdgePoints*11 : 9+innerEdgePoints*12-1 ) = buffer( 9+innerEdgePoints*12-1 : 9+innerEdgePoints*11 : -1 )

         ! 23rd entity (Face no 1)
         do i=1, innerEdgePoints
            face_buffer(i,:) = elnodes( 1 + (i-1)*innerEdgePoints + 8 + 12*innerEdgePoints + 2*(innerEdgePoints**2) : &
                                                i*innerEdgePoints + 8 + 12*innerEdgePoints + 2*(innerEdgePoints**2) )
         end do
         elnodes( 1 + 8 + 12*innerEdgePoints + 2*(innerEdgePoints**2) ) = face_buffer(2,2)
         elnodes( innerEdgePoints + 8 + 12*innerEdgePoints + 2*(innerEdgePoints**2) ) = face_buffer(1,1)
         elnodes( 1 + 1*innerEdgePoints + 8 + 12*innerEdgePoints + 2*(innerEdgePoints**2) ) = face_buffer(2,1)
         elnodes( 2*innerEdgePoints + 8 + 12*innerEdgePoints + 2*(innerEdgePoints**2) ) = face_buffer(1,2)

         ! 24th entity (Face no 2)
         do i=1, innerEdgePoints
            face_buffer(i,:) = elnodes( 1 + (i-1)*innerEdgePoints + 8 + 12*innerEdgePoints + 3*(innerEdgePoints**2) : &
                                                i*innerEdgePoints + 8 + 12*innerEdgePoints + 3*(innerEdgePoints**2) )
         end do
         elnodes( 1 + 8 + 12*innerEdgePoints + 3*(innerEdgePoints**2) ) = face_buffer(1,2)
         elnodes( innerEdgePoints + 8 + 12*innerEdgePoints + 3*(innerEdgePoints**2) ) = face_buffer(1,1)

         ! 21st entity (Face no 3)
         do i=1, innerEdgePoints
            face_buffer(i,:) = elnodes( 1 + (i-1)*innerEdgePoints + 8 + 12*innerEdgePoints + 0*(innerEdgePoints**2) : &
                                                i*innerEdgePoints + 8 + 12*innerEdgePoints + 0*(innerEdgePoints**2) )
         end do
         elnodes( 1 + 8 + 12*innerEdgePoints + 0*(innerEdgePoints**2) ) = face_buffer(1,2)
         elnodes( innerEdgePoints + 8 + 12*innerEdgePoints + 0*(innerEdgePoints**2) ) = face_buffer(1,1)

         ! 22nd enitty (Face no 4)
         do i=1, innerEdgePoints
            face_buffer(i,:) = elnodes( 1 + (i-1)*innerEdgePoints + 8 + 12*innerEdgePoints + 1*(innerEdgePoints**2) : &
                                                i*innerEdgePoints + 8 + 12*innerEdgePoints + 1*(innerEdgePoints**2) )
         end do
         elnodes( 1 + 1*innerEdgePoints + 8 + 12*innerEdgePoints + 1*(innerEdgePoints**2) ) = face_buffer(2,2)
         elnodes( 2*innerEdgePoints + 8 + 12*innerEdgePoints + 1*(innerEdgePoints**2) ) = face_buffer(2,1)

         ! 26th enitty (Face no 5)
         do i=1, innerEdgePoints
            face_buffer(i,:) = elnodes( 1 + (i-1)*innerEdgePoints + 8 + 12*innerEdgePoints + 5*(innerEdgePoints**2) : &
                                                i*innerEdgePoints + 8 + 12*innerEdgePoints + 5*(innerEdgePoints**2) )
         end do
         elnodes( 1 + 8 + 12*innerEdgePoints + 5*(innerEdgePoints**2) ) = face_buffer(2,2)
         elnodes( innerEdgePoints + 8 + 12*innerEdgePoints + 5*(innerEdgePoints**2) ) = face_buffer(1,1)
         elnodes( 1 + 1*innerEdgePoints + 8 + 12*innerEdgePoints + 5*(innerEdgePoints**2) ) = face_buffer(2,1)
         elnodes( 2*innerEdgePoints + 8 + 12*innerEdgePoints + 5*(innerEdgePoints**2) ) = face_buffer(1,2)

         ! 25th enitty (Face no 6)
         do i=1, innerEdgePoints
            face_buffer(i,:) = elnodes( 1 + (i-1)*innerEdgePoints + 8 + 12*innerEdgePoints + 4*(innerEdgePoints**2) : &
                                                i*innerEdgePoints + 8 + 12*innerEdgePoints + 4*(innerEdgePoints**2) )
         end do
         elnodes( 1 + 8 + 12*innerEdgePoints + 4*(innerEdgePoints**2) ) = face_buffer(1,2)
         elnodes( innerEdgePoints + 8 + 12*innerEdgePoints + 4*(innerEdgePoints**2) ) = face_buffer(1,1)
      case (4)
<<<<<<< HEAD
         error stop "Read_GMSH :: Curved elements with P=4 do not have checked ordering!"
      case default
         error stop "Read_GMSH :: Curved elements with P>4 not implemented."
=======
         ! reverse edges (reverse edge no 2,4,6,10,11,12)

         ! 10th entity (2nd edge)
         elnodes( 9+innerEdgePoints*1 : 9+innerEdgePoints*2-1 )   = buffer( 9+innerEdgePoints*2-1 : 9+innerEdgePoints*1 : -1 ) 
         ! 12th entity (4th edge)
         elnodes( 9+innerEdgePoints*3 : 9+innerEdgePoints*4-1 )   = buffer( 9+innerEdgePoints*4-1 : 9+innerEdgePoints*3 : -1 ) 
         ! 14th entity (6th edge)
         elnodes( 9+innerEdgePoints*5 : 9+innerEdgePoints*6-1 )   = buffer( 9+innerEdgePoints*6-1 : 9+innerEdgePoints*5 : -1 ) 
         ! 18th entity (10th edge)
         elnodes( 9+innerEdgePoints*9 : 9+innerEdgePoints*10-1 )  = buffer( 9+innerEdgePoints*10-1 : 9+innerEdgePoints*9 : -1 ) 
         ! 19th entity (11th edge)
         elnodes( 9+innerEdgePoints*10 : 9+innerEdgePoints*11-1 ) = buffer( 9+innerEdgePoints*11-1 : 9+innerEdgePoints*10 : -1 ) 
         ! 20th entity (12th edge)
         elnodes( 9+innerEdgePoints*11 : 9+innerEdgePoints*12-1 ) = buffer( 9+innerEdgePoints*12-1 : 9+innerEdgePoints*11 : -1 ) 

         ! 23rd entity (Face no 1)
         do i=1, innerEdgePoints
            face_buffer(i,:) = elnodes( 1 + (i-1)*innerEdgePoints + 8 + 12*innerEdgePoints + 2*(innerEdgePoints**2) : &
                                                i*innerEdgePoints + 8 + 12*innerEdgePoints + 2*(innerEdgePoints**2) ) 
         end do
         elnodes( 1 + 8 + 12*innerEdgePoints + 2*(innerEdgePoints**2) ) = face_buffer(2,1)
         elnodes( 2 + 8 + 12*innerEdgePoints + 2*(innerEdgePoints**2) ) = face_buffer(3,2)
         elnodes( 3 + 8 + 12*innerEdgePoints + 2*(innerEdgePoints**2) ) = face_buffer(1,1)
         elnodes( 4 + 8 + 12*innerEdgePoints + 2*(innerEdgePoints**2) ) = face_buffer(3,1)
         elnodes( 5 + 8 + 12*innerEdgePoints + 2*(innerEdgePoints**2) ) = face_buffer(3,3)
         elnodes( 6 + 8 + 12*innerEdgePoints + 2*(innerEdgePoints**2) ) = face_buffer(2,2)
         elnodes( 7 + 8 + 12*innerEdgePoints + 2*(innerEdgePoints**2) ) = face_buffer(1,3)
         elnodes( 8 + 8 + 12*innerEdgePoints + 2*(innerEdgePoints**2) ) = face_buffer(2,3)
         elnodes( 9 + 8 + 12*innerEdgePoints + 2*(innerEdgePoints**2) ) = face_buffer(1,2)

         ! 24th entity (Face no 2) 
         do i=1, innerEdgePoints
            face_buffer(i,:) = elnodes( 1 + (i-1)*innerEdgePoints + 8 + 12*innerEdgePoints + 3*(innerEdgePoints**2) : &
                                                i*innerEdgePoints + 8 + 12*innerEdgePoints + 3*(innerEdgePoints**2) ) 
         end do
         elnodes( 1 + 8 + 12*innerEdgePoints + 3*(innerEdgePoints**2) ) = face_buffer(1,2)
         elnodes( 2 + 8 + 12*innerEdgePoints + 3*(innerEdgePoints**2) ) = face_buffer(2,2)
         elnodes( 3 + 8 + 12*innerEdgePoints + 3*(innerEdgePoints**2) ) = face_buffer(1,1)
         elnodes( 4 + 8 + 12*innerEdgePoints + 3*(innerEdgePoints**2) ) = face_buffer(2,3)
         elnodes( 5 + 8 + 12*innerEdgePoints + 3*(innerEdgePoints**2) ) = face_buffer(3,3)
         elnodes( 6 + 8 + 12*innerEdgePoints + 3*(innerEdgePoints**2) ) = face_buffer(3,2)
         elnodes( 7 + 8 + 12*innerEdgePoints + 3*(innerEdgePoints**2) ) = face_buffer(1,3)
         elnodes( 8 + 8 + 12*innerEdgePoints + 3*(innerEdgePoints**2) ) = face_buffer(3,1)
         elnodes( 9 + 8 + 12*innerEdgePoints + 3*(innerEdgePoints**2) ) = face_buffer(2,1)

         ! 21st entity (Face no 3) 
         do i=1, innerEdgePoints
            face_buffer(i,:) = elnodes( 1 + (i-1)*innerEdgePoints + 8 + 12*innerEdgePoints + 0*(innerEdgePoints**2) : &
                                                i*innerEdgePoints + 8 + 12*innerEdgePoints + 0*(innerEdgePoints**2) ) 
         end do
         elnodes( 1 + 8 + 12*innerEdgePoints + 0*(innerEdgePoints**2) ) = face_buffer(1,2)
         elnodes( 2 + 8 + 12*innerEdgePoints + 0*(innerEdgePoints**2) ) = face_buffer(2,2)
         elnodes( 3 + 8 + 12*innerEdgePoints + 0*(innerEdgePoints**2) ) = face_buffer(1,1)
         elnodes( 4 + 8 + 12*innerEdgePoints + 0*(innerEdgePoints**2) ) = face_buffer(2,3)
         elnodes( 5 + 8 + 12*innerEdgePoints + 0*(innerEdgePoints**2) ) = face_buffer(3,3)
         elnodes( 6 + 8 + 12*innerEdgePoints + 0*(innerEdgePoints**2) ) = face_buffer(3,2)
         elnodes( 7 + 8 + 12*innerEdgePoints + 0*(innerEdgePoints**2) ) = face_buffer(1,3)
         elnodes( 8 + 8 + 12*innerEdgePoints + 0*(innerEdgePoints**2) ) = face_buffer(3,1)
         elnodes( 9 + 8 + 12*innerEdgePoints + 0*(innerEdgePoints**2) ) = face_buffer(2,1)

         ! 22nd enitty (Face no 4)
         do i=1, innerEdgePoints
            face_buffer(i,:) = elnodes( 1 + (i-1)*innerEdgePoints + 8 + 12*innerEdgePoints + 1*(innerEdgePoints**2) : &
                                                i*innerEdgePoints + 8 + 12*innerEdgePoints + 1*(innerEdgePoints**2) ) 
         end do
         elnodes( 2 + 8 + 12*innerEdgePoints + 1*(innerEdgePoints**2) ) = face_buffer(2,2)
         elnodes( 3 + 8 + 12*innerEdgePoints + 1*(innerEdgePoints**2) ) = face_buffer(1,2)
         elnodes( 4 + 8 + 12*innerEdgePoints + 1*(innerEdgePoints**2) ) = face_buffer(3,2)
         elnodes( 5 + 8 + 12*innerEdgePoints + 1*(innerEdgePoints**2) ) = face_buffer(3,3)
         elnodes( 7 + 8 + 12*innerEdgePoints + 1*(innerEdgePoints**2) ) = face_buffer(2,1)
         elnodes( 8 + 8 + 12*innerEdgePoints + 1*(innerEdgePoints**2) ) = face_buffer(3,1)
         elnodes( 9 + 8 + 12*innerEdgePoints + 1*(innerEdgePoints**2) ) = face_buffer(1,3)

         ! 26th enitty (Face no 5)
         do i=1, innerEdgePoints
            face_buffer(i,:) = elnodes( 1 + (i-1)*innerEdgePoints + 8 + 12*innerEdgePoints + 5*(innerEdgePoints**2) : &
                                                i*innerEdgePoints + 8 + 12*innerEdgePoints + 5*(innerEdgePoints**2) ) 
         end do
         elnodes( 1 + 8 + 12*innerEdgePoints + 5*(innerEdgePoints**2) ) = face_buffer(2,1)
         elnodes( 2 + 8 + 12*innerEdgePoints + 5*(innerEdgePoints**2) ) = face_buffer(3,2)
         elnodes( 3 + 8 + 12*innerEdgePoints + 5*(innerEdgePoints**2) ) = face_buffer(1,1)
         elnodes( 4 + 8 + 12*innerEdgePoints + 5*(innerEdgePoints**2) ) = face_buffer(3,1)
         elnodes( 5 + 8 + 12*innerEdgePoints + 5*(innerEdgePoints**2) ) = face_buffer(3,3)
         elnodes( 6 + 8 + 12*innerEdgePoints + 5*(innerEdgePoints**2) ) = face_buffer(2,2)
         elnodes( 7 + 8 + 12*innerEdgePoints + 5*(innerEdgePoints**2) ) = face_buffer(1,3)
         elnodes( 8 + 8 + 12*innerEdgePoints + 5*(innerEdgePoints**2) ) = face_buffer(2,3)
         elnodes( 9 + 8 + 12*innerEdgePoints + 5*(innerEdgePoints**2) ) = face_buffer(1,2)

         ! 25th enitty (Face no 6)
         do i=1, innerEdgePoints
            face_buffer(i,:) = elnodes( 1 + (i-1)*innerEdgePoints + 8 + 12*innerEdgePoints + 4*(innerEdgePoints**2) : &
                                                i*innerEdgePoints + 8 + 12*innerEdgePoints + 4*(innerEdgePoints**2) ) 
         end do
         elnodes( 1 + 8 + 12*innerEdgePoints + 4*(innerEdgePoints**2) ) = face_buffer(1,2)
         elnodes( 2 + 8 + 12*innerEdgePoints + 4*(innerEdgePoints**2) ) = face_buffer(2,2)
         elnodes( 3 + 8 + 12*innerEdgePoints + 4*(innerEdgePoints**2) ) = face_buffer(1,1)
         elnodes( 4 + 8 + 12*innerEdgePoints + 4*(innerEdgePoints**2) ) = face_buffer(2,3)
         elnodes( 5 + 8 + 12*innerEdgePoints + 4*(innerEdgePoints**2) ) = face_buffer(3,3)
         elnodes( 6 + 8 + 12*innerEdgePoints + 4*(innerEdgePoints**2) ) = face_buffer(3,2)
         elnodes( 7 + 8 + 12*innerEdgePoints + 4*(innerEdgePoints**2) ) = face_buffer(1,3)
         elnodes( 8 + 8 + 12*innerEdgePoints + 4*(innerEdgePoints**2) ) = face_buffer(3,1)
         elnodes( 9 + 8 + 12*innerEdgePoints + 4*(innerEdgePoints**2) ) = face_buffer(2,1)
      case (5)
         ! reverse edges (reverse edge no 2,4,6,10,11,12)

         ! 10th entity (2nd edge)
         elnodes( 9+innerEdgePoints*1 : 9+innerEdgePoints*2-1 )   = buffer( 9+innerEdgePoints*2-1 : 9+innerEdgePoints*1 : -1 ) 
         ! 12th entity (4th edge)
         elnodes( 9+innerEdgePoints*3 : 9+innerEdgePoints*4-1 )   = buffer( 9+innerEdgePoints*4-1 : 9+innerEdgePoints*3 : -1 ) 
         ! 14th entity (6th edge)
         elnodes( 9+innerEdgePoints*5 : 9+innerEdgePoints*6-1 )   = buffer( 9+innerEdgePoints*6-1 : 9+innerEdgePoints*5 : -1 ) 
         ! 18th entity (10th edge)
         elnodes( 9+innerEdgePoints*9 : 9+innerEdgePoints*10-1 )  = buffer( 9+innerEdgePoints*10-1 : 9+innerEdgePoints*9 : -1 ) 
         ! 19th entity (11th edge)
         elnodes( 9+innerEdgePoints*10 : 9+innerEdgePoints*11-1 ) = buffer( 9+innerEdgePoints*11-1 : 9+innerEdgePoints*10 : -1 ) 
         ! 20th entity (12th edge)
         elnodes( 9+innerEdgePoints*11 : 9+innerEdgePoints*12-1 ) = buffer( 9+innerEdgePoints*12-1 : 9+innerEdgePoints*11 : -1 ) 

         ! 23rd entity (Face no 1)
         do i=1, innerEdgePoints
            face_buffer(i,:) = elnodes( 1 + (i-1)*innerEdgePoints + 8 + 12*innerEdgePoints + 2*(innerEdgePoints**2) : &
                                                i*innerEdgePoints + 8 + 12*innerEdgePoints + 2*(innerEdgePoints**2) ) 
         end do
         elnodes( 1 + 8 + 12*innerEdgePoints + 2*(innerEdgePoints**2) ) = face_buffer(1,4)
         elnodes( 2 + 8 + 12*innerEdgePoints + 2*(innerEdgePoints**2) ) = face_buffer(3,3)
         elnodes( 3 + 8 + 12*innerEdgePoints + 2*(innerEdgePoints**2) ) = face_buffer(3,4)
         elnodes( 4 + 8 + 12*innerEdgePoints + 2*(innerEdgePoints**2) ) = face_buffer(1,1)
         elnodes( 5 + 8 + 12*innerEdgePoints + 2*(innerEdgePoints**2) ) = face_buffer(3,2)
         elnodes( 6 + 8 + 12*innerEdgePoints + 2*(innerEdgePoints**2) ) = face_buffer(4,4)
         elnodes( 7 + 8 + 12*innerEdgePoints + 2*(innerEdgePoints**2) ) = face_buffer(4,1)
         elnodes( 8 + 8 + 12*innerEdgePoints + 2*(innerEdgePoints**2) ) = face_buffer(2,1)
         elnodes( 9 + 8 + 12*innerEdgePoints + 2*(innerEdgePoints**2) ) = face_buffer(3,1)
         elnodes(10 + 8 + 12*innerEdgePoints + 2*(innerEdgePoints**2) ) = face_buffer(4,3)
         elnodes(11 + 8 + 12*innerEdgePoints + 2*(innerEdgePoints**2) ) = face_buffer(4,2)
         elnodes(12 + 8 + 12*innerEdgePoints + 2*(innerEdgePoints**2) ) = face_buffer(2,2)
         elnodes(13 + 8 + 12*innerEdgePoints + 2*(innerEdgePoints**2) ) = face_buffer(1,3)
         elnodes(14 + 8 + 12*innerEdgePoints + 2*(innerEdgePoints**2) ) = face_buffer(2,4)
         elnodes(15 + 8 + 12*innerEdgePoints + 2*(innerEdgePoints**2) ) = face_buffer(2,3)
         elnodes(16 + 8 + 12*innerEdgePoints + 2*(innerEdgePoints**2) ) = face_buffer(1,2)

         ! 24th entity (Face no 2) 
         do i=1, innerEdgePoints
            face_buffer(i,:) = elnodes( 1 + (i-1)*innerEdgePoints + 8 + 12*innerEdgePoints + 3*(innerEdgePoints**2) : &
                                                i*innerEdgePoints + 8 + 12*innerEdgePoints + 3*(innerEdgePoints**2) ) 
         end do
         elnodes( 1 + 8 + 12*innerEdgePoints + 3*(innerEdgePoints**2) ) = face_buffer(1,2)
         elnodes( 2 + 8 + 12*innerEdgePoints + 3*(innerEdgePoints**2) ) = face_buffer(2,2)
         elnodes( 3 + 8 + 12*innerEdgePoints + 3*(innerEdgePoints**2) ) = face_buffer(2,1)
         elnodes( 4 + 8 + 12*innerEdgePoints + 3*(innerEdgePoints**2) ) = face_buffer(1,1)
         elnodes( 5 + 8 + 12*innerEdgePoints + 3*(innerEdgePoints**2) ) = face_buffer(2,3)
         elnodes( 6 + 8 + 12*innerEdgePoints + 3*(innerEdgePoints**2) ) = face_buffer(4,2)
         elnodes( 7 + 8 + 12*innerEdgePoints + 3*(innerEdgePoints**2) ) = face_buffer(4,1)
         elnodes( 8 + 8 + 12*innerEdgePoints + 3*(innerEdgePoints**2) ) = face_buffer(3,4)
         elnodes( 9 + 8 + 12*innerEdgePoints + 3*(innerEdgePoints**2) ) = face_buffer(2,4)
         elnodes(10 + 8 + 12*innerEdgePoints + 3*(innerEdgePoints**2) ) = face_buffer(4,3)
         elnodes(11 + 8 + 12*innerEdgePoints + 3*(innerEdgePoints**2) ) = face_buffer(4,4)
         elnodes(12 + 8 + 12*innerEdgePoints + 3*(innerEdgePoints**2) ) = face_buffer(3,3)
         elnodes(13 + 8 + 12*innerEdgePoints + 3*(innerEdgePoints**2) ) = face_buffer(1,3)
         elnodes(14 + 8 + 12*innerEdgePoints + 3*(innerEdgePoints**2) ) = face_buffer(3,1)
         elnodes(15 + 8 + 12*innerEdgePoints + 3*(innerEdgePoints**2) ) = face_buffer(3,2)
         elnodes(16 + 8 + 12*innerEdgePoints + 3*(innerEdgePoints**2) ) = face_buffer(1,4)

         ! 21st entity (Face no 3) 
         do i=1, innerEdgePoints
            face_buffer(i,:) = elnodes( 1 + (i-1)*innerEdgePoints + 8 + 12*innerEdgePoints + 0*(innerEdgePoints**2) : &
                                                i*innerEdgePoints + 8 + 12*innerEdgePoints + 0*(innerEdgePoints**2) ) 
         end do
         elnodes( 1 + 8 + 12*innerEdgePoints + 0*(innerEdgePoints**2) ) = face_buffer(1,2)
         elnodes( 2 + 8 + 12*innerEdgePoints + 0*(innerEdgePoints**2) ) = face_buffer(2,2)
         elnodes( 3 + 8 + 12*innerEdgePoints + 0*(innerEdgePoints**2) ) = face_buffer(2,1)
         elnodes( 4 + 8 + 12*innerEdgePoints + 0*(innerEdgePoints**2) ) = face_buffer(1,1)
         elnodes( 5 + 8 + 12*innerEdgePoints + 0*(innerEdgePoints**2) ) = face_buffer(2,3)
         elnodes( 6 + 8 + 12*innerEdgePoints + 0*(innerEdgePoints**2) ) = face_buffer(4,2)
         elnodes( 7 + 8 + 12*innerEdgePoints + 0*(innerEdgePoints**2) ) = face_buffer(4,1)
         elnodes( 8 + 8 + 12*innerEdgePoints + 0*(innerEdgePoints**2) ) = face_buffer(3,4)
         elnodes( 9 + 8 + 12*innerEdgePoints + 0*(innerEdgePoints**2) ) = face_buffer(2,4)
         elnodes(10 + 8 + 12*innerEdgePoints + 0*(innerEdgePoints**2) ) = face_buffer(4,3)
         elnodes(11 + 8 + 12*innerEdgePoints + 0*(innerEdgePoints**2) ) = face_buffer(4,4)
         elnodes(12 + 8 + 12*innerEdgePoints + 0*(innerEdgePoints**2) ) = face_buffer(3,3)
         elnodes(13 + 8 + 12*innerEdgePoints + 0*(innerEdgePoints**2) ) = face_buffer(1,3)
         elnodes(14 + 8 + 12*innerEdgePoints + 0*(innerEdgePoints**2) ) = face_buffer(3,1)
         elnodes(15 + 8 + 12*innerEdgePoints + 0*(innerEdgePoints**2) ) = face_buffer(3,2)
         elnodes(16 + 8 + 12*innerEdgePoints + 0*(innerEdgePoints**2) ) = face_buffer(1,4)

         ! 22nd enitty (Face no 4)
         do i=1, innerEdgePoints
            face_buffer(i,:) = elnodes( 1 + (i-1)*innerEdgePoints + 8 + 12*innerEdgePoints + 1*(innerEdgePoints**2) : &
                                                i*innerEdgePoints + 8 + 12*innerEdgePoints + 1*(innerEdgePoints**2) ) 
         end do
         elnodes( 1 + 8 + 12*innerEdgePoints + 1*(innerEdgePoints**2) ) = face_buffer(1,1)
         elnodes( 2 + 8 + 12*innerEdgePoints + 1*(innerEdgePoints**2) ) = face_buffer(2,1)
         elnodes( 3 + 8 + 12*innerEdgePoints + 1*(innerEdgePoints**2) ) = face_buffer(2,2)
         elnodes( 4 + 8 + 12*innerEdgePoints + 1*(innerEdgePoints**2) ) = face_buffer(1,2)
         elnodes( 5 + 8 + 12*innerEdgePoints + 1*(innerEdgePoints**2) ) = face_buffer(3,4)
         elnodes( 6 + 8 + 12*innerEdgePoints + 1*(innerEdgePoints**2) ) = face_buffer(4,1)
         elnodes( 7 + 8 + 12*innerEdgePoints + 1*(innerEdgePoints**2) ) = face_buffer(4,2)
         elnodes( 8 + 8 + 12*innerEdgePoints + 1*(innerEdgePoints**2) ) = face_buffer(2,3)
         elnodes( 9 + 8 + 12*innerEdgePoints + 1*(innerEdgePoints**2) ) = face_buffer(3,3)
         elnodes(10 + 8 + 12*innerEdgePoints + 1*(innerEdgePoints**2) ) = face_buffer(4,4)
         elnodes(11 + 8 + 12*innerEdgePoints + 1*(innerEdgePoints**2) ) = face_buffer(4,3)
         elnodes(12 + 8 + 12*innerEdgePoints + 1*(innerEdgePoints**2) ) = face_buffer(2,4)
         elnodes(13 + 8 + 12*innerEdgePoints + 1*(innerEdgePoints**2) ) = face_buffer(1,4)
         elnodes(14 + 8 + 12*innerEdgePoints + 1*(innerEdgePoints**2) ) = face_buffer(3,2)
         elnodes(15 + 8 + 12*innerEdgePoints + 1*(innerEdgePoints**2) ) = face_buffer(3,1)
         elnodes(16 + 8 + 12*innerEdgePoints + 1*(innerEdgePoints**2) ) = face_buffer(1,3)

         ! 26th enitty (Face no 5)
         do i=1, innerEdgePoints
            face_buffer(i,:) = elnodes( 1 + (i-1)*innerEdgePoints + 8 + 12*innerEdgePoints + 5*(innerEdgePoints**2) : &
                                                i*innerEdgePoints + 8 + 12*innerEdgePoints + 5*(innerEdgePoints**2) ) 
         end do
         elnodes( 1 + 8 + 12*innerEdgePoints + 5*(innerEdgePoints**2) ) = face_buffer(1,4)
         elnodes( 2 + 8 + 12*innerEdgePoints + 5*(innerEdgePoints**2) ) = face_buffer(3,3)
         elnodes( 3 + 8 + 12*innerEdgePoints + 5*(innerEdgePoints**2) ) = face_buffer(3,4)
         elnodes( 4 + 8 + 12*innerEdgePoints + 5*(innerEdgePoints**2) ) = face_buffer(1,1)
         elnodes( 5 + 8 + 12*innerEdgePoints + 5*(innerEdgePoints**2) ) = face_buffer(3,2)
         elnodes( 6 + 8 + 12*innerEdgePoints + 5*(innerEdgePoints**2) ) = face_buffer(4,4)
         elnodes( 7 + 8 + 12*innerEdgePoints + 5*(innerEdgePoints**2) ) = face_buffer(4,1)
         elnodes( 8 + 8 + 12*innerEdgePoints + 5*(innerEdgePoints**2) ) = face_buffer(2,1)
         elnodes( 9 + 8 + 12*innerEdgePoints + 5*(innerEdgePoints**2) ) = face_buffer(3,1)
         elnodes(10 + 8 + 12*innerEdgePoints + 5*(innerEdgePoints**2) ) = face_buffer(4,3)
         elnodes(11 + 8 + 12*innerEdgePoints + 5*(innerEdgePoints**2) ) = face_buffer(4,2)
         elnodes(12 + 8 + 12*innerEdgePoints + 5*(innerEdgePoints**2) ) = face_buffer(2,2)
         elnodes(13 + 8 + 12*innerEdgePoints + 5*(innerEdgePoints**2) ) = face_buffer(1,3)
         elnodes(14 + 8 + 12*innerEdgePoints + 5*(innerEdgePoints**2) ) = face_buffer(2,4)
         elnodes(15 + 8 + 12*innerEdgePoints + 5*(innerEdgePoints**2) ) = face_buffer(2,3)
         elnodes(16 + 8 + 12*innerEdgePoints + 5*(innerEdgePoints**2) ) = face_buffer(1,2)

         ! 25th enitty (Face no 6)
         do i=1, innerEdgePoints
            face_buffer(i,:) = elnodes( 1 + (i-1)*innerEdgePoints + 8 + 12*innerEdgePoints + 4*(innerEdgePoints**2) : &
                                                i*innerEdgePoints + 8 + 12*innerEdgePoints + 4*(innerEdgePoints**2) ) 
         end do
         elnodes( 1 + 8 + 12*innerEdgePoints + 4*(innerEdgePoints**2) ) = face_buffer(1,2)
         elnodes( 2 + 8 + 12*innerEdgePoints + 4*(innerEdgePoints**2) ) = face_buffer(2,2)
         elnodes( 3 + 8 + 12*innerEdgePoints + 4*(innerEdgePoints**2) ) = face_buffer(2,1)
         elnodes( 4 + 8 + 12*innerEdgePoints + 4*(innerEdgePoints**2) ) = face_buffer(1,1)
         elnodes( 5 + 8 + 12*innerEdgePoints + 4*(innerEdgePoints**2) ) = face_buffer(2,3)
         elnodes( 6 + 8 + 12*innerEdgePoints + 4*(innerEdgePoints**2) ) = face_buffer(4,2)
         elnodes( 7 + 8 + 12*innerEdgePoints + 4*(innerEdgePoints**2) ) = face_buffer(4,1)
         elnodes( 8 + 8 + 12*innerEdgePoints + 4*(innerEdgePoints**2) ) = face_buffer(3,4)
         elnodes( 9 + 8 + 12*innerEdgePoints + 4*(innerEdgePoints**2) ) = face_buffer(2,4)
         elnodes(10 + 8 + 12*innerEdgePoints + 4*(innerEdgePoints**2) ) = face_buffer(4,3)
         elnodes(11 + 8 + 12*innerEdgePoints + 4*(innerEdgePoints**2) ) = face_buffer(4,4)
         elnodes(12 + 8 + 12*innerEdgePoints + 4*(innerEdgePoints**2) ) = face_buffer(3,3)
         elnodes(13 + 8 + 12*innerEdgePoints + 4*(innerEdgePoints**2) ) = face_buffer(1,3)
         elnodes(14 + 8 + 12*innerEdgePoints + 4*(innerEdgePoints**2) ) = face_buffer(3,1)
         elnodes(15 + 8 + 12*innerEdgePoints + 4*(innerEdgePoints**2) ) = face_buffer(3,2)
         elnodes(16 + 8 + 12*innerEdgePoints + 4*(innerEdgePoints**2) ) = face_buffer(1,4)
      case default 
         error stop "Read_GMSH :: Curved elements with P>5 not implemented."
>>>>>>> a8c0f2e6
      end select
   end subroutine ReorderElement
!
!///////////////////////////////////////////////////////////////////////////////////////////////////////////////////////////////////
!
end module Read_GMSH<|MERGE_RESOLUTION|>--- conflicted
+++ resolved
@@ -11,13 +11,8 @@
 !//////////////////////////////////////////////////////
 !
 !  Module for reading hexahedral conforming meshes in GMSH (https://gmsh.info/) mesh format.
-<<<<<<< HEAD
-!  Current supported versions: GMSH Mesh Format 4.1
-!  Current supported elements ID: 5,12,92. Respectively: P1,P2 and P3 hexahedral.
-=======
 !  Current supported versions: GMSH Mesh Format 4.1 and 2.1
-!  Current supported elements ID: 5,12,92, 93, 94. Respectively: P1, P2, P3, P4, P5 hexahedral. 
->>>>>>> a8c0f2e6
+!  Current supported elements ID: 5,12,92, 93, 94. Respectively: P1, P2, P3, P4, P5 hexahedral.
 !
 !  GMSH original hexahedral ordering:
 !
@@ -34,11 +29,7 @@
 !     \|      w  \|           \|         \|          \|         \|
 !      4----------5            4----16----5           4----16----5
 !
-<<<<<<< HEAD
-! HORSES3D corner ordering:
-=======
-!  HORSES3D corner ordering: 
->>>>>>> a8c0f2e6
+!  HORSES3D corner ordering:
 !         v
 !  1----------4
 !  |\     ^   |\
@@ -358,11 +349,7 @@
 !-----Read-points--------------------------------------------------------
       do i=1, msh_no_points
          msh_entity_vec=0.0_RP
-<<<<<<< HEAD
-         read(fUnit,'(1024a)') msh_entity
-=======
          read(fUnit,'(4096a)') msh_entity
->>>>>>> a8c0f2e6
          call getRealArrayFromStringNoCommas(msh_entity,msh_entity_vec)
 
          msh_points(i)%tag      = int(msh_entity_vec(1))
@@ -375,11 +362,7 @@
 !-----Read-curves--------------------------------------------------------
       do i=1, msh_no_curves
          msh_entity_vec=0.0_RP
-<<<<<<< HEAD
-         read(fUnit,'(1024a)') msh_entity
-=======
          read(fUnit,'(4096a)') msh_entity
->>>>>>> a8c0f2e6
          call getRealArrayFromStringNoCommas(msh_entity,msh_entity_vec)
 
          msh_curves(i)%tag      = int(msh_entity_vec(1))
@@ -397,11 +380,7 @@
 !-----Read-surfaces------------------------------------------------------
       do i=1, msh_no_surfaces
          msh_entity_vec=0.0_RP
-<<<<<<< HEAD
-         read(fUnit,'(1024a)') msh_entity
-=======
          read(fUnit,'(4096a)') msh_entity
->>>>>>> a8c0f2e6
          call getRealArrayFromStringNoCommas(msh_entity,msh_entity_vec)
 
          msh_surfaces(i)%tag      = int(msh_entity_vec(1))
@@ -419,11 +398,7 @@
 !-----Read-volumes-------------------------------------------------------
       do i=1, msh_no_volumes
          msh_entity_vec=0.0_RP
-<<<<<<< HEAD
-         read(fUnit,'(1024a)') msh_entity
-=======
          read(fUnit,'(4096a)') msh_entity
->>>>>>> a8c0f2e6
          call getRealArrayFromStringNoCommas(msh_entity,msh_entity_vec)
 
          msh_volumes(i)%tag      = int(msh_entity_vec(1))
@@ -1018,11 +993,7 @@
 !-----Read-points--------------------------------------------------------
       do i=1, msh_no_points
          msh_entity_vec=0.0_RP
-<<<<<<< HEAD
-         read(fUnit,'(1024a)') msh_entity
-=======
          read(fUnit,'(4096a)') msh_entity
->>>>>>> a8c0f2e6
          call getRealArrayFromStringNoCommas(msh_entity,msh_entity_vec)
 
          msh_points(i)%tag      = int(msh_entity_vec(1))
@@ -1035,11 +1006,7 @@
 !-----Read-curves--------------------------------------------------------
       do i=1, msh_no_curves
          msh_entity_vec=0.0_RP
-<<<<<<< HEAD
-         read(fUnit,'(1024a)') msh_entity
-=======
          read(fUnit,'(4096a)') msh_entity
->>>>>>> a8c0f2e6
          call getRealArrayFromStringNoCommas(msh_entity,msh_entity_vec)
 
          msh_curves(i)%tag      = int(msh_entity_vec(1))
@@ -1057,11 +1024,7 @@
 !-----Read-surfaces------------------------------------------------------
       do i=1, msh_no_surfaces
          msh_entity_vec=0.0_RP
-<<<<<<< HEAD
-         read(fUnit,'(1024a)') msh_entity
-=======
          read(fUnit,'(4096a)') msh_entity
->>>>>>> a8c0f2e6
          call getRealArrayFromStringNoCommas(msh_entity,msh_entity_vec)
 
          msh_surfaces(i)%tag      = int(msh_entity_vec(1))
@@ -1079,11 +1042,7 @@
 !-----Read-volumes-------------------------------------------------------
       do i=1, msh_no_volumes
          msh_entity_vec=0.0_RP
-<<<<<<< HEAD
-         read(fUnit,'(1024a)') msh_entity
-=======
          read(fUnit,'(4096a)') msh_entity
->>>>>>> a8c0f2e6
          call getRealArrayFromStringNoCommas(msh_entity,msh_entity_vec)
 
          msh_volumes(i)%tag      = int(msh_entity_vec(1))
@@ -1768,11 +1727,7 @@
 !-----Read-points--------------------------------------------------------
       do i=1, msh_no_points
          msh_entity_vec=0.0_RP
-<<<<<<< HEAD
-         read(fUnit,'(1024a)') msh_entity
-=======
          read(fUnit,'(4096a)') msh_entity
->>>>>>> a8c0f2e6
          call getRealArrayFromStringNoCommas(msh_entity,msh_entity_vec)
 
          msh_points(i)%tag      = int(msh_entity_vec(1))
@@ -1785,11 +1740,7 @@
 !-----Read-curves--------------------------------------------------------
       do i=1, msh_no_curves
          msh_entity_vec=0.0_RP
-<<<<<<< HEAD
-         read(fUnit,'(1024a)') msh_entity
-=======
          read(fUnit,'(4096a)') msh_entity
->>>>>>> a8c0f2e6
          call getRealArrayFromStringNoCommas(msh_entity,msh_entity_vec)
 
          msh_curves(i)%tag      = int(msh_entity_vec(1))
@@ -1807,11 +1758,7 @@
 !-----Read-surfaces------------------------------------------------------
       do i=1, msh_no_surfaces
          msh_entity_vec=0.0_RP
-<<<<<<< HEAD
-         read(fUnit,'(1024a)') msh_entity
-=======
          read(fUnit,'(4096a)') msh_entity
->>>>>>> a8c0f2e6
          call getRealArrayFromStringNoCommas(msh_entity,msh_entity_vec)
 
          msh_surfaces(i)%tag      = int(msh_entity_vec(1))
@@ -1829,11 +1776,7 @@
 !-----Read-volumes-------------------------------------------------------
       do i=1, msh_no_volumes
          msh_entity_vec=0.0_RP
-<<<<<<< HEAD
-         read(fUnit,'(1024a)') msh_entity
-=======
          read(fUnit,'(4096a)') msh_entity
->>>>>>> a8c0f2e6
          call getRealArrayFromStringNoCommas(msh_entity,msh_entity_vec)
 
          msh_volumes(i)%tag      = int(msh_entity_vec(1))
@@ -2270,17 +2213,10 @@
             type(MSH_BCinfo_t), dimension(:), allocatable :: msh_bcs
             integer                         :: msh_no_BCs
             integer                    :: element_type, org_element_type, org_element_type_2D
-<<<<<<< HEAD
-
-            character(len=1024) :: msh_entity
-            real(kind=RP), allocatable :: msh_entity_vec(:)
-            integer, dimension(4)      :: check_eltype
-=======
-      
+
             character(len=MSH_LEN) :: msh_entity
             real(kind=RP), allocatable       :: msh_entity_vec(:)
             integer, dimension(EL_MAX_ORDER) :: check_eltype
->>>>>>> a8c0f2e6
 
             type(MSH_node_block_t)     :: msh_nodes
             type(MSH_element_block_t)  :: msh_elements, msh_elements_3D, msh_elements_2D
@@ -2810,13 +2746,8 @@
             type(MSH_BCinfo_t), dimension(:), allocatable :: msh_bcs
             integer                         :: msh_no_BCs
             integer                    :: element_type, org_element_type, org_element_type_2D
-<<<<<<< HEAD
-
-            character(len=1024) :: msh_entity
-=======
-      
+
             character(len=MSH_LEN) :: msh_entity
->>>>>>> a8c0f2e6
             real(kind=RP), allocatable :: msh_entity_vec(:)
             integer, dimension(EL_MAX_ORDER) :: check_eltype
 
@@ -3438,13 +3369,8 @@
             type(MSH_BCinfo_t), dimension(:), allocatable :: msh_bcs
             integer                         :: msh_no_BCs
             integer                    :: element_type, org_element_type, org_element_type_2D
-<<<<<<< HEAD
-
-            character(len=1024) :: msh_entity
-=======
-      
+
             character(len=MSH_LEN) :: msh_entity
->>>>>>> a8c0f2e6
             real(kind=RP), allocatable :: msh_entity_vec(:)
             integer, dimension(EL_MAX_ORDER) :: check_eltype
 
@@ -4163,35 +4089,6 @@
 !
 !///////////////////////////////////////////////////////////////////////////////////////////////////////////////////////////////////
 !
-<<<<<<< HEAD
-   integer function my_findloc(arr, val, dim)
-!  ---------------------------------------------------------
-!  Vanilla routine to find an index of matching value in the array.
-!  For INTEL or GNU v>9.0 just switch to 'findloc'.
-!  ---------------------------------------------------------
-      implicit none
-      !-----Arguments---------------------------------------------------
-      integer,dimension(:),intent(in) :: arr
-      integer,             intent(in) :: val, dim
-      !-----Local-Variables---------------------------------------------
-      integer :: i
-      !  -----------------------------------------------------------------------
-
-      ! my_findloc = findloc(arr,val,dim) ! intrinsic function
-      my_findloc = 0
-      do i = 1, size(arr,1)
-         if (arr(i) .eq. val) then
-         my_findloc = i
-         exit
-         end if
-      end do
-
-   end function my_findloc
-!
-!///////////////////////////////////////////////////////////////////////////////////////////////////////////////////////////////////
-!
-=======
->>>>>>> a8c0f2e6
    subroutine GetOrderedFaceNodeTags(face_nodes,k,bFaceOrder,elnodes)
 !  ---------------------------------------------------------
 !  Routine to extract k'th face from the element.
@@ -4472,30 +4369,25 @@
          elnodes( 1 + 8 + 12*innerEdgePoints + 4*(innerEdgePoints**2) ) = face_buffer(1,2)
          elnodes( innerEdgePoints + 8 + 12*innerEdgePoints + 4*(innerEdgePoints**2) ) = face_buffer(1,1)
       case (4)
-<<<<<<< HEAD
-         error stop "Read_GMSH :: Curved elements with P=4 do not have checked ordering!"
-      case default
-         error stop "Read_GMSH :: Curved elements with P>4 not implemented."
-=======
          ! reverse edges (reverse edge no 2,4,6,10,11,12)
 
          ! 10th entity (2nd edge)
-         elnodes( 9+innerEdgePoints*1 : 9+innerEdgePoints*2-1 )   = buffer( 9+innerEdgePoints*2-1 : 9+innerEdgePoints*1 : -1 ) 
+         elnodes( 9+innerEdgePoints*1 : 9+innerEdgePoints*2-1 )   = buffer( 9+innerEdgePoints*2-1 : 9+innerEdgePoints*1 : -1 )
          ! 12th entity (4th edge)
-         elnodes( 9+innerEdgePoints*3 : 9+innerEdgePoints*4-1 )   = buffer( 9+innerEdgePoints*4-1 : 9+innerEdgePoints*3 : -1 ) 
+         elnodes( 9+innerEdgePoints*3 : 9+innerEdgePoints*4-1 )   = buffer( 9+innerEdgePoints*4-1 : 9+innerEdgePoints*3 : -1 )
          ! 14th entity (6th edge)
-         elnodes( 9+innerEdgePoints*5 : 9+innerEdgePoints*6-1 )   = buffer( 9+innerEdgePoints*6-1 : 9+innerEdgePoints*5 : -1 ) 
+         elnodes( 9+innerEdgePoints*5 : 9+innerEdgePoints*6-1 )   = buffer( 9+innerEdgePoints*6-1 : 9+innerEdgePoints*5 : -1 )
          ! 18th entity (10th edge)
-         elnodes( 9+innerEdgePoints*9 : 9+innerEdgePoints*10-1 )  = buffer( 9+innerEdgePoints*10-1 : 9+innerEdgePoints*9 : -1 ) 
+         elnodes( 9+innerEdgePoints*9 : 9+innerEdgePoints*10-1 )  = buffer( 9+innerEdgePoints*10-1 : 9+innerEdgePoints*9 : -1 )
          ! 19th entity (11th edge)
-         elnodes( 9+innerEdgePoints*10 : 9+innerEdgePoints*11-1 ) = buffer( 9+innerEdgePoints*11-1 : 9+innerEdgePoints*10 : -1 ) 
+         elnodes( 9+innerEdgePoints*10 : 9+innerEdgePoints*11-1 ) = buffer( 9+innerEdgePoints*11-1 : 9+innerEdgePoints*10 : -1 )
          ! 20th entity (12th edge)
-         elnodes( 9+innerEdgePoints*11 : 9+innerEdgePoints*12-1 ) = buffer( 9+innerEdgePoints*12-1 : 9+innerEdgePoints*11 : -1 ) 
+         elnodes( 9+innerEdgePoints*11 : 9+innerEdgePoints*12-1 ) = buffer( 9+innerEdgePoints*12-1 : 9+innerEdgePoints*11 : -1 )
 
          ! 23rd entity (Face no 1)
          do i=1, innerEdgePoints
             face_buffer(i,:) = elnodes( 1 + (i-1)*innerEdgePoints + 8 + 12*innerEdgePoints + 2*(innerEdgePoints**2) : &
-                                                i*innerEdgePoints + 8 + 12*innerEdgePoints + 2*(innerEdgePoints**2) ) 
+                                                i*innerEdgePoints + 8 + 12*innerEdgePoints + 2*(innerEdgePoints**2) )
          end do
          elnodes( 1 + 8 + 12*innerEdgePoints + 2*(innerEdgePoints**2) ) = face_buffer(2,1)
          elnodes( 2 + 8 + 12*innerEdgePoints + 2*(innerEdgePoints**2) ) = face_buffer(3,2)
@@ -4507,10 +4399,10 @@
          elnodes( 8 + 8 + 12*innerEdgePoints + 2*(innerEdgePoints**2) ) = face_buffer(2,3)
          elnodes( 9 + 8 + 12*innerEdgePoints + 2*(innerEdgePoints**2) ) = face_buffer(1,2)
 
-         ! 24th entity (Face no 2) 
+         ! 24th entity (Face no 2)
          do i=1, innerEdgePoints
             face_buffer(i,:) = elnodes( 1 + (i-1)*innerEdgePoints + 8 + 12*innerEdgePoints + 3*(innerEdgePoints**2) : &
-                                                i*innerEdgePoints + 8 + 12*innerEdgePoints + 3*(innerEdgePoints**2) ) 
+                                                i*innerEdgePoints + 8 + 12*innerEdgePoints + 3*(innerEdgePoints**2) )
          end do
          elnodes( 1 + 8 + 12*innerEdgePoints + 3*(innerEdgePoints**2) ) = face_buffer(1,2)
          elnodes( 2 + 8 + 12*innerEdgePoints + 3*(innerEdgePoints**2) ) = face_buffer(2,2)
@@ -4522,10 +4414,10 @@
          elnodes( 8 + 8 + 12*innerEdgePoints + 3*(innerEdgePoints**2) ) = face_buffer(3,1)
          elnodes( 9 + 8 + 12*innerEdgePoints + 3*(innerEdgePoints**2) ) = face_buffer(2,1)
 
-         ! 21st entity (Face no 3) 
+         ! 21st entity (Face no 3)
          do i=1, innerEdgePoints
             face_buffer(i,:) = elnodes( 1 + (i-1)*innerEdgePoints + 8 + 12*innerEdgePoints + 0*(innerEdgePoints**2) : &
-                                                i*innerEdgePoints + 8 + 12*innerEdgePoints + 0*(innerEdgePoints**2) ) 
+                                                i*innerEdgePoints + 8 + 12*innerEdgePoints + 0*(innerEdgePoints**2) )
          end do
          elnodes( 1 + 8 + 12*innerEdgePoints + 0*(innerEdgePoints**2) ) = face_buffer(1,2)
          elnodes( 2 + 8 + 12*innerEdgePoints + 0*(innerEdgePoints**2) ) = face_buffer(2,2)
@@ -4540,7 +4432,7 @@
          ! 22nd enitty (Face no 4)
          do i=1, innerEdgePoints
             face_buffer(i,:) = elnodes( 1 + (i-1)*innerEdgePoints + 8 + 12*innerEdgePoints + 1*(innerEdgePoints**2) : &
-                                                i*innerEdgePoints + 8 + 12*innerEdgePoints + 1*(innerEdgePoints**2) ) 
+                                                i*innerEdgePoints + 8 + 12*innerEdgePoints + 1*(innerEdgePoints**2) )
          end do
          elnodes( 2 + 8 + 12*innerEdgePoints + 1*(innerEdgePoints**2) ) = face_buffer(2,2)
          elnodes( 3 + 8 + 12*innerEdgePoints + 1*(innerEdgePoints**2) ) = face_buffer(1,2)
@@ -4553,7 +4445,7 @@
          ! 26th enitty (Face no 5)
          do i=1, innerEdgePoints
             face_buffer(i,:) = elnodes( 1 + (i-1)*innerEdgePoints + 8 + 12*innerEdgePoints + 5*(innerEdgePoints**2) : &
-                                                i*innerEdgePoints + 8 + 12*innerEdgePoints + 5*(innerEdgePoints**2) ) 
+                                                i*innerEdgePoints + 8 + 12*innerEdgePoints + 5*(innerEdgePoints**2) )
          end do
          elnodes( 1 + 8 + 12*innerEdgePoints + 5*(innerEdgePoints**2) ) = face_buffer(2,1)
          elnodes( 2 + 8 + 12*innerEdgePoints + 5*(innerEdgePoints**2) ) = face_buffer(3,2)
@@ -4568,7 +4460,7 @@
          ! 25th enitty (Face no 6)
          do i=1, innerEdgePoints
             face_buffer(i,:) = elnodes( 1 + (i-1)*innerEdgePoints + 8 + 12*innerEdgePoints + 4*(innerEdgePoints**2) : &
-                                                i*innerEdgePoints + 8 + 12*innerEdgePoints + 4*(innerEdgePoints**2) ) 
+                                                i*innerEdgePoints + 8 + 12*innerEdgePoints + 4*(innerEdgePoints**2) )
          end do
          elnodes( 1 + 8 + 12*innerEdgePoints + 4*(innerEdgePoints**2) ) = face_buffer(1,2)
          elnodes( 2 + 8 + 12*innerEdgePoints + 4*(innerEdgePoints**2) ) = face_buffer(2,2)
@@ -4583,22 +4475,22 @@
          ! reverse edges (reverse edge no 2,4,6,10,11,12)
 
          ! 10th entity (2nd edge)
-         elnodes( 9+innerEdgePoints*1 : 9+innerEdgePoints*2-1 )   = buffer( 9+innerEdgePoints*2-1 : 9+innerEdgePoints*1 : -1 ) 
+         elnodes( 9+innerEdgePoints*1 : 9+innerEdgePoints*2-1 )   = buffer( 9+innerEdgePoints*2-1 : 9+innerEdgePoints*1 : -1 )
          ! 12th entity (4th edge)
-         elnodes( 9+innerEdgePoints*3 : 9+innerEdgePoints*4-1 )   = buffer( 9+innerEdgePoints*4-1 : 9+innerEdgePoints*3 : -1 ) 
+         elnodes( 9+innerEdgePoints*3 : 9+innerEdgePoints*4-1 )   = buffer( 9+innerEdgePoints*4-1 : 9+innerEdgePoints*3 : -1 )
          ! 14th entity (6th edge)
-         elnodes( 9+innerEdgePoints*5 : 9+innerEdgePoints*6-1 )   = buffer( 9+innerEdgePoints*6-1 : 9+innerEdgePoints*5 : -1 ) 
+         elnodes( 9+innerEdgePoints*5 : 9+innerEdgePoints*6-1 )   = buffer( 9+innerEdgePoints*6-1 : 9+innerEdgePoints*5 : -1 )
          ! 18th entity (10th edge)
-         elnodes( 9+innerEdgePoints*9 : 9+innerEdgePoints*10-1 )  = buffer( 9+innerEdgePoints*10-1 : 9+innerEdgePoints*9 : -1 ) 
+         elnodes( 9+innerEdgePoints*9 : 9+innerEdgePoints*10-1 )  = buffer( 9+innerEdgePoints*10-1 : 9+innerEdgePoints*9 : -1 )
          ! 19th entity (11th edge)
-         elnodes( 9+innerEdgePoints*10 : 9+innerEdgePoints*11-1 ) = buffer( 9+innerEdgePoints*11-1 : 9+innerEdgePoints*10 : -1 ) 
+         elnodes( 9+innerEdgePoints*10 : 9+innerEdgePoints*11-1 ) = buffer( 9+innerEdgePoints*11-1 : 9+innerEdgePoints*10 : -1 )
          ! 20th entity (12th edge)
-         elnodes( 9+innerEdgePoints*11 : 9+innerEdgePoints*12-1 ) = buffer( 9+innerEdgePoints*12-1 : 9+innerEdgePoints*11 : -1 ) 
+         elnodes( 9+innerEdgePoints*11 : 9+innerEdgePoints*12-1 ) = buffer( 9+innerEdgePoints*12-1 : 9+innerEdgePoints*11 : -1 )
 
          ! 23rd entity (Face no 1)
          do i=1, innerEdgePoints
             face_buffer(i,:) = elnodes( 1 + (i-1)*innerEdgePoints + 8 + 12*innerEdgePoints + 2*(innerEdgePoints**2) : &
-                                                i*innerEdgePoints + 8 + 12*innerEdgePoints + 2*(innerEdgePoints**2) ) 
+                                                i*innerEdgePoints + 8 + 12*innerEdgePoints + 2*(innerEdgePoints**2) )
          end do
          elnodes( 1 + 8 + 12*innerEdgePoints + 2*(innerEdgePoints**2) ) = face_buffer(1,4)
          elnodes( 2 + 8 + 12*innerEdgePoints + 2*(innerEdgePoints**2) ) = face_buffer(3,3)
@@ -4617,10 +4509,10 @@
          elnodes(15 + 8 + 12*innerEdgePoints + 2*(innerEdgePoints**2) ) = face_buffer(2,3)
          elnodes(16 + 8 + 12*innerEdgePoints + 2*(innerEdgePoints**2) ) = face_buffer(1,2)
 
-         ! 24th entity (Face no 2) 
+         ! 24th entity (Face no 2)
          do i=1, innerEdgePoints
             face_buffer(i,:) = elnodes( 1 + (i-1)*innerEdgePoints + 8 + 12*innerEdgePoints + 3*(innerEdgePoints**2) : &
-                                                i*innerEdgePoints + 8 + 12*innerEdgePoints + 3*(innerEdgePoints**2) ) 
+                                                i*innerEdgePoints + 8 + 12*innerEdgePoints + 3*(innerEdgePoints**2) )
          end do
          elnodes( 1 + 8 + 12*innerEdgePoints + 3*(innerEdgePoints**2) ) = face_buffer(1,2)
          elnodes( 2 + 8 + 12*innerEdgePoints + 3*(innerEdgePoints**2) ) = face_buffer(2,2)
@@ -4639,10 +4531,10 @@
          elnodes(15 + 8 + 12*innerEdgePoints + 3*(innerEdgePoints**2) ) = face_buffer(3,2)
          elnodes(16 + 8 + 12*innerEdgePoints + 3*(innerEdgePoints**2) ) = face_buffer(1,4)
 
-         ! 21st entity (Face no 3) 
+         ! 21st entity (Face no 3)
          do i=1, innerEdgePoints
             face_buffer(i,:) = elnodes( 1 + (i-1)*innerEdgePoints + 8 + 12*innerEdgePoints + 0*(innerEdgePoints**2) : &
-                                                i*innerEdgePoints + 8 + 12*innerEdgePoints + 0*(innerEdgePoints**2) ) 
+                                                i*innerEdgePoints + 8 + 12*innerEdgePoints + 0*(innerEdgePoints**2) )
          end do
          elnodes( 1 + 8 + 12*innerEdgePoints + 0*(innerEdgePoints**2) ) = face_buffer(1,2)
          elnodes( 2 + 8 + 12*innerEdgePoints + 0*(innerEdgePoints**2) ) = face_buffer(2,2)
@@ -4664,7 +4556,7 @@
          ! 22nd enitty (Face no 4)
          do i=1, innerEdgePoints
             face_buffer(i,:) = elnodes( 1 + (i-1)*innerEdgePoints + 8 + 12*innerEdgePoints + 1*(innerEdgePoints**2) : &
-                                                i*innerEdgePoints + 8 + 12*innerEdgePoints + 1*(innerEdgePoints**2) ) 
+                                                i*innerEdgePoints + 8 + 12*innerEdgePoints + 1*(innerEdgePoints**2) )
          end do
          elnodes( 1 + 8 + 12*innerEdgePoints + 1*(innerEdgePoints**2) ) = face_buffer(1,1)
          elnodes( 2 + 8 + 12*innerEdgePoints + 1*(innerEdgePoints**2) ) = face_buffer(2,1)
@@ -4686,7 +4578,7 @@
          ! 26th enitty (Face no 5)
          do i=1, innerEdgePoints
             face_buffer(i,:) = elnodes( 1 + (i-1)*innerEdgePoints + 8 + 12*innerEdgePoints + 5*(innerEdgePoints**2) : &
-                                                i*innerEdgePoints + 8 + 12*innerEdgePoints + 5*(innerEdgePoints**2) ) 
+                                                i*innerEdgePoints + 8 + 12*innerEdgePoints + 5*(innerEdgePoints**2) )
          end do
          elnodes( 1 + 8 + 12*innerEdgePoints + 5*(innerEdgePoints**2) ) = face_buffer(1,4)
          elnodes( 2 + 8 + 12*innerEdgePoints + 5*(innerEdgePoints**2) ) = face_buffer(3,3)
@@ -4708,7 +4600,7 @@
          ! 25th enitty (Face no 6)
          do i=1, innerEdgePoints
             face_buffer(i,:) = elnodes( 1 + (i-1)*innerEdgePoints + 8 + 12*innerEdgePoints + 4*(innerEdgePoints**2) : &
-                                                i*innerEdgePoints + 8 + 12*innerEdgePoints + 4*(innerEdgePoints**2) ) 
+                                                i*innerEdgePoints + 8 + 12*innerEdgePoints + 4*(innerEdgePoints**2) )
          end do
          elnodes( 1 + 8 + 12*innerEdgePoints + 4*(innerEdgePoints**2) ) = face_buffer(1,2)
          elnodes( 2 + 8 + 12*innerEdgePoints + 4*(innerEdgePoints**2) ) = face_buffer(2,2)
@@ -4726,9 +4618,8 @@
          elnodes(14 + 8 + 12*innerEdgePoints + 4*(innerEdgePoints**2) ) = face_buffer(3,1)
          elnodes(15 + 8 + 12*innerEdgePoints + 4*(innerEdgePoints**2) ) = face_buffer(3,2)
          elnodes(16 + 8 + 12*innerEdgePoints + 4*(innerEdgePoints**2) ) = face_buffer(1,4)
-      case default 
+      case default
          error stop "Read_GMSH :: Curved elements with P>5 not implemented."
->>>>>>> a8c0f2e6
       end select
    end subroutine ReorderElement
 !
