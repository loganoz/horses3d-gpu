--- conflicted
+++ resolved
@@ -1,12 +1,9 @@
-<<<<<<< HEAD
 !
 !//////////////////////////////////////////////////////
 !
 !   @File:    Read_GMSH.f90
 !   @Last revision commit: b5333663c75aa634b30d7da7e488de0f2da06bc3
 !
-=======
->>>>>>> df431882
 !//////////////////////////////////////////////////////
 !
 !  Module for reading hexahedral conforming meshes in GMSH (https://gmsh.info/) mesh format.
