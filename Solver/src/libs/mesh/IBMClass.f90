--- conflicted
+++ resolved
@@ -1,3061 +1,3041 @@
-
-#include "Includes.h"
-module IBMClass
-
-   use SMConstants
-   use Utilities
-   use FTValueDictionaryClass
-   use ElementClass
-   use FaceClass
-   use TessellationTypes
-   use OrientedBoundingBox
-   use KDClass
-   use IntegerDataLinkedList
-   use MPI_IBMUtilities
-#ifdef _HAS_MPI_
-   use mpi
-#endif
-   implicit none
-
-   type :: Integral_Obj
-   
-      integer,       dimension(:,:), allocatable :: PointsIndex
-      real(kind=rp), dimension(:,:), allocatable :: x
-      real(kind=rp)                              :: Area
-   
-   end type 
-
-   type :: Integral_t
-   
-      real(kind=rp),      dimension(:),   allocatable :: xi, eta, weights
-      integer                                         :: Order, n_of_Q_points
-      type(Integral_Obj), dimension(:),   allocatable :: IntegObjs
-      logical                                         :: ListComputed = .false., constructed = .false.
-    
-      contains
-         procedure :: construct => Integral_construct
-         procedure :: destruct  => Integral_destruct 
-         procedure :: GetCoords => Integral_GetCoords
-   
-   end type
-
-   type IBM_type
-
-      type(STLfile),              allocatable :: stl(:)
-      type(KDtree)                            :: rootPoints
-      type(KDtree),               allocatable :: root(:)
-      type(PointLinkedList)                   :: BandPoints
-      type(MPI_M_Points_type)                 :: BandRegion
-      type(Integral_t),           allocatable :: Integral(:)
-      character(len=LINE_LENGTH), allocatable :: STLfilename(:)
-      character(len=LINE_LENGTH)              :: filename
-      logical                                 :: plotOBB, plotKDtree, active = .false., TimePenal, &
-                                                 describeIBM, semiImplicit, active_semiImplicit,   &
-                                                 symmetry, plotBandPoints, plotMask,               &
-                                                 ComputeInterpolation = .false.,                   &
-                                                 Wallfunction = .false.
-      real(kind=rp)                           :: eta, BandRegionCoeff, IP_Distance = 0.0_RP,       &
-                                                 y_plus_target
-      real(kind=rp),              allocatable :: symCoords(:), penalization(:)
-      integer                                 :: KDtree_Min_n_of_Objs, KDtree_n_of_interPoints,   &
-                                                 IntegrationOrder, n_of_INpoints,                 &
-                                                 rank, lvl = 0, NumOfSTL
-      integer,                    allocatable :: symPlanes(:), ImagePoint_NearestPoints(:,:)
-      
-      contains  
-         procedure :: read_info                 => IBM_read_info
-         procedure :: construct                 => IBM_construct
-         procedure :: constructMask             => IBM_constructMask
-         procedure :: constructSTL_KDtree       => IBM_constructSTL_KDtree
-         procedure :: CheckPoint                => IBM_checkPoint
-         procedure :: constructBandRegion       => IBM_constructBandRegion
-         procedure :: build                     => IBM_build
-         procedure :: GetMask                   => IBM_GetMask
-         procedure :: MPI_send2Root             => IBM_MPI_send2Root
-         procedure :: MPI_send2Partitions       => IBM_MPI_send2Partitions
-         procedure :: MPI_sendMask2Root         => IBM_MPI_sendMask2Root
-         procedure :: MPI_sendMask2Partitions   => IBM_MPI_sendMask2Partitions
-         procedure :: MPI_sendBand2Root         => IBM_MPI_sendBand2Root
-         procedure :: MPI_sendBand2Partitions   => IBM_MPI_sendBand2Partitions
-         procedure :: BandRegionPoints          => IBM_bandRegionPoints
-         procedure :: GetForcingPointsGeom      => IBM_GetForcingPointsGeom
-         procedure :: GetImagePointCoords       => IBM_GetImagePointCoords
-         procedure :: GetInfo                   => IBM_GetInfo 
-         procedure :: SourceTerm                => IBM_SourceTerm
-<<<<<<< HEAD
-         procedure :: ForceTerm                 => IBM_ForceTerm
-#if defined(NAVIERSTOKES)
-=======
-#if defined(NAVIERSTOKES)
-         procedure :: GetImagePoint_nearest     => IBM_GetImagePoint_nearest
->>>>>>> 7d2f7235
-         procedure :: SourceTermTurbulence      => IBM_SourceTermTurbulence
-#endif
-         procedure :: semiImplicitShiftJacobian => IBM_semiImplicitShiftJacobian
-         procedure :: semiImplicitJacobian      => IBM_semiImplicitJacobian
-         procedure :: GetSemiImplicitStep       => IBM_GetSemiImplicitStep
-         procedure :: upDateNormals             => IBM_upDateNormals
-         procedure :: SetIntegration            => IBM_SetIntegration
-         procedure :: copyKDtree                => IBM_copyKDtree
-         procedure :: MoveBody                  => IBM_MoveBody
-         procedure :: CleanMask                 => IBM_CleanMask
-         procedure :: BandPoint_SetGeom         => IBM_BandPoint_SetGeom
-         procedure :: BandPoint_state           => IBM_BandPoint_state
-         procedure :: Describe                  => IBM_Describe
-         procedure :: plot_Mask                 => IBM_plot_Mask
-         procedure :: Destruct                  => IBM_Destruct
-         procedure :: DestroyKDtree             => IBM_DestroyKDtree
-
-   end type
-   
-   integer, parameter :: mean_density  = 1
-   integer, parameter :: mean_u_II     = 2
-   integer, parameter :: mean_mu       = 3
-
-   contains
-   
-   subroutine Integral_construct( this, Order, NumOfObjs )
-   
-      implicit none
-   
-      class(Integral_t), intent(inout) :: this
-      integer,           intent(in)    :: Order, NumOfObjs
-      
-      if( this% constructed ) return
-      
-      this% Order = Order
-      
-      allocate(this% IntegObjs(NumOfObjs))
-      
-      select case( Order )
-         case( 2 )
-            this% n_of_Q_points = 3
-            
-            allocate(this% xi(3),this% eta(3), this% weights(3))
-         
-            this% xi(1) = 1.0_RP/6.0_RP
-            this% xi(2) = 2.0_RP/3.0_RP
-            this% xi(3) = 1.0_RP/6.0_RP
-         
-            this% eta(1) = 1.0_RP/6.0_RP
-            this% eta(2) = 1.0_RP/6.0_RP
-            this% eta(3) = 2.0_RP/3.0_RP
-         
-            this% weights(1) = 1.0_RP/6.0_RP 
-            this% weights(2) = this% weights(1) 
-            this% weights(3) = this% weights(1)
-      
-         case( 3 )
-            this% n_of_Q_points = 4
-         
-            allocate(this% xi(4), this% eta(4), this% weights(4))
-            
-            this% xi(1) = 1.0_RP/3.0_RP
-            this% xi(2) = 1.0_RP/5.0_RP
-            this% xi(3) = 1.0_RP/5.0_RP
-            this% xi(4) = 3.0_RP/5.0_RP
-            
-            this% eta(1) = 1.0_RP/3.0_RP
-            this% eta(2) = 1.0_RP/5.0_RP
-            this% eta(3) = 3.0_RP/5.0_RP
-            this% eta(4) = 1.0_RP/5.0_RP
-         
-            this% weights(1) = -27.0_RP/96.0_RP
-            this% weights(2) = 25.0_RP/96.0_RP
-            this% weights(3) = this% weights(2)
-            this% weights(4) = this% weights(2)
-         
-         case default 
-            write(*,"(a26,I10,a21)")" Intgral_construct:: order", Order ," not implemented yet."
-            write(*,"(a25)")" Available orders:: 2 & 3"
-            error stop
-      end select
-   
-      this% constructed = .true.
-    
-   end subroutine Integral_construct
-   
-   subroutine Integral_destruct( this )
-   
-      implicit none
-      !-arguments------------------------------
-      class(Integral_t), intent(inout) :: this
-      !-local-variables------------------------
-      integer :: i
-      
-      deallocate(this% xi) 
-      deallocate(this% eta)
-      deallocate(this% weights)
-      
-      do i = 1, size(this% IntegObjs)
-         if( allocated(this% IntegObjs(i)% PointsIndex) ) then
-            deallocate(this% IntegObjs(i)% PointsIndex)
-            deallocate(this% IntegObjs(i)% x)
-         end if
-      end do
-      deallocate(this% IntegObjs)
-   
-   end subroutine Integral_destruct
-   
-   subroutine Integral_GetCoords( this, vertex1, vertex2, vertex3, index, n_of_Q_points )
-   
-      implicit none
-      !-arguments---------------------------------------------------------------------
-      class(Integral_t),                  intent(inout) :: this
-      real(kind=rp),     dimension(NDIM), intent(in)    :: vertex1, vertex2, vertex3
-      integer,                            intent(in)    :: index, n_of_Q_points
-      !-local-variables---------------------------------------------------------------
-      integer :: i
-   
-      do i = 1, n_of_Q_points
-         this% IntegObjs(index)% x(:,i) = vertex1 + ( vertex2-vertex1 ) * this% xi(i) + &
-                                                    ( vertex3-vertex1 ) * this% eta(i) 
-      end do
-     
-   end subroutine Integral_GetCoords
-   
-   subroutine IBM_read_info( this, controlVariables )
-      use FileReadingUtilities
-      implicit none
-      
-      class(IBM_type), intent(inout) :: this
-      class(FTValueDictionary)       :: controlVariables
- 
-      call this% GetInfo( controlVariables )
-
-   end subroutine IBM_read_info
-   
-   
-   subroutine IBM_construct( this, controlVariables )   
-      use mainKeywordsModule
-      use FileReadingUtilities
-      use MPI_Process_Info
-      implicit none
-      !-arguments----------------------------------------
-      class(IBM_type), intent(inout) :: this  
-      class(FTValueDictionary)       :: controlVariables
-      !-local-variables----------------------------------
-      character(len=LINE_LENGTH) :: filename, MyString
-      integer                    :: STLNum
-      
-      if( this% describeIBM ) call this% describe()         
-
-      allocate( this% stl(this% NumOfSTL),        &
-                OBB(this% NumOfSTL),              &
-                this% root(this% NumOfSTL),       &
-                this% integral(this% NumOfSTL),   &
-                this% STLfilename(this% NumOfSTL) )
- 
-      do STLNum = 1, this% NumOfSTL
-         write(MyString, '(i100)') STLNum
-         if( STLNum .eq. 1 ) then
-            filename = stlFileNameKey
-         else
-            filename = trim(stlFileNameKey)//trim(adjustl(MyString))
-         end if         
-         this% STLfilename(STLNum) = controlVariables% stringValueForKey(trim(filename), requestedLength = LINE_LENGTH)
-         call STLfile_GetMotionInfo( this% stl(STLNum), this% STLfilename(STLNum), this% NumOfSTL )
-         this% stl(STLNum)% body = STLNum       
-         call this% stl(STLNum)% ReadTesselation( this% STLfilename(STLNum) ) 
-         call OBB(STLNum)% construct( this% stl(STLNum), this% plotOBB )
-         this% root(STLNum)% STLNum = STLNum
-         call OBB(STLNum)% ChangeObjsRefFrame( this% stl(STLNum)% ObjectsList )
-         call this% constructSTL_KDtree( STLNum )    
-      end do
-
-   end subroutine IBM_Construct
-   
-   subroutine IBM_constructSTL_KDtree( this, STLNum )
-      use MPI_Process_Info
-      implicit none
-      
-      class(IBM_type), intent(inout) :: this
-      integer,         intent(in)    :: STLNum
-
-      call MPI_KDtree_buildPartition( this% stl(STLNum) )
-
-      if ( MPI_Process% doMPIAction ) then   
-         call recvSTLPartition()
-      end if
-
-      if( MPI_Process% doMPIRootAction ) then
-         call SendSTLPartitions()
-      end if
-
-      call this% root(STLNum)% construct( stl           = MPI_KDtreePartition% stl,      &
-                                          Vertices      = MPI_KDtreePartition% Vertices, &
-                                          isPlot        = this% plotKDtree,              & 
-                                          Min_n_of_Objs = this% KDtree_Min_n_of_Objs     )
-
-      this% root(STLNum)% MaxAxis = MPI_KDtreePartition% axis
-
-      call this% Integral(STLNum)% construct( this% IntegrationOrder, MPI_KDtreePartition% stl% NumOfObjs )
-
-      call MPI_KDtree_destroy()
-
-   end subroutine IBM_constructSTL_KDtree
-   
-   subroutine IBM_Destruct( this, isChild )
-      use MPI_Process_Info
-      implicit none
-      !-arguments------------------------------
-      class(IBM_type), intent(inout) :: this
-      logical,         intent(in)    :: isChild
-      !----------------------------------------
-      integer :: i
-
-      do i = 1, size(this% root)
-         call this% root(i)% destruct( isChild )
-         if( .not. isChild ) call this% Integral(i)% destruct()
-         call this% BandPoints% destruct()
-         !-band region--
-         call this% BandRegion% destroy()
-         call this% rootPoints% Destruct( .false. )
-      end do
-
-      deallocate(this% penalization)
-
-      if( .not. isChild ) then
-          if( allocated(this% symCoords) ) deallocate(this% symCoords)
-          if( allocated(this% symPlanes) ) deallocate(this% symPlanes)
-      end if
-   
-   end subroutine IBM_Destruct   
-   
-   subroutine IBM_DestroyKDtree( this, isChild )
-      use MPI_Process_Info
-      implicit none
-      !-arguments------------------------------
-      class(IBM_type), intent(inout) :: this
-      logical,         intent(in)    :: isChild
-      !----------------------------------------
-      integer :: i
-        
-      do i = 1, size(this% root)
-         call this% root(i)% destruct( isChild )
-      end do
-   
-   end subroutine IBM_DestroyKDtree   
-   
-   
-   subroutine IBM_build( this, elements, no_of_elements, no_of_DoFs, isChild )
-      use MPI_Process_Info
-      implicit none
-      !-arguments-----------------------------------------------------------------
-      class(IBM_type),               intent(inout) :: this
-      type(element),   dimension(:), intent(inout) :: elements
-      integer,                       intent(in)    :: no_of_elements, no_of_DoFs
-      logical,                       intent(in)    :: isChild       
-      !-local-variables-----------------------------------------------------------
-      integer :: MaskPoints, STLNum
-#ifdef _HAS_MPI_
-      integer :: localVal, ierr
-#endif
-
-      this% n_of_INpoints = 0   
-
-      do STLNum = 1, this% NumOfSTL
-         call this% GetMask( elements, no_of_elements, no_of_DoFs, STLNum )
-      end do
-     
-      if( MPI_Process% doMPIAction ) then
-#ifdef _HAS_MPI_
-         localVal = this% n_of_INpoints
-         call mpi_allreduce(localVal, MaskPoints, 1, MPI_DOUBLE, MPI_SUM, MPI_COMM_WORLD, ierr)
-#endif
-      else
-         MaskPoints = this% n_of_INpoints
-      end if   
-     
-      if( MaskPoints .eq. 0 .and. this% lvl .gt. 0 ) then
-         print *, "The mask for the multigrid level ", this% lvl, " is made of 0 points."
-         print *, "Try to increase the polynomial order or to refine the mesh."
-         error stop
-      elseif( MaskPoints .eq. 0 ) then
-         print *, "The mask is made of 0 points."
-         print *, "Try to increase the polynomial order or to refine the mesh."
-         error stop         
-      end if
-<<<<<<< HEAD
-=======
-   
-      if( .not. isChild  ) then
-         call this% constructBandRegion( elements, no_of_elements ) 
-         do STLNum = 1, this% NumOfSTL
-            call this% SetIntegration( STLNum )
-         end do 
-         if( this% Wallfunction) then
-#if defined(NAVIERSTOKES)
-            call this% GetForcingPointsGeom()
-            call this% GetImagePoint_nearest()
-#endif
-         end if    
-         call this% WriteMesh( elements, no_of_elements, 0 )
-      end if
->>>>>>> 7d2f7235
-      
-      allocate( this% penalization(no_of_elements) )
-      
-      this% penalization = this% eta
-      
-      if( this% plotMask ) call this% plot_Mask( elements, no_of_elements )
-   
-      if( isChild .and. .not. this% Wallfunction ) return
-      
-      call this% constructBandRegion( elements, no_of_elements ) 
- 
-      if( this% Wallfunction ) then
-         call this% GetForcingPointsGeom()
-         call this% GetImagePoint_nearest()
-      end if    
-
-      if( .not. isChild ) then
-         do STLNum = 1, this% NumOfSTL
-            call this% SetIntegration( STLNum )
-         end do 
-      end if
-
-   end subroutine IBM_build
-   
-   subroutine IBM_GetMask( this, elements, no_of_elements, no_of_DoFs, STLNum )
-      use MPI_Process_Info
-      implicit none
-      !-arguments------------------------------------------------------
-      class(IBM_type),               intent(inout) :: this
-      type(element),   dimension(:), intent(inout) :: elements
-      integer,                       intent(in)    :: no_of_elements, no_of_DoFs, STLNum
-
-      call this% MPI_send2Root( elements, no_of_elements, no_of_DoFs, STLNum )
-
-      call this% MPI_send2Partitions() 
-
-      call this% constructmask( MPI_M_Points_ALL% x, elements, STLNum )
-
-      call MPI_M_PointsPartition% destroy()
-
-      call MPI_M_Points_ALL% destroy()
-
-   end subroutine IBM_GetMask
-!
-!/////////////////////////////////////////////////////////////////////////////////////////////
-!  
-   subroutine IBM_MPI_send2Root( this, elements, no_of_elements, no_of_DoFs, STLNum )
-      use MPI_Process_Info
-      implicit none
-   
-      class(IBM_type),               intent(inout) :: this
-      type(element),   dimension(:), intent(inout) :: elements
-      integer,                       intent(in)    :: no_of_elements, no_of_DoFs, STLNum
-#ifdef _HAS_MPI_      
-      integer :: LocalVal, ierr
-#endif
-
-      call MaskCandidates( elements, no_of_elements, no_of_DoFs, STLNum, this% NumOfSTL )
-
-      if( MPI_Process% doMPIAction ) then
-#ifdef _HAS_MPI_
-         localVal = MPI_M_PointsPartition% LocNumOfObjs
-         call mpi_allreduce(localVal, MPI_M_Points_All% NumOfObjs, 1, MPI_DOUBLE, MPI_SUM, MPI_COMM_WORLD, ierr)
-#endif
-      else
-         MPI_M_Points_All% NumOfObjs = MPI_M_PointsPartition% LocNumOfObjs
-      end if
-
-      call MPI_Pointpartition(MPI_M_Points_All% NumOfObjs)
-
-      if ( MPI_Process% doMPIAction ) then
-         call RootRecvrecvPointMaskPartition()
-         call RootSendPointMaskPartition()
-      end if
-
-   end subroutine IBM_MPI_send2Root
-  
-  
-   subroutine IBM_MPI_send2Partitions( this )
-      use MPI_Process_Info
-      implicit none
-   
-      class(IBM_type), intent(inout) :: this
-
-      if ( MPI_Process% doMPIAction ) then
-         call recvPointMaskPartition()
-      end if 
-      
-      if( MPI_Process% doMPIRootAction ) then
-         call sendPointMaskPartition()
-      end if
-
-   end subroutine IBM_MPI_send2Partitions
-  
-!--------------------------------------
-   
-   subroutine IBM_MPI_sendMask2Root( this )
-      use MPI_Process_Info
-      implicit none
-   
-      class(IBM_type), intent(inout) :: this
-   
-      if ( MPI_Process% doMPIAction ) then
-         call RootRecvPointMask()
-         call RootSendPointMask()
-      end if
-      
-   end subroutine IBM_MPI_sendMask2Root
-  
-  
-   subroutine IBM_MPI_sendMask2Partitions( this )
-      use MPI_Process_Info
-      implicit none
-   
-      class(IBM_type), intent(inout) :: this
- 
-      if ( MPI_Process% doMPIAction ) then
-         call recvPointMask()
-      end if
-
-      if( MPI_Process% doMPIRootAction ) then
-         call sendPointMask()
-      end if
-
-   end subroutine IBM_MPI_sendMask2Partitions
- 
-!--------------------------------------
-   
-   subroutine IBM_MPI_sendBand2Root( this )
-      use MPI_Process_Info
-      implicit none
-   
-      class(IBM_type), intent(inout) :: this
-   
-      if ( MPI_Process% doMPIAction ) then
-         call RootrecvBandPoint( this% BandRegion )
-         call RootSendBandPoint( this% BandPoints )
-      end if
-      
-   end subroutine IBM_MPI_sendBand2Root
-  
-  
-   subroutine IBM_MPI_sendBand2Partitions( this )
-      use MPI_Process_Info
-      implicit none
-   
-      class(IBM_type), intent(inout) :: this
- 
-      if ( MPI_Process% doMPIAction ) then
-         call recvBandPointPartition( this% BandRegion )
-      end if 
-
-      if( MPI_Process% doMPIRootAction ) then
-        call sendBandPointPartition( this% BandRegion )
-      end if
-
-   end subroutine IBM_MPI_sendBand2Partitions  
-  
-!
-!/////////////////////////////////////////////////////////////////////////////////////////////
-!  
-!  -----------------------------------------------------------
-! This subroutine plots the points outside & inside the body
-!  -----------------------------------------------------------
-
-   subroutine IBM_plot_Mask(  this, elements,  no_of_elements, timestep )
-      use MPI_Process_Info
-      implicit none
-      !-arguments------------------------------------------------------
-      class(IBM_type),               intent(inout) :: this
-      type(element),   dimension(:), intent(inout) :: elements
-      integer,                       intent(in)    :: no_of_elements, timestep
-      !-local-variables------------------------------------------------
-      character(len=LINE_LENGTH) :: PointFile, lvlName, nRank, step
-      integer                    :: eID, i, j, k, funit
-      logical                    :: add_Point = .false.
-      
-      optional :: timestep
-      
-      if( MPI_Process% nProcs .gt. 1 ) then
-         write(nRank,"(I100)") MPI_Process% rank
-         if( this% lvl .gt. 0 ) then
-            write(lvlName,"(I10)") this% lvl
-            PointFile = trim(this% filename)//'_MGlevel'//trim(adjustl(lvlName))//'_'//trim(adjustl(nRank))
-         else
-            PointFile = trim(this% filename)//'_'//trim(adjustl(nRank))
-         end if
-      else
-         if( this% lvl .gt. 0 ) then
-            write(lvlName,"(I10)") this% lvl
-            PointFile = trim(this% filename)//'_MGlevel'//trim(adjustl(lvlName))
-         else
-            PointFile = trim(this% filename)
-         end if      
-      end if
-      
-      if( this% n_of_INpoints .gt. 0 ) then
-         if( present(timestep) ) then
-            write(step,"(I10)") timestep
-            PointFile = PointFile//trim(step)
-         end if
-        
-         call TecFileHeader( 'IBM/Mask_'//trim(PointFile), 'Mask Points', this% n_of_INpoints/2+mod(this% n_of_INpoints,2),2,1, funit, 'POINT')
-     
-         if( mod(this% n_of_INpoints,2) .ne. 0 )  add_Point  = .true.
-
-         do eID = 1,  no_of_elements
-            associate ( e => elements(eID) )
-            do k = 0, e% Nxyz(3); do j = 0, e% Nxyz(2) ; do i = 0, e% Nxyz(1)
-               if( e% isInsideBody(i,j,k) ) then
-                  write(funit,'(3E13.5)')  e% geom% x(1,i,j,k), e% geom% x(2,i,j,k), e% geom% x(3,i,j,k)
-                  if( add_Point ) then
-                     write(funit,'(3E13.5)')  e% geom% x(1,i,j,k), e% geom% x(2,i,j,k), e% geom% x(3,i,j,k)
-                     add_Point = .false.
-                  end if
-               end if
-            end do; end do; end do
-            end associate
-         end do
-         
-         close(funit)
-      end if     
-      
-   end subroutine IBM_plot_Mask    
-!
-!/////////////////////////////////////////////////////////////////////////////////////////////
-!  
-!  -------------------------------------------------
-! This subroutine constructs the mask
-!  -----------------------------------------------   
-   subroutine IBM_constructmask( this, x, elements, STLNum )
-      use MPI_Process_Info
-      implicit none
-      !-arguments---------------------------------------------------- 
-      class(IBM_type),                intent(inout) :: this
-      type(point_type), dimension(:), intent(inout) :: x
-      integer,                        intent(in)    :: STLNum
-      type(element),    dimension(:), intent(inout) :: elements
-      !-local-variables----------------------------------------------
-      real(kind=RP) :: Point(NDIM) 
-      integer       :: eID, n, i, j, k
-
-!$omp parallel shared(x,STLNum,n) 
-!$omp do schedule(runtime) private(Point)
-      do n = 1, size(x)           
-         call OBB(STLNum)% ChangeRefFrame( x(n)% coords, 'local', Point )
-         if( isInsideBox( Point, this% root(STLNum)% vertices ) ) then
-            call this% CheckPoint( x(n)% coords, STLNum, x(n)% isInsideBody )   
-         end if
-      end do
-!$omp end do
-!$omp end parallel
-
-       call this% MPI_sendMask2Root()       
-       call this% MPI_sendMask2Partitions()
-
-!$omp parallel shared(this,x,elements,STLNum,n)
-!$omp do schedule(runtime) private(eID,i,j,k)
-       do n = 1, size(x)
-          if( x(n)% partition .eq. MPI_Process% rank ) then
-             eID = x(n)% element_index
-             i = x(n)% local_Position(1)
-             j = x(n)% local_Position(2)
-             k = x(n)% local_Position(3)
-             elements(eID)% isInsideBody(i,j,k) = x(n)% isInsideBody
-             if( elements(eID)% isInsideBody(i,j,k) ) then 
-                 elements(eID)% STL(STLNum,i,j,k) = STLNum
-!$omp critical
-                this% n_of_INpoints = this% n_of_INpoints + 1   
-!$omp end critical 
-             end if 
-         end if    
-      end do
-!$omp end do
-!$omp end parallel
-
-   end subroutine IBM_constructmask
-!
-!/////////////////////////////////////////////////////////////////////////////////////////////
-!  
-!  --------------------------------------------------------------
-! This subroutine constructs the band region for the integration
-!  --------------------------------------------------------------
-
-   subroutine IBM_constructBandRegion( this, elements, no_of_elements )
-      use MPI_Process_Info
-      implicit none
-      !-arguments------------------------------------------------------
-      class(IBM_type),               intent(inout) :: this
-      type(element),   dimension(:), intent(inout) :: elements
-      integer,                       intent(in)    :: no_of_elements
-      !-local-variables------------------------------------------------
-#ifdef _HAS_MPI_
-      integer localVal, ierr
-#endif
-
-      call this% BandRegionPoints( elements, no_of_elements )
-
-      if ( MPI_Process % doMPIAction ) then
-#ifdef _HAS_MPI_
-         localVal = this% BandPoints% NumOfPoints
-         call mpi_allreduce(localVal, this% BandRegion% NumOfObjs, 1, MPI_INT, MPI_SUM, MPI_COMM_WORLD, ierr)
-#endif
-      else
-         this% BandRegion% NumOfObjs = this% BandPoints% NumOfPoints
-      end if
-
-      if( this% BandRegion% NumOfObjs .eq. 0 ) then
-         print *, "IBM_bandRegionPoints: Number of points in the band region is 0"
-         error stop
-      end if
-
-      call MPI_BandPointpartition( this% BandRegion, this% BandRegion% NumOfObjs, this% BandPoints )
-
-      call this% MPI_sendBand2Root()      
-      call this% MPI_sendBand2Partitions() 
-
-      ! STL & OBB not used for rootpoints
-      call this% rootPoints% construct( stl           = this% stl(1),                  &
-                                        Vertices      = OBB(1)% LocVertices,           &
-                                        isPlot        = this% plotBandPoints,          &
-                                        Min_n_of_Objs = this% KDtree_n_of_interPoints, &
-                                        PointList     = this% BandRegion% x,           &
-                                        lvl           = this% lvl                      )  
- 
-      call this% BandPoints% destruct()
-
-   end subroutine IBM_constructBandRegion     
-   
-   subroutine IBM_bandRegionPoints( this, elements, n_of_elements )
-      use ElementClass
-      use FaceClass
-      use MPI_Process_Info
-      implicit none
-      !-arguments------------------------------------------------------------
-      class(IBM_type),               intent(inout) :: this
-      type(element),   dimension(:), intent(inout) :: elements
-      integer,                       intent(in)    :: n_of_elements
-      !-local-variables------------------------------------------------------
-      type(point_type)               :: p       
-      integer                        :: eID, n, i, j, k, NumOfPoints, STLNum
-
-      this% BandPoints = PointLinkedList()      
-
-      n = 0; NumOfPoints = 0
-
-      do eID = 1, n_of_elements
-         associate( e => elements(eID) )
-         do i = 0, e% Nxyz(1); do j = 0, e% Nxyz(2); do k = 0, e% Nxyz(3) 
-            if( .not. e% isInsideBody(i,j,k) ) then
-               do STLNum = 1, this% NumOfSTL
-                  if( OBB(STLNum)% isPointInside( e% geom% x(:,i,j,k), this% BandRegionCoeff ) ) then
-                     p% coords = e% geom% x(:,i,j,k)
-                     p% element_index = eID; p% local_Position = (/ i,j,k /)
-                     n = n + 1; NumOfPoints = NumOfPoints + 1 
-                     p% index = n; p% partition = MPI_Process% rank
-                     call this% BandPoints% add(p)
-                     exit
-                  end if
-               end do
-            end if
-         end do; end do; end do
-         end associate
-      end do
-      
-      this% BandPoints% NumOfPoints = NumOfPoints
-      
-   end subroutine IBM_bandRegionPoints   
-   
-   subroutine IBM_copyKDtree( this, KDtree2copy )
-   
-      implicit none
-   
-      class(IBM_type),         intent(inout) :: this
-      type(KDtree),    target, intent(in)    :: KDtree2copy(:)
-   
-      integer :: i
-   
-      allocate(this% root(size(KDtree2copy)))
-   
-      do i = 1, size(KDtree2copy)
-         this% root(i) = KDtree2copy(i)
-      end do
-   
-   end subroutine IBM_copyKDtree
-   
-   subroutine IBM_upDateNormals( this, STLNum )
-      use MappedGeometryClass 
-      implicit none
-      !-argument--------------------------------
-      class(IBM_type), intent(inout) :: this
-      integer,         intent(in)    :: STLNum
-      !-local-variables-------------------------
-      real(kind=rp) :: dv(NDIM),         &
-                       Vertices(NDIM,3)
-      integer       :: i
-      
-!$omp parallel shared(this,STLNum,i)
-!$omp do schedule(runtime) private(Vertices,dv)
-      do i = 1, this% root(STLNum)% NumOfObjs
-         call OBB(STLNum)% ChangeRefFrame( this% root(STLNum)% ObjectsList(i)% vertices(1)% coords ,'global', Vertices(:,1))
-         call OBB(STLNum)% ChangeRefFrame( this% root(STLNum)% ObjectsList(i)% vertices(2)% coords ,'global', Vertices(:,2))
-         call OBB(STLNum)% ChangeRefFrame( this% root(STLNum)% ObjectsList(i)% vertices(3)% coords ,'global', Vertices(:,3))
-         call vcross(Vertices(:,2) - Vertices(:,1),Vertices(:,3) - Vertices(:,1),dv)
-         dv = dv/norm2(dv)
-         this% root(STLNum)% ObjectsList(i)% normal = dv/norm2(dv)      
-      end do
-!$omp end do
-!$omp end parallel   
-   end subroutine IBM_upDateNormals
-   
-   
-   subroutine IBM_GetImagePointCoords( this, maxDistFP )
-      use MPI_Process_Info
-      implicit none
-      !-arguments----------------------------------------------
-      class(IBM_type), intent(inout) :: this
-      real(kind=rp),   intent(in)    :: maxDistFP
-      !-local-variables----------------------------------------
-      real(kind=rp)                        :: DistFP
-      integer                              :: i
-      
-      if( MPI_Process% isRoot ) then
-      
-!$omp parallel shared(i)
-!$omp do schedule(runtime) private(DistFP)
-      do i = 1, this% BandRegion% NumOfObjs
-      
-         if( .not. this% BandRegion% x(i)% forcingPoint ) cycle
-         
-         DistFP = maxDistFP - this% BandRegion% x(i)% Dist
-         
-         this% BandRegion% x(i)% ImagePoint_coords = this% BandRegion% x(i)% coords + DistFP * this% BandRegion% x(i)% normal 
-         
-      end do
-!$omp end do
-!$omp end parallel
-
-     end if
-
-     if ( MPI_Process% doMPIAction ) then   
-        call recvIP_Coords( this% BandRegion )
-     end if
-
-     if( MPI_Process% doMPIRootAction ) then
-        call sendIP_Coords( this% BandRegion )
-     end if      
-
-
-   end subroutine IBM_GetImagePointCoords
-   
-   
-   
-   
-   subroutine IBM_GetForcingPointsGeom( this )
-      use MPI_Process_Info
-      
-      use omp_lib
-      
-      implicit none
-      !-arguments---------------------------------------------
-      class(IBM_type),               intent(inout) :: this
-      !-local-variables--------------------------------------
-      real(kind=RP) :: Dist, Point(NDIM), normal(NDIM)
-      integer       :: i, STLNum
-#ifdef _HAS_MPI_
-      real(kind=RP) :: MPI_in(2,1), MPI_out(2,1)
-      integer       :: ierr
-#endif      
-      
-      character(len=LINE_LENGTH) :: myString
-      integer :: funit
-      
-      this% BandRegion% NumOfF_Points = 0
-
-!$omp parallel shared(i)
-!$omp do schedule(runtime) private(STLNum,Dist,normal,Point)
-      do i = 1, this% BandRegion% NumOfObjs
-         this% BandRegion% x(i)% Dist = huge(1.0_RP)
-         do STLNum = 1, this% NumOfSTL
-!~             if( .not. OBB(STLNum)% isInsidePolygon( this% BandRegion% x(i)% coords, 1.15_RP ) ) cycle
-            
-            if( this% BandRegion% x(i)% coords(1) .lt. 0.0_RP ) cycle 
-
-            this% BandRegion% x(i)% forcingPoint = .true.
-!$omp critical
-            this% BandRegion% NumOfF_Points = this% BandRegion% NumOfF_Points + 1
-!$omp end critical
-            call OBB(STLNum)% ChangeRefFrame( this% BandRegion% x(i)% coords, 'local', Point )
-            call MinimumDistance( Point, this% root(STLNum), Dist, normal )
-            if( Dist .lt. this% BandRegion% x(i)% Dist ) then
-               this% BandRegion% x(i)% Dist    = Dist
-               this% BandRegion% x(i)% normal  = normal
-               this% BandRegion% x(i)% rank    = MPI_Process% rank
-            end if
-         end do
-      end do
-!$omp end do 
-!$omp end parallel
-
-      if( this% BandRegion% NumOfF_Points .eq. 0 ) then
-         print*, " Number of forcing points is 0."
-         print*, " Increase 'coeff' in OrientedBoundingBox:: OBB_isInsidePolygon"
-      end if
-      
-#ifdef _HAS_MPI_
-      do i = 1, this% BandRegion% NumOfObjs
-         MPI_in(1,1) = this% BandRegion% x(i)% Dist
-         MPI_in(2,1) = MPI_Process% rank
-         call mpi_allreduce( MPI_in, MPI_out, 1, MPI_2DOUBLE_PRECISION, MPI_MINLOC, MPI_COMM_WORLD, ierr )
-         if( MPI_Process% isRoot ) then
-            this% BandRegion% x(i)% Dist = MPI_out(1,1)
-            this% BandRegion% x(i)% rank = MPI_out(2,1)
-         end if
-      end do
-#endif
-
-     if ( MPI_Process% doMPIAction ) then   
-        call recvGeom( this% BandRegion )
-     end if
-
-     if( MPI_Process% doMPIRootAction ) then
-        call sendGeom( this% BandRegion )
-     end if
-
-     call this% BandPoint_SetGeom()
-     
-     this% IP_Distance = InitializeDistance( this% y_plus_target )
-     
-!$omp parallel shared(i)
-!$omp do schedule(runtime)       
-      do i = 1, this% BandRegion% NumOfObjs                  
-         if( this% BandRegion% x(i)% forcingPoint .and. this% BandRegion% x(i)% Dist .gt. this% IP_Distance ) then
-               this% BandRegion% x(i)% forcingPoint = .false.             
-!$omp critical
-            this% BandRegion% NumOfF_Points = this% BandRegion% NumOfF_Points - 1
-!$omp end critical
-         end if 
-      end do
-!$omp end do 
-!$omp end parallel
-
-      if( this% BandRegion% NumOfF_Points .eq. 0 ) then
-         print*, " Number of forcing points is 0."
-         print*, " Increase 'coeff' in OrientedBoundingBox:: OBB_isInsidePolygon"
-         print*, " Distance required = ", this% IP_Distance
-         print*, " Minimum distance  = ",  minval(this% BandRegion% x(:)% Dist)
-      end if
-
-      call this% GetImagePointCoords( this% IP_Distance )  
-
-
-      write(myString,'(i100)') this% lvl
-
-      call TecFileHeader( 'IBM/BandPoints'//trim(adjustl(myString)), 'Points', this% BandRegion% NumOfObjs/2+mod(this% BandRegion% NumOfObjs,2), 2, 1, funit, 'POINT') 
-      do i = 1, this% BandRegion% NumOfObjs
-         write(funit,'(3E13.5)')  this% BandRegion% x(i)% coords(1), this% BandRegion% x(i)% coords(2), this% BandRegion% x(i)% coords(3)
-      end do     
-      close( funit )
-       
-      call TecFileHeader( 'IBM/ForcingPoints'//trim(adjustl(myString)), 'Points', this% BandRegion% NumOfF_Points/2+mod(this% BandRegion% NumOfF_Points,2), 2, 1, funit, 'POINT') 
-      do i = 1, this% BandRegion% NumOfObjs
-         if( .not. this% BandRegion% x(i)% forcingPoint ) cycle
-         write(funit,'(3E13.5)')  this% BandRegion% x(i)% coords(1), this% BandRegion% x(i)% coords(2), this% BandRegion% x(i)% coords(3)
-      end do     
-      close( funit )
-      
-      call TecFileHeader( 'IBM/ImagePoints'//trim(adjustl(myString)), 'Points', this% BandRegion% NumOfF_Points/2+mod(this% BandRegion% NumOfF_Points,2), 2, 1, funit, 'POINT') 
-      do i = 1, this% BandRegion% NumOfObjs
-         if( .not. this% BandRegion% x(i)% forcingPoint ) cycle
-         write(funit,'(3E13.5)')  this% BandRegion% x(i)% ImagePoint_coords(1), this% BandRegion% x(i)% ImagePoint_coords(2), this% BandRegion% x(i)% ImagePoint_coords(3)
-      end do     
-      close( funit )
-         
-
-   end subroutine IBM_GetForcingPointsGeom
-   
-   
-   
-   subroutine IBM_BandPoint_SetGeom( this )
-      use MPI_Process_Info
-      implicit none
-      !-arguments-------------------------------------------------
-      class(IBM_type), intent(inout) :: this
-      !-local-variables-------------------------------------------
-      real(kind=rp), dimension(:,:), allocatable :: bpNormals 
-      real(kind=rp), dimension(:),   allocatable :: local_sum 
-      integer                                    :: i, rank
-#ifdef _HAS_MPI_
-      integer                                    :: ierr
-#endif
-
-     allocate( bpNormals(NDIM,this% BandRegion% NumOfObjs),  &
-               local_sum(this% BandRegion% NumOfObjs)        )
-
-     bpNormals = 0.0_RP
-!$omp parallel shared(i,bpNormals)
-!$omp do schedule(runtime) private(rank)
-     do i = 1, this% BandRegion% NumOfObjs
-        rank = this% BandRegion% x(i)% rank
-        if( rank .eq. MPI_Process% rank ) then
-           bpNormals(:,i) = this% BandRegion% x(i)% normal
-        end if
-     end do
-!$omp end do
-!$omp end parallel
-
-#ifdef _HAS_MPI_    
-     do i = 1, NDIM
-        local_sum = bpNormals(i,:)
-        call mpi_allreduce( local_sum, bpNormals(i,:), this% BandRegion% NumOfObjs, MPI_DOUBLE, &
-                            MPI_SUM, MPI_COMM_WORLD, ierr                                       )
-     end do
-#endif   
-   
-!$omp parallel shared(i,bpNormals)
-!$omp do schedule(runtime) 
-     do i = 1, this% BandRegion% NumOfObjs
-        this% BandRegion% x(i)% normal  = bpNormals(:,i)
-     end do
-!$omp end do
-!$omp end parallel
-     deallocate(bpNormals,local_sum)
-    
-   end subroutine IBM_BandPoint_SetGeom
-   
-   subroutine IBM_BandPoint_state( this, elements, bpQ, bpU_x, bpU_y, bpU_z )
-      use PhysicsStorage
-      use MPI_Process_Info
-      implicit none
-      !-arguments-------------------------------------------------------
-      class(IBM_type),                 intent(inout) :: this
-      type(element),   dimension(:),   intent(in)    :: elements
-      real(kind=rp),   dimension(:,:), intent(inout) :: bpQ, bpU_x,  &
-                                                        bpU_y, bpU_z
-      !-local-variables-------------------------------------------------
-      integer                                  :: i
-#ifdef _HAS_MPI_
-      real(kind=rp), dimension(:), allocatable :: local_sum
-      integer                                  :: ierr
-#endif
-
-      optional :: bpU_x, bpU_y, bpU_z
-      
-      bpQ = 0.0_RP
-      if( present(bpU_x) ) bpU_x = 0.0_RP
-      if( present(bpU_y) ) bpU_y = 0.0_RP
-      if( present(bpU_z) ) bpU_z = 0.0_RP
-      
-!$omp parallel shared(i,bpQ,bpU_x,bpU_y,bpU_z)
-!$omp do schedule(runtime)
-      do i = 1, this% BandRegion% NumOfObjs      
-         if( this% BandRegion% x(i)% partition .eq. MPI_Process% rank ) then
-            bpQ(:,i) = elements(this% BandRegion% x(i)% element_index)% storage%  &
-                                   Q(:,this% BandRegion% x(i)% local_Position(1), &
-                                       this% BandRegion% x(i)% local_Position(2), &
-                                       this% BandRegion% x(i)% local_Position(3)  )
-            if( present(bpU_x) ) then
-               bpU_x(:,i) = elements(this% BandRegion% x(i)% element_index)% storage%  &
-                                      U_x(:,this% BandRegion% x(i)% local_Position(1), &
-                                            this% BandRegion% x(i)% local_Position(2), &
-                                            this% BandRegion% x(i)% local_Position(3)  )
-            end if
-            if( present(bpU_y) ) then
-               bpU_y(:,i) = elements(this% BandRegion% x(i)% element_index)% storage%  &
-                                      U_y(:,this% BandRegion% x(i)% local_Position(1), &
-                                            this% BandRegion% x(i)% local_Position(2), &
-                                            this% BandRegion% x(i)% local_Position(3)  )
-            end if
-            if( present(bpU_z) ) then
-               bpU_z(:,i) = elements(this% BandRegion% x(i)% element_index)% storage%  &
-                                      U_z(:,this% BandRegion% x(i)% local_Position(1), &
-                                            this% BandRegion% x(i)% local_Position(2), &
-                                            this% BandRegion% x(i)% local_Position(3)  )
-            end if
-         end if
-      end do
-!$omp end do
-!$omp end parallel
-
-#ifdef _HAS_MPI_ 
-      allocate(local_sum(this% BandRegion% NumOfObjs))
-      do i = 1, NCONS
-         local_sum = bpQ(i,:)
-         call mpi_allreduce(local_sum, bpQ(i,:), this% BandRegion% NumOfObjs, MPI_DOUBLE, MPI_SUM, MPI_COMM_WORLD, ierr)
-         if( present(bpU_x) ) then
-            local_sum = bpU_x(i,:)
-            call mpi_allreduce(local_sum, bpU_x(i,:), this% BandRegion% NumOfObjs, MPI_DOUBLE, MPI_SUM, MPI_COMM_WORLD, ierr)
-         end if
-         if( present(bpU_y) ) then
-            local_sum = bpU_y(i,:)
-            call mpi_allreduce(local_sum, bpU_y(i,:), this% BandRegion% NumOfObjs, MPI_DOUBLE, MPI_SUM, MPI_COMM_WORLD, ierr)
-         end if
-         if( present(bpU_z) ) then
-            local_sum = bpU_z(i,:)
-            call mpi_allreduce(local_sum, bpU_z(i,:), this% BandRegion% NumOfObjs, MPI_DOUBLE, MPI_SUM, MPI_COMM_WORLD, ierr)
-         end if
-      end do 
-      deallocate(local_sum)
-#endif
-   end subroutine IBM_BandPoint_state
-   
-   
-!
-!/////////////////////////////////////////////////////////////////////////////////////////////
-!  
-!  -------------------------------------------------
-! This subroutine reads the info in the #define region of controlfile
-!  -----------------------------------------------   
-   subroutine IBM_GetInfo( this, controlVariables )
-      use FileReadingUtilities
-      
-      use WallFunctionDefinitions                 !DELETE
-      
-      implicit none
-      !-arguments----------------------------------------------------------------
-      class(IBM_type), intent(inout) :: this
-      class(FTValueDictionary)       :: controlVariables
-      !-local-variables----------------------------------------------------------
-      logical,       allocatable :: active_in, describe_in, plotOBB_in,     &
-                                    plotKDtree_in, semiImplicit_in,         &
-                                    plotBandPoints_in, plotMask_in
-      real(kind=rp), allocatable :: penalization_in, BandRegionCoeff_in,    &
-                                    y_plus_target_in
-      integer,       allocatable :: n_of_Objs_in, n_of_interpoints_in,      &
-                                    IntegrationOrder_in, sym_planes(:)
-      character(len=LINE_LENGTH) :: in_label, paramFile, name_in, tmp
-      integer                    :: i
-      
-      character(len=LINE_LENGTH), parameter :: NumberOfSTL = "number of stl" 
-      
-      
-      logical :: correct !DELETE
-      
-!     Read block
-!     **********
-      write(in_label , '(A)') "#define ibm"
-      call get_command_argument(1, paramFile) 
-      call readValueInRegion ( trim ( paramFile ), "name", name_in, in_label, "#end" )
-      call readValueInRegion ( trim ( paramFile ), "active", active_in, in_label, "#end" )
-      call readValueInRegion ( trim ( paramFile ), "penalization", penalization_in, in_label, "#end" )   
-      call readValueInRegion ( trim ( paramFile ), "semi implicit", semiImplicit_in, in_label, "#end" )
-      call readValueInRegion ( trim ( paramFile ), "target y plus", y_plus_target_in, in_label, "#end" )
-      call readValueInRegion ( trim ( paramFile ), "number of objects", n_of_Objs_in, in_label, "#end" )
-      call readValueInRegion ( trim ( paramFile ), "number of interpolation points", n_of_interpoints_in, in_label, "#end" )
-      call readValueInRegion ( trim ( paramFile ), "band region coefficient", BandRegionCoeff_in, in_label, "#end" )
-      call readValueInRegion ( trim ( paramFile ), "integration order", IntegrationOrder_in, in_label, "#end" )     
-      call readValueInRegion ( trim ( paramFile ), "describe", describe_in, in_label, "#end" )
-      call readValueInRegion ( trim ( paramFile ), "plot obb"  ,plotOBB_in, in_label , "# end" )
-      call readValueInRegion ( trim ( paramFile ), "plot kdtree"  ,plotKDtree_in, in_label , "# end" )
-      call readValueInRegion ( trim ( paramFile ), "plot mask", plotMask_in, in_label, "#end" )
-      call readValueInRegion ( trim ( paramFile ), "plot band points", plotBandPoints_in, in_label, "#end" )
-
-      this% filename = trim(name_in)
-
-      if( allocated(active_in) ) then
-         this% active = active_in
-      else
-         this% active = .FALSE.
-      end if
-      
-      if( .not. this% active) return
-      
-      this% semiImplicit = .false.
-      if( allocated(semiImplicit_in) ) then
-         this% active_semiImplicit = semiImplicit_in
-      else
-         this% active_semiImplicit = .FALSE.
-      end if   
-        
-       if( allocated(describe_in) ) then
-         this% describeIBM = describe_in
-      else
-         this% describeIBM = .FALSE.
-      end if        
-   
-      if( allocated(plotOBB_in) ) then
-         this% plotOBB = plotOBB_in
-      else
-         this% plotOBB = .FALSE.
-      end if
-
-      if( allocated(plotKDtree_in) ) then
-         this% plotKDtree = plotKDtree_in
-      else
-         this% plotKDtree = .FALSE.
-      end if
-
-      if( allocated(penalization_in) ) then
-         this% eta = penalization_in
-         this% TimePenal    = .false.
-      else
-         this% eta = 0.1_RP
-         this% TimePenal = .true.
-      end if
- 
-      if( allocated(n_of_Objs_in) ) then
-         this% KDtree_Min_n_of_Objs = n_of_Objs_in
-      else
-         this% KDtree_Min_n_of_Objs = 5
-      end if
-      
-      if( allocated(n_of_interpoints_in) ) then
-         this% KDtree_n_of_interPoints = n_of_interpoints_in
-      else
-         this% KDtree_n_of_interPoints = 15
-      end if
-    
-      if( allocated(IntegrationOrder_in) ) then
-         this% IntegrationOrder = IntegrationOrder_in
-      else
-         this% IntegrationOrder = 2
-      end if  
-      
-      if( allocated(plotBandPoints_in) ) then
-         this% plotBandPoints = plotBandPoints_in
-      else
-         this% plotBandPoints = .false.
-      end if
-      
-      if( allocated(plotMask_in) ) then
-         this% plotMask = plotMask_in
-      else
-         this% plotMask = .false.
-      end if
-      
-      if( allocated(BandRegionCoeff_in) ) then
-         this% BandRegionCoeff = BandRegionCoeff_in
-      else
-         this% BandRegionCoeff = 1.5_RP
-      end if
-      
-     if( controlVariables% containsKey("wall function") ) then
-        this% Wallfunction = .true.
-        
-        call Initialize_Wall_Fuction(controlVariables, correct)   !TO BE REMOVED
-        
-        if( allocated(y_plus_target_in) ) then
-           this% y_plus_target = y_plus_target_in
-        else
-           this% y_plus_target = 100.0_RP
-        end if
-     else
-        this% Wallfunction = .false.
-     end if
-   
-      if( controlVariables% containsKey(trim(NumberOfSTL)) ) then
-         tmp = controlVariables% StringValueForKey(trim(NumberOfSTL),LINE_LENGTH) 
-         this% NumOfSTL = GetIntValue(tmp)
-      else
-         this% NumOfSTL = 1
-      end if      
-
-      this% symmetry = .false.
-      
-      if( controlVariables% containsKey("symmetry planes") ) then
-         this% symmetry = .true.
-         tmp        = controlVariables% StringValueForKey("symmetry planes",LINE_LENGTH)
-         sym_planes = getIntArrayFromString(tmp)
-         if( maxval(abs(sym_planes)) .gt. 3 ) then
-            error stop " IBM_GetInfo ::  Symmetry planes allowed values -3:3"
-         end if 
-         allocate( this% symPlanes(size(sym_Planes,1)), this% symCoords(size(sym_Planes,1)) )
-         do i = 1, size(sym_Planes,1)
-            this% symPlanes(i) = sym_planes(i) 
-            if( sym_planes(i) .gt. 0 ) then
-                this% symCoords(i) = -huge(1.0_RP)
-             else
-                this% symCoords(i) = huge(1.0_RP)
-             end if
-         end do 
-       end if     
-
-      
-   end subroutine IBM_GetInfo
-!
-!/////////////////////////////////////////////////////////////////////////////////////////////
-!  
-!  -------------------------------------------------
-! This subroutine describes the IBM info
-!  -----------------------------------------------
-   subroutine IBM_Describe( this )
-      use Headers
-      use mainKeywordsModule
-      use MPI_Process_Info
-      implicit none
-      !-arguments--------------------------------
-      class(IBM_type),  intent(inout) :: this
-      
-      if ( MPI_Process % isRoot ) then
-      write(STD_OUT,'(/)')
-      call Section_Header("IBM parameters")
-      write(STD_OUT,'(/)')
-      
-      call SubSection_Header('IBM info')
-
-      write(STD_OUT,'(30X,A,A35,L10)') "->" , "Semi implicit treatment: ", this% active_semiImplicit
-      if( .not. this% TimePenal ) then
-         write(STD_OUT,'(30X,A,A35,1pG10.6)') "->" , "Penalization term: " , this% eta
-      else
-         write(STD_OUT,'(30X,A,A35,A)') "->" , "Penalization term: ", " proportional to time step"
-      end if
-
-      write(STD_OUT,'(30X,A,A35,I10)') "->" , "Minimum number of objects: ", this% KDtree_Min_n_of_Objs
-      write(STD_OUT,'(30X,A,A35,I10)') "->" , "Number of interpolation points: ", this% KDtree_n_of_interPoints
-      write(STD_OUT,'(30X,A,A35,I10)') "->" , "Surface integration order: ", this% IntegrationOrder
-      if( this% Wallfunction ) then
-         write(STD_OUT,'(30X,A,A35,F10.3)') "->" , "Target y+: ", this% y_plus_target
-      end if
-      if( this% symmetry ) then
-         select case( size(this% symPlanes,1) )
-         case( 1 )
-            write(STD_OUT,'(30X,A,A35,I2,A)') "->" , "Symmetry planes: [", this% symPlanes(1),"]"
-         case( 2 )
-            write(STD_OUT,'(30X,A,A36,I2,A,I2,A)') "->" , "Symmetry planes: [", this% symPlanes(1),",",this% symPlanes(2),"]"
-         case( 3 )
-            write(STD_OUT,'(30X,A,A35,I2,A,I2,A,I2,A)') "->" , "Symmetry planes: [", this% symPlanes(1),",",this% symPlanes(2),",",this% symPlanes(3),"]"
-         case default
-         write(STD_OUT,'(30X,A,A35,I10)') "->" , "Symmetry planes: ", this% symPlanes
-         end select
-      end if
-      end if
-   end subroutine IBM_Describe
-!
-!/////////////////////////////////////////////////////////////////////////////////////////////
-!  
-!  -------------------------------------------------
-! This subroutine computes the IBM source term 
-!  ------------------------------------------------   
-
-   subroutine IBM_SourceTerm( this, eID, Q, Q_target, Source )
-      use PhysicsStorage
-      implicit none
-      !-arguments------------------------------------------------
-      class(IBM_type),                 intent(inout) :: this
-      integer,                         intent(in)    :: eID
-      real(kind=rp), dimension(NCONS), intent(in)    :: Q, Q_target
-      real(kind=rp), dimension(NCONS), intent(inout) :: Source
-      !-local-variables-----------------------------------
-      real(kind=rp) :: rho, rho_s, u, u_s, v, v_s, w, w_s
-#if defined(SPALARTALMARAS)
-      real(kind=rp) :: theta, theta_s
-#endif
-
-      optional :: Q_target
-      
-      Source = 0.0_RP
-      
-#if defined(NAVIERSTOKES)
-      if( present(Q_target) ) then
-         rho_s = Q_target(IRHO)
-         u_s   = Q_target(IRHOU)/rho_s
-         v_s   = Q_target(IRHOV)/rho_s
-         w_s   = Q_target(IRHOW)/rho_s   
-#if defined(SPALARTALMARAS)
-         theta_s = Q_target(IRHOTHETA)/rho_s  
-#endif
-      else
-         rho_s = Q(IRHO)
-         u_s   = 0.0_RP
-         v_s   = 0.0_RP
-         w_s   = 0.0_RP
-#if defined(SPALARTALMARAS)
-         theta_s = 0.0_RP  
-#endif
-      end if   
-        
-      rho = Q(IRHO)
-      u   = Q(IRHOU)/rho
-      v   = Q(IRHOV)/rho
-      w   = Q(IRHOW)/rho
-      
-      Source(IRHOU) = rho*(u-u_s)  
-      Source(IRHOV) = rho*(v-v_s) 
-      Source(IRHOW) = rho*(w-w_s)
-      Source(IRHOE) = 0.5_RP * rho*( POW2(u) + POW2(v) + POW2(w) )  & 
-                     -0.5_RP * rho_s*( POW2(u_s) + POW2(v_s) + POW2(w_s) ) 
-#if defined(SPALARTALMARAS)
-      theta = Q(IRHOTHETA)/rho
-
-      Source(IRHOTHETA) = rho*(theta - theta_s)
-#endif                     
-#endif   
-
-      Source = -1.0_RP/this% penalization(eID) * Source
-   
-   end subroutine IBM_SourceTerm
-!
-!/////////////////////////////////////////////////////////////////////////////////////////////
-!  
-!  -------------------------------------------------
-! This subroutine computes the IBM forcing term 
-!  ------------------------------------------------   
-
-   subroutine IBM_ForceTerm( this, eID, Q, Q_target, Force )
-      use PhysicsStorage
-      implicit none
-      !-arguments------------------------------------------------
-      class(IBM_type),                 intent(inout) :: this
-      integer,                         intent(in)    :: eID
-      real(kind=rp), dimension(NCONS), intent(in)    :: Q, Q_target
-      real(kind=rp), dimension(NCONS), intent(inout) :: Force
-      !-local-variables-----------------------------------
-      real(kind=rp) :: rho, rho_s, u, u_s, v, v_s, w, w_s
-#if defined(SPALARTALMARAS)
-      real(kind=rp) :: theta, theta_s
-#endif
-      
-      Force = 0.0_RP
-      
-#if defined(NAVIERSTOKES)
-      rho_s = Q_target(IRHO)
-      u_s   = Q_target(IRHOU)/rho_s
-      v_s   = Q_target(IRHOV)/rho_s
-      w_s   = Q_target(IRHOW)/rho_s   
-      
-      rho = Q(IRHO)
-      u   = Q(IRHOU)/rho
-      v   = Q(IRHOV)/rho
-      w   = Q(IRHOW)/rho
-      
-      Force(IRHOU) = rho*u-rho_s*u_s  
-      Force(IRHOV) = rho*v-rho_s*v_s 
-      Force(IRHOW) = rho*w-rho_s*w_s
-      Force(IRHOE) = 0.5_RP * rho*( POW2(u) + POW2(v) + POW2(w) )  & 
-                    -0.5_RP * rho_s*( POW2(u_s) + POW2(v_s) + POW2(w_s) ) 
-#if defined(SPALARTALMARAS)
-      theta_s = Q_target(IRHOTHETA)/rho_s
-      theta   = Q(IRHOTHETA)/rho
-
-      Force(IRHOTHETA) = rho*theta - rho_s*theta_s
-#endif                     
-#endif   
-   
-      Force = -1.0_RP/this% penalization(eID) * Force
-   
-   end subroutine IBM_ForceTerm
-   
-   subroutine IBM_semiImplicitShiftJacobian( this, eID, Q, dt, invdS_dQ )
-      use PhysicsStorage
-      implicit none
-         !-arguments----------------------------------------------------------------
-         class(IBM_type),                       intent(inout) :: this
-         integer,                               intent(in)    :: eID
-         real(kind=rp), dimension(NCONS),       intent(in)    :: Q
-         real(kind=rp),                         intent(in)    :: dt
-         real(kind=rp), dimension(NCONS,NCONS), intent(inout) :: invdS_dQ
-         !-local-variables----------------------------------------------------------
-         real(kind=rp) :: rho, u, v, w
-
-         invdS_dQ = 0.0_RP  
-         
-         associate( eta => this% penalization(eID) )     
-
-#if defined(NAVIERSTOKES) 
-         rho = Q(IRHO)
-         u   = Q(IRHOU)/rho 
-         v   = Q(IRHOV)/rho 
-         w   = Q(IRHOW)/rho 
-         
-         invdS_dQ(IRHO,IRHO)        = 1.0_RP
-         invdS_dQ(IRHOU,IRHOU)      = eta/( dt + eta )
-         invdS_dQ(IRHOV,IRHOV)      = eta/( dt + eta )
-         invdS_dQ(IRHOW,IRHOW)      = eta/( dt + eta )
-         invdS_dQ(IRHOE,IRHO:IRHOE) = (/ 0.5_RP*dt/eta * (POW2(u) + POW2(v) + POW2(w)), &
-                                                                      -dt*u/(dt + eta), &
-                                                                      -dt*v/(dt + eta), &
-                                                                      -dt*w/(dt + eta), &
-                                                                                1.0_RP /)
-#if defined(SPALARTALMARAS)
-         invdS_dQ(IRHOTHETA,IRHOTHETA) = eta/( dt + eta )
-#endif                                                                           
-#endif
- 
-       end associate
- 
-   end subroutine IBM_SemiImplicitShiftJacobian
-    
-   subroutine IBM_semiImplicitJacobian( this, eID, Q, dS_dQ )
-      use PhysicsStorage
-      implicit none
-      !-arguments----------------------------------------------------
-      class(IBM_type),                       intent(inout) :: this
-      integer,                               intent(in)    :: eID
-      real(kind=rp), dimension(NCONS),       intent(in)    :: Q
-      real(kind=rp), dimension(NCONS,NCONS), intent(inout) :: dS_dQ
-      !-local-variables----------------------------------------------
-      real(kind=rp) :: rho, u, v, w
-
-      dS_dQ = 0.0_RP       
-
-#if defined(NAVIERSTOKES) 
-      rho = Q(IRHO)
-      u   = Q(IRHOU)/rho 
-      v   = Q(IRHOV)/rho 
-      w   = Q(IRHOW)/rho 
-
-      dS_dQ(IRHOU,IRHOU)      = 1.0_RP
-      dS_dQ(IRHOV,IRHOV)      = 1.0_RP
-      dS_dQ(IRHOW,IRHOW)      = 1.0_RP
-      dS_dQ(IRHOE,IRHO:IRHOE) = (/ -0.5_RP*( POW2(u) + POW2(v) + POW2(w) ), &
-                                                           u, v, w, 0.0_RP /)
-#if defined(SPALARTALMARAS)
-       dS_dQ(IRHOTHETA,IRHOTHETA) = 1.0_RP
-#endif
-#endif
-       
-       dS_dQ = -1.0_RP/this% penalization(eID) * dS_dQ
- 
-    end subroutine IBM_SemiImplicitJacobian
-    
-    subroutine IBM_GetSemiImplicitStep( this, eID, dt, Q )
-       use PhysicsStorage
-       implicit none
-       !-arguments----------------------------------------------
-       class(IBM_type),                 intent(inout) :: this
-       integer,                         intent(in)    :: eID
-       real(kind=rp),                   intent(in)    :: dt
-       real(kind=rp), dimension(NCONS), intent(inout) :: Q
-       !-local-variables----------------------------------------
-       real(kind=rp), dimension(NCONS,NCONS) :: dS_dQ, invdS_dQ
-       real(kind=rp), dimension(NCONS)       :: IBMSource
-       
-       call this% semiImplicitJacobian( eID, Q, dS_dQ )
-       call this% semiImplicitShiftJacobian( eID, Q, dt, invdS_dQ )
-    
-       call this% SourceTerm(eID = eID, Q = Q, Source = IBMSource)
-    
-       Q = matmul(invdS_dQ, Q + dt*( IBMSource - matmul(dS_dQ,Q) ))
-     
-    end subroutine IBM_GetSemiImplicitStep   
-   
-   subroutine IBM_SetIntegration( this, STLNum )
-      use MPI_Process_Info
-      use MappedGeometryClass
-      implicit none
-      !-arguments---------------------------------------------
-      class(IBM_type), intent(inout) :: this
-      integer,         intent(in)    :: STLNum
-      !-local-variables---------------------------------------
-      real(kind=rp)              :: coord, Vertices(NDIM,3), & 
-                                    T(NDIM)
-      integer                    :: i, j, k, axis,           &
-                                    n_of_Q_points,           &
-                                    kdtree_n_of_interPoints, &
-                                    symPlaneIndex
-      
-      if( this% symmetry ) then
-!$omp parallel shared(this,STLNum,i)
-!$omp do schedule(runtime) private(k,j,coord,axis,Vertices)  
-         do i = 1, size(this% root(STLNum)% ObjectsList)
-            
-            this% root(STLNum)% ObjectsList(i)% ComputeIntegrals = .true.
-            
-            call OBB(STLNum)% ChangeRefFrame( this% root(STLNum)% ObjectsList(i)% vertices(1)% coords, 'global', Vertices(:,1) )
-            call OBB(STLNum)% ChangeRefFrame( this% root(STLNum)% ObjectsList(i)% vertices(2)% coords, 'global', Vertices(:,2) )
-            call OBB(STLNum)% ChangeRefFrame( this% root(STLNum)% ObjectsList(i)% vertices(3)% coords, 'global', Vertices(:,3) )
-
-            do k = 1, size(this% symPlanes,1)      
-               axis = abs(this% symPlanes(k))            
-               if( this% symPlanes(k) .lt. 0 .and. this% root(STLNum)% ObjectsList(i)% ComputeIntegrals ) then
-                  coord = minval(this% rootPoints% vertices(axis,:))
-                  if( Vertices(axis,1) .lt. coord .and. &
-                      Vertices(axis,2) .lt. coord .and. &
-                      Vertices(axis,3) .lt. coord        ) then
-                      this% root(STLNum)% ObjectsList(i)% ComputeIntegrals = .false.
-                  else
-                     do j = 1, size(this% root(STLNum)% ObjectsList(i)% vertices)
-                        if( Vertices(axis,j) .lt. coord ) this% root(STLNum)% ObjectsList(i)% vertices(j)% Translate = k
-                     end do
-                  end if
-               elseif( this% root(STLNum)% ObjectsList(i)% ComputeIntegrals ) then
-                  coord = maxval(this% rootPoints% vertices(axis,:))
-                  if( Vertices(axis,1) .gt. coord .and. &
-                      Vertices(axis,2) .gt. coord .and. &
-                      Vertices(axis,3) .gt. coord       ) then
-                      this% root(STLNum)% ObjectsList(i)% ComputeIntegrals = .false.
-                  else
-                     do j = 1, size(this% root(STLNum)% ObjectsList(i)% vertices)
-                        if( Vertices(axis,j) .gt. coord ) this% root(STLNum)% ObjectsList(i)% vertices(j)% Translate = k
-                     end do       
-                  end if
-               end if   
-            end do            
-         end do  
-!$omp end do
-!$omp end parallel 
-
-         do k = 1, size(this% symPlanes,1)
-            axis = abs(this% symPlanes(k))
-            if( this% symPlanes(k) .lt. 0 ) then
-               coord = minval(this% rootPoints% vertices(axis,:))
-            else
-               coord = maxval(this% rootPoints% vertices(axis,:))
-            end if
-            this% symCoords(k) = coord
-         end do
-      end if      
-      
-      n_of_Q_points           = this% Integral(STLNum)% n_of_Q_points
-      kdtree_n_of_interPoints = this% kdtree_n_of_interPoints
-
-!$omp parallel shared(this,n_of_Q_points,kdtree_n_of_interPoints,i,STLNum)
-!$omp do schedule(runtime) private(Vertices,symPlaneIndex,T,j)
-      do i = 1, size(this% root(STLNum)% ObjectsList)
-         if( this% root(STLNum)% ObjectsList(i)% ComputeIntegrals ) then  
-          !if body is moving, we deallocate and reallocate
-            if( allocated(this% Integral(STLNum)% IntegObjs(i)% PointsIndex) )      deallocate(this% Integral(STLNum)% IntegObjs(i)% PointsIndex)
-            if( allocated(this% Integral(STLNum)% IntegObjs(i)% x          ) )      deallocate(this% Integral(STLNum)% IntegObjs(i)% x)
-                            
-            allocate( this% Integral(STLNum)% IntegObjs(i)% PointsIndex(kdtree_n_of_interPoints,n_of_Q_points), &
-                      this% Integral(STLNum)% IntegObjs(i)% x(NDIM,n_of_Q_points)                               )
-
-            do j = 1, size(this% root(STLNum)% ObjectsList(i)% vertices) 
-               Vertices(:,j) = this% root(STLNum)% ObjectsList(i)% vertices(j)% coords
-               symPlaneIndex = this% root(STLNum)% ObjectsList(i)% vertices(j)% Translate
-               if( symPlaneIndex .gt. 0 .and. this% symmetry ) then
-                  call OBB(STLNum)% ChangeRefFrame( Vertices(:,j), 'global', Vertices(:,j) )
-                  Vertices(abs(this% symPlanes(symPlaneIndex)),j) = this% symCoords( symPlaneIndex )
-                  call OBB(STLNum)% ChangeRefFrame( Vertices(:,j), 'local', Vertices(:,j) )
-               end if
-            end do
-            
-            call this% Integral(STLNum)% GetCoords( Vertices(:,1), Vertices(:,2), Vertices(:,3), i, n_of_Q_points )
-
-            call vcross( (Vertices(:,3)-Vertices(:,1)), (Vertices(:,2)-Vertices(:,1)), T )
-            
-            this% Integral(STLNum)% IntegObjs(i)% Area = norm2(T)
-      
-         end if
-      end do
-!$omp end do
-!$omp end parallel
-      
-   end subroutine IBM_SetIntegration
-!
-!/////////////////////////////////////////////////////////////////////////////////////////////
-!  
-!  -------------------------------------------------------------
-! This subroutine returns true if the point is inside the body. 
-!  -------------------------------------------------------------
-   subroutine IBM_CheckPoint( this, x, STLNum, isInsideBody )
-      use MPI_Process_Info
-      
-      use omp_lib
-      
-      implicit none
-      !-arguments------------------------------------------------------------------
-      class(IBM_type),             intent(inout) :: this
-      real(kind=rp), dimension(:), intent(in)    :: x
-      integer,                     intent(in)    :: STLNum
-      logical,                     intent(inout) :: isInsideBody
-      !-local-variables------------------------------------------------------------
-      type(KDtree),  pointer         :: tree 
-      real(kind=rp), dimension(NDIM) :: RayDirection, Point, vecAxis
-      integer                        :: Axis, NumOfIntersections, minAxis(1)
-      logical                        :: Upward, OnSurface
-      type(ObjsDataLinkedList_t)     :: Integer_List  
- 
-      real(kind=RP) :: EPS = 1.0d-8
-
-      call OBB(STLNum)% ChangeRefFrame(x, 'local', Point)
-      
-      RayDirection = 0.0_RP
-            
-      isInsideBody = .false.
-      OnSurface    = .false.
-
-      vecAxis = (/OBB(STLNum)% MBR% Length,OBB(STLNum)% MBR% Width,abs(OBB(STLNum)% nMax) + abs(OBB(STLNum)% nMin)/)
-      
-      minAxis = minloc(vecAxis)
-      axis = minAxis(1)
-      
-      if( axis .eq. this% root(STLNum)% maxAxis ) then
-         axis = axis - 1
-         if( axis .eq. 0 ) axis = 3
-      end if
-      
-      if( Point(axis) .le. 0.0_RP ) then
-         RayDirection(axis) = -1.0_RP
-         Upward = .true.
-         vecAxis =  (/ -0.5_RP*OBB(STLNum)% MBR% Length, -0.5_RP*OBB(STLNum)% MBR% Width, &
-                        OBB(STLNum)% nMin                                                /)
-      else
-         RayDirection(axis) = 1.0_RP
-         Upward = .false.
-         vecAxis =  (/ 0.5_RP*OBB(STLNum)% MBR% Length, 0.5_RP*OBB(STLNum)% MBR% Width, &
-                       OBB(STLNum)% nMax                                               /)
-      end if
-
-      Integer_List = ObjsDataLinkedList_t( )
-
-      NumOfIntersections = 0
-
-      do 
-
-         call this% root(STLNum)% FindLeaf( Point, tree )
-         
-         call isPointInside( Point, RayDirection, this% root(STLNum)% ObjectsList, tree, Integer_List, NumOfIntersections, OnSurface )
-
-         if( OnSurface ) exit
-         
-         if( Upward ) then
-            Point(axis) = tree% vertices(axis,1) - EPS
-            if( Point(axis) .lt. vecAxis(axis) ) exit
-         elseif( .not. Upward ) then
-            Point(axis) = tree% vertices(axis,7) + EPS
-            if( Point(axis) .gt. vecAxis(axis) ) exit
-         end if
-
-      end do
-
-      if( mod(NumOfIntersections, 2) .eq. 0 ) then !even
-         isInsideBody = .false.
-      else
-         isInsideBody = .true.
-      end if 
-      
-      if( OnSurface ) isInsideBody = .true.
-
-      call integer_List% Destruct()
-
-   end subroutine IBM_CheckPoint
-!
-!/////////////////////////////////////////////////////////////////////////////////////////////
-!  
-!                                  BODY MOTION
-!
-!/////////////////////////////////////////////////////////////////////////////////////////////
-!  
-!  -------------------------------------------------  
-      
-   subroutine IBM_MoveBody( this, elements, no_of_elements, no_of_DoFs, isChild, dt, k, autosave )
-      use MPI_Process_Info
-      implicit none
-      !-arguments------------------------------
-      class(IBM_type),               intent(inout) :: this
-      type(element),   dimension(:), intent(inout) :: elements
-      integer,                       intent(in)    :: no_of_elements, no_of_DoFs, k
-      logical,                       intent(in)    :: isChild 
-      real(kind=RP),                 intent(in)    :: dt
-      logical,                       intent(in)    :: autosave
-      !-local-variables------------------------
-      integer :: STLNum, MaskPoints
-#ifdef _HAS_MPI_
-      integer :: localVal, ierr
-#endif
-      
-      optional :: k, autosave         
-
-      do STLNum = 1, this% NumOfSTL
-         if( this% stl(STLNum)% move .and. .not. isChild ) then
-            if( this% stl(STLNum)% motionType .eq. ROTATION ) then
-               call this% stl(STLNum)% getRotationaMatrix( dt )
-               call OBB(STLNum)% STL_rotate(this% stl(STLNum))
-            elseif( this% stl(STLNum)% motionType .eq. LINEAR ) then
-               call this% stl(STLNum)% getDisplacement( dt )
-               call OBB(STLNum)% STL_translate(this% stl(STLNum))
-            end if
-            if( .not. isChild .and. present(autosave) .and. autosave ) call this% stl(STLNum)% plot( k )
-            call OBB(STLNum)% construct( this% stl(STLNum), this% plotOBB )
-            this% root(STLNum)% STLNum = STLNum
-            call OBB(STLNum)% ChangeObjsRefFrame( this% stl(STLNum)% ObjectsList )
-            call this% root(STLNum)% Destruct( isChild )
-            this% plotKDtree = .false.
-            call this% constructSTL_KDtree( STLNum ) 
-            call this% upDateNormals( STLNum )
-            call this% CleanMask( elements, no_of_elements, STLNum )
-         elseif( this% stl(STLNum)% move .and. isChild ) then
-            call this% CleanMask( elements, no_of_elements, STLNum )
-         end if
-      end do
-
-      call this% BandRegion% destroy()
-
-      if( .not. isChild ) then
-         call this% rootPoints% destruct( isChild )
-      end if
-
-      do STLNum = 1, this% NumOfSTL
-         if( this% stl(STLNum)% move ) then      
-            ! get new mask
-            call this% GetMask( elements, no_of_elements, no_of_DoFs, STLNum )
-         end if
-      end do
-
-      if( MPI_Process% doMPIAction ) then
-#ifdef _HAS_MPI_
-         localVal = this% n_of_INpoints
-         call mpi_allreduce(localVal, MaskPoints, 1, MPI_DOUBLE, MPI_SUM, MPI_COMM_WORLD, ierr)
-#endif
-      else
-         MaskPoints = this% n_of_INpoints
-      end if    
-
-      if( MaskPoints .eq. 0 ) then
-         print *, "The mask is made of 0 points."
-         print *, "Try to increase the polynomial order or refine the mesh."
-         error stop
-      end if
-
-      if( .not. isChild ) then
-         call this% constructBandRegion( elements, no_of_elements )
-         do STLNum = 1, this% NumOfSTL
-            call this% SetIntegration( STLNum )
-         end do
-         if( this% Wallfunction ) then
-#if defined(NAVIERSTOKES)
-            call this% GetForcingPointsGeom()
-            call this% GetImagePoint_nearest()
-#endif
-         end if
-      end if
-
-      if( this% plotMask .and. .not. isChild ) call this% plot_Mask( elements, no_of_elements, k )
-
-   end subroutine IBM_MoveBody
-   
-   
-   subroutine IBM_CleanMask( this, elements, no_of_elements, STLNum )
-   
-      implicit none
-   
-      class(IBM_type),             intent(inout) :: this
-      type(element), dimension(:), intent(inout) :: elements
-      integer,                     intent(in)    :: no_of_elements, STLNum
-   
-      integer :: eID, i, j, k
-!$omp parallel shared(this,elements,no_of_elements,STLNum,eID)
-!$omp do schedule(runtime) private(i,j,k)
-      do eID = 1, no_of_elements
-         do i = 0, elements(eID)% Nxyz(1); do j = 0, elements(eID)% Nxyz(2); do k = 0, elements(eID)% Nxyz(3) 
-            if( any(elements(eID)% STL(:,i,j,k) .eq. STLNum) .and. elements(eID)% isInsideBody(i,j,k) ) then
-               elements(eID)% STL(STLNum,i,j,k) = 0
-               if(all(elements(eID)% STL(:,i,j,k) .eq. 0)) then
-                  elements(eID)% isInsideBody(i,j,k) = .false.
-!$omp critical
-                  this% n_of_INpoints = this% n_of_INpoints - 1
-!$omp end critical
-               end if
-            end if
-         end do; end do; end do
-      end do 
-!$omp end do
-!$omp end parallel
-   end subroutine IBM_CleanMask
-   
-!
-!/////////////////////////////////////////////////////////////////////////////////////////////
-!  
-!  -------------------------------------------------
-! This subroutine checks if a point intersects one or 
-! more of the triangles belonging to a box (tree).
-!  ------------------------------------------------
-   subroutine isPointInside( Point, RayDirection, ObjectsList, tree, Integer_List, NumOfIntersections, OnSurface )
-      use RealDataLinkedList
-      use omp_lib
-      implicit none
-      !-arguments--------------------------------------------------------------
-      real(kind=rp), dimension(:),     intent(in)    :: Point, RayDirection
-      type(object_type), dimension(:), intent(in)    :: ObjectsList
-      type(KDtree),                    intent(inout) :: tree
-      type(ObjsDataLinkedList_t),      intent(inout) :: Integer_List
-      integer,                         intent(inout) :: NumOfIntersections
-      logical,                         intent(inout) :: OnSurface
-      !-local-variables--------------------------------------------------------
-      logical                       :: Intersect, OnTriBound, found, foundReal
-      real(kind=rp)                  :: t
-      integer                        :: i
-      type(ObjsRealDataLinkedList_t) :: Real_List
-
-      integer :: index
-
-      if( tree% NumOfObjs .eq. 0 ) then
-         return
-      end if 
-      
-      Real_List = ConstructObjsRealDataLinkedList()
-      
-      do i = 1, tree% NumOfObjs
-         index = tree% ObjsIndeces(i)
-         found = integer_List% Check( index )
-         if( .not. found ) then
-            call Integer_List% Add( index )
-            
-            call PointIntersectTriangle( Point,ObjectsList(index)% vertices(1)% coords, &
-                                               ObjectsList(index)% vertices(2)% coords, &
-                                               ObjectsList(index)% vertices(3)% coords, &
-                                         RayDirection, Intersect, OnTriBound, t         ) 
-            
-            foundReal = Real_List% Check( t )
-            foundReal = .false.
-            
-            if( Intersect .and. .not. foundReal .and. t .ge. 0.0_RP ) then
-               call Real_List% add( t )
-               NumOfIntersections = NumOfIntersections + 1 
-!~                ! If the point is on the triangle
-!~                !--------------------------------
-               if( almostEqual(t,0.0_RP) ) OnSurface = .true.
-            end if
-         end if
-      end do
-
-      call Real_List% destruct()
-
-   end subroutine isPointInside  
-   
-   
-!
-!/////////////////////////////////////////////////////////////////////////////////////////////
-!  
-!  ---------------------------------------------------------------------
-! This subroutine checks if a ray (RayDirection) starting from a point (Point) intersects
-! a traingle in 3D space. If present, the intersection point Q is Q = P + t*RayDirection.
-! If there is more than one intersections, the second one is not counted if it has the same t
-! as the one previously found.
-! See Fast, Minimum Storage Ray/Trinagle INtersection,  Moller TRumbore
-!  ---------------------------------------------------------------------
-   
-   subroutine PointIntersectTriangle( Point, TriangleVertex1, TriangleVertex2, &
-                                      TriangleVertex3, RayDirection,           &
-                                      Intersect, OnTriBound, t                 )
-      use MappedGeometryClass
-      implicit none
-      !-arguments---------------------------------------------------------------------------------------
-      real(kind=rp), dimension(NDIM), intent(in)  :: Point, RayDirection
-      real(kind=rp), dimension(NDIM), intent(in)  :: TriangleVertex1, TriangleVertex2, TriangleVertex3
-      logical,                        intent(out) :: Intersect, OnTriBound 
-      real(kind=rp),                  intent(out) :: t
-      !-local-variables----------------------------------------------------------------------------------
-      real(kind=rp), dimension(NDIM) :: E1vec, E2vec, Pvec, Qvec, Tvec, N
-      real(kind=rp)                  :: Det, u, v, invDet
-      logical                        :: isInside
-      
-      Intersect  = .false.
-      OnTriBound = .false.
-      t          = -1.0_RP
-      
-      E1vec = TriangleVertex2 - TriangleVertex1 
-      E2vec = TriangleVertex3 - TriangleVertex1
-      Tvec   = Point - TriangleVertex1
-      
-      call vcross(RayDirection,E2vec,Pvec)
-      Det   = dot_product( E1vec, Pvec )
-
-      If( almostEqual(Det,0.0_RP) ) then
-      ! If Pvec .ne. (/0,0,0/), then the vector E1vec must lie on the plane made of the 2 vectors RayDirection and E2vec.
-      ! Thus we have to check if the ray intersects the triangle or not. In the latter case no intersection is detected. In
-      ! the first case, we have to check whether the point is inside the triangle or not. If it is in the triangle, one intersection  
-      ! will be detected. 
-      !------------------------------------------------------------------------------------------------------------------------------
-         call vcross(E1vec, E2vec, N)
-         Intersect = .false.
-        
-         t = -1.0_RP
-         ! Check if the ray lies in the same plane of the triangle
-         !--------------------------------------------------------
-         if( AlmostEqual(dot_product( Tvec, N ), 0.0_RP) ) then 
-            isInside = isPointInsideTri( Point, TriangleVertex1, TriangleVertex2, &
-                                         TriangleVertex3                          )
-                                         
-            if( isInside ) t = 0.0_RP
-            if( isInside ) Intersect = .true.
-         end if
-         return
-      end if
-      
-      call vcross(Tvec,E1vec,Qvec)
-      
-      invDet = 1.0_RP/Det
-      
-      u = dot_product( Tvec, Pvec )*invDet
-
-      if( u < 0.0_RP .or. u > 1.0_RP ) return
-      
-      v = dot_product( RayDirection, Qvec )/Det
-      
-
-      if( v < 0.0_RP .or. u+v > 1.0_RP ) return
-
-      t  = dot_product( E2vec, Qvec )*invDet
-   
-      ! Check if the point lies on the boundaries of the triangle
-      !----------------------------------------------------------
-      if( almostEqual(u,0.0_RP) .or. almostEqual(v,0.0_RP) .or. &
-          almostEqual(u+v,1.0_RP) )  OnTriBound = .true.
-
-      Intersect = .true.
-
-   end subroutine PointIntersectTriangle
-!
-!/////////////////////////////////////////////////////////////////////////////////////////////
-!  
-!  -------------------------------------------------
-! This function checks if a point is inside a triangle. 
-! The point and the triangle are on the same plane 
-!  ------------------------------------------------   
-   logical function isPointInsideTri( Point, TriangleVertex1, TriangleVertex2, &
-                                      TriangleVertex3 ) result( isInside )
-      use MappedGeometryClass
-      implicit none
-      !-arguments-----------------------------------------------------------------
-      real(kind=rp), dimension(:), intent(in) :: Point, TriangleVertex1, &
-                                                 TriangleVertex2, TriangleVertex3
-      !-local-variables-----------------------------------------------------------
-      real(kind=rp), dimension(NDIM) :: bb, E0, E1, dd
-      real(kind=rp) :: a, b, c, d, e, f, det, s, t
-      integer :: region
-      
-      isInside = .false.
-      
-      bb = TriangleVertex1
-      E0 = TriangleVertex1 - TriangleVertex2
-      E1 = TriangleVertex1 - TriangleVertex3
-      dd = bb - Point
-   
-      a = dot_product(E0,E0)
-      b = dot_product(E0,E1)
-      c = dot_product(E1,E1)
-      d = dot_product(E0,dd)
-      e = dot_product(E1,dd)
-      f = dot_product(dd,dd)
-      
-      det = abs( a*c - b*b)
-      s    = (b*e - c*d)/det
-      t    = (b*d - a*e)/det
-      
-      region = FindRegion( det, s, t )
-      
-      if( region .eq. 0 ) isInside = .true.
-      
-   end function isPointInsideTri
-!
-!/////////////////////////////////////////////////////////////////////////////////////////////
-!  
-!  -------------------------------------------------
-! This function computes the minimum distance from a point to a triangle in 3D. 
-! for more ditails see https://www.geometrictools.com/Documentation/DistancePoint3Triangle3.pdf
-!  ------------------------------------------------   
-   subroutine MinumumPointTriDistance( Point, TriangleVertex1, TriangleVertex2, &
-                                       TriangleVertex3, dist, IntersectionPoint ) 
-      use MappedGeometryClass
-      implicit none
-      !-arguments-----------------------------------------------------------------------------------------
-      real(kind=rp), dimension(:),    intent(in)  :: Point, TriangleVertex1, &
-                                                     TriangleVertex2,        &
-                                                     TriangleVertex3
-      real(kind=rp), dimension(NDIM), intent(out) :: IntersectionPoint 
-      real(kind=rp),                  intent(out) :: dist
-      !-local-variables-----------------------------------------------------------------------------------
-      real(kind=rp), dimension(NDIM) :: bb, E0, E1, dd 
-      real(kind=rp) :: a, b, c, d, e, f, det, s, t, sqrDistance
-      integer :: region
-      
-      bb = TriangleVertex1
-      E0 = TriangleVertex2 - bb
-      E1 = TriangleVertex3 - bb
-      dd = bb - Point
-   
-      a = dot_product(E0,E0)
-      b = dot_product(E0,E1)
-      c = dot_product(E1,E1)
-      d = dot_product(E0,dd)
-      e = dot_product(E1,dd)
-      f = dot_product(dd,dd)
-      
-      det = a*c - b*b
-      s   = b*e - c*d
-      t   = b*d - a*e
-      
-      region = FindRegion( det, s, t )
-      
-      sqrDistance = regionSqrDistance( a, b, c, d, e, f, det, s, t, region )
-      
-      !Round-off errors
-      !----------------
-      if (sqrDistance .lt. 0.0_RP) then
-         sqrDistance = 0.0_RP
-      end if
-      
-      dist = sqrt(sqrDistance)   !Can be done later, it's better.
-      
-      IntersectionPoint = bb + s*E0 + t*E1    
-        
-   end subroutine MinumumPointTriDistance
-!
-!/////////////////////////////////////////////////////////////////////////////////////////////
-!  
-!  --------------------------------------------------------------------------
-! This function detects the region, see below.
-!  --------------------------------------------------------------------------
-!      \ region2 ^t
-!       \        |
-!        \       |
-!         \      | 
-!          \     |
-!           \    |
-!            \   |
-!             \  |
-!              \ |
-!               \|
-!                *
-!                |\    P2
-!                | \
-!                |  \
-!                |   \
-!                |    \
-!                |     \
-!                |      \
-!                |       \
-!                |        \
-!       region3  |         \ region1
-!                |          \
-!                | region0   \
-!                |            \
-!                |             \ P1
-! ---------------*--------------*------->s
-!                |P0             \
-!  region4       |    region5     \ region6
-
-
-   integer function FindRegion( det, s, t ) result( region )
-      implicit none
-      !-arguments-----------------------------------------------------------------------------------------
-      real(kind=rp), intent(in) :: det, s, t
-      
-      if( (s+t) .le. det ) then
-         if( s .lt. 0 ) then
-            if( t .lt. 0 ) then
-               region = 4
-            else
-               region = 3
-            end if
-         elseif( t .lt. 0 ) then
-            region = 5
-         else
-            region = 0
-         end if
-      else
-         if( s .lt. 0 ) then
-            region = 2
-         elseif ( t .lt. 0 ) then
-            region = 6
-         else
-            region = 1
-         end if
-      end if 
-      
-   end function FindRegion
-!
-!/////////////////////////////////////////////////////////////////////////////////////////////
-!  
-!  --------------------------------------------------------------------------
-! This function the square of the distance according to the parameter region.
-!  --------------------------------------------------------------------------
-   real(kind=rp) function regionSqrDistance( a, b, c, d, e, f, det, s, t, region ) result( sqrDistance )
-   
-      implicit none
-      !-arguments-------------------------------------------
-      real(kind=rp), intent(in)    :: a, b, c, d, e, f, det
-      real(kind=rp), intent(inout) :: s, t
-      integer,       intent(in)    :: region
-      !-local-variables-------------------------------------
-      real(kind=rp) :: invDet, numer, denom, tmp1, tmp0
-   
-      select case( region )
-         case( 0 )
-            invDet = 1.0_RP/det
-            s = s*invDet
-            t = t*invDet
-            sqrDistance = s*(a*s + b*t + 2.0_RP*d) + t*(b*s + c*t + 2.0_RP*e) + f
-        case( 1 )
-            numer = c + e - b - d
-            if( numer .le. 0.0_RP ) then
-               s = 0.0_RP; t = 1.0_RP
-               sqrDistance = c + 2.0_RP*e + f
-            else    
-               denom = a - 2.0_RP*b + c
-               if( numer .ge. denom ) then
-                  s = 1.0_RP; t = 0.0_RP
-                  sqrDistance = a + 2.0_RP*d + f
-               else
-                  s = numer/denom; t = 1.0_RP-s
-                  sqrDistance = s*(a*s + b*t + 2.0_RP*d) + t*(b*s + c*t + 2.0_RP*e) + f
-               end if
-            end if
-         case(2)
-            tmp0 = b + d
-            tmp1 = c + e
-            if( tmp1 .gt. tmp0 ) then
-               numer = tmp1 - tmp0
-               denom = a - 2.0_RP*b + c
-               if( numer .ge. denom ) then
-                  s = 1.0_RP; t = 0.0_RP
-                  sqrDistance = a + 2.0_RP*d + f
-               else
-                  s = numer/denom; t = 1-s
-                  sqrDistance = s*(a*s + b*t + 2*d) + t*(b*s + c*t + 2*e) + f
-               end if
-            else          
-               s = 0.0_RP
-               if( tmp1 .le. 0.0_RP ) then
-                  t = 1.0_RP
-                  sqrDistance = c + 2.0_RP*e + f
-               else
-                  if (e .ge. 0.0_RP ) then
-                     t = 0.0_RP
-                     sqrDistance = f
-                  else
-                     t = -e/c
-                     sqrDistance = e*t + f
-                  end if
-               end if
-            end if
-         case( 3 )
-            s = 0.0_RP
-            if (e .ge. 0.0_RP ) then
-               sqrDistance = f
-            else
-               if (-e .ge. c ) then
-                  sqrDistance = c + 2.0_RP*e +f
-               else
-                  t = -e/c
-                  sqrDistance = e*t + f
-               end if
-            end if 
-         case( 4 )
-            if( d .lt. 0.0_RP ) then
-               t = 0.0_RP
-               if( -d .ge. a ) then
-                  s = 1.0_RP
-                  sqrDistance = a + 2.0_RP*d + f
-               else
-                  s = -d/a
-                  sqrDistance = d*s + f
-               end if
-            else
-               s = 0.0_RP
-               if( e .ge. 0.0_RP ) then
-                  sqrDistance = f
-               else
-                  if( -e .ge. c) then
-                     sqrDistance = c + 2.0_RP*e + f
-                  else
-                     t = -e/c
-                     sqrDistance = e*t + f
-                  end if
-               end if
-            end if  
-         case( 5 )
-            t = 0.0_RP
-            if( d .ge. 0.0_RP ) then
-               s = 0.0_RP
-               sqrDistance = f
-            else
-               if (-d .ge. a) then
-                  s = 1.0_RP
-                  sqrDistance = a + 2.0_RP*d + f
-               else
-                  s = -d/a
-                  sqrDistance = d*s + f
-               end if
-            end if
-         case( 6 )
-            tmp0 = b + e
-            tmp1 = a + d
-            if (tmp1 .gt. tmp0) then
-               numer = tmp1 - tmp0
-               denom = a-2.0_RP*b+c
-               if (numer .ge. denom) then
-                  t = 1.0_RP; s = 0.0_RP
-                  sqrDistance = c + 2.0_RP*e + f
-               else
-                  t = numer/denom; s = 1.0_RP - t
-                  sqrDistance = s*(a*s + b*t + 2.0_RP*d) + t*(b*s + c*t + 2.0_RP*e) + f
-               end if
-            else  
-               t = 0.0_RP
-               if (tmp1 .le. 0.0_RP) then
-                  s = 1.0_RP
-                  sqrDistance = a + 2.0_RP*d + f;
-               else
-                  if (d .ge. 0.0_RP) then
-                     s = 0.0_RP
-                     sqrDistance = f
-                  else
-                     s = -d/a
-                     sqrDistance = d*s + f
-                  end if
-               end if
-            end if
-     end select
-   
-   end function regionSqrDistance 
-
-!
-!/////////////////////////////////////////////////////////////////////////////////////////////
-!  
-!  -------------------------------------------------
-! This subroutine computes the minumum distance from x (global ref. frame) to the body. First,
-! the box (tree) where x lies is found, then the min distance between the objects inside the tree and
-! the point is computed. If the sphere whose radius is minDist, is enclosed in the box, the subroutine stops.
-! If the latter condition is not true, all the boxes that intersects the sphere are checked in the same way as
-! the initial one, getting new_minDist. If a lower distance is found, minDist is updated.
-!  ------------------------------------------------
-   
-   subroutine MinimumDistance( Point, root, minDist, normal )
-   
-      implicit none
-      !-arguments---------------------------------------------
-      real(kind=rp), dimension(:), intent(in)    :: Point
-      type(KDtree),                intent(inout) :: root
-      real(kind=rp),               intent(inout) :: minDist
-      real(kind=rp), dimension(:), intent(inout) :: normal 
-      !-local-variables---------------------------------------
-      real(kind=rp), dimension(NDIM) :: IntersPoint, new_IntersPoint, &
-                                        dsvec, IntersectionPoint, x
-      logical                        :: Inside
-      type(KDtree), pointer          :: tree, tmpTree
-      real(kind=rp)                  :: Dist, New_minDist, Radius, ds
-      integer                        :: i, index, LeafIndex
-      
-      minDist = huge(1.0_RP)
-
-      call root% FindLeaf( Point, tree )
-
-      LeafIndex = tree% index
-
-      do i = 1, tree% NumOfObjs
-         index = tree% ObjsIndeces(i)
-         call MinumumPointTriDistance( Point, root% ObjectsList(index)% vertices(1)% coords, &
-                                       root% ObjectsList(index)% vertices(2)% coords,        &
-                                       root% ObjectsList(index)% vertices(3)% coords, Dist,  &
-                                       IntersPoint                                           )
-         if( Dist .lt. minDist ) then
-            minDist           = Dist
-            IntersectionPoint = IntersPoint
-         end if
-      end do  
-
-      if( tree% NumOfObjs .gt. 0 ) then
-      ! Check the sphere
-      !-----------------
-         Radius = sqrt(minDist)
-         Inside = CheckHypersphere( tree, Point, Radius )
-      else
-         dsvec(1) = abs(tree% parent% vertices(1,7)-tree% parent% vertices(1,1))
-         dsvec(2) = abs(tree% parent% vertices(2,7)-tree% parent% vertices(2,1))
-         dsvec(3) = abs(tree% parent% vertices(3,7)-tree% parent% vertices(3,1))  
-         ds = maxval(dsvec)
-         Radius = 0.5_RP*ds
-         Inside = .true.
-      end if
-
-      nullify(tree)
-
-      if( Inside ) then
-         New_minDist = huge(1.0_RP)
-         call MinimumDistOtherBoxes( Point, root, root, Radius, LeafIndex, New_minDist, New_IntersPoint )
-         if( New_minDist .lt. minDist ) then 
-            minDist           = New_minDist
-            IntersectionPoint = New_IntersPoint
-         end if
-      end if      
-      
-      call OBB(root% STLNum)% ChangeRefFrame( Point, 'global', x )
-      call OBB(root% STLNum)% ChangeRefFrame( IntersectionPoint, 'global', IntersectionPoint )
-      
-      normal = x - IntersectionPoint
-      normal = normal/norm2(normal)
-      
-   end subroutine MinimumDistance
-   
-!
-!/////////////////////////////////////////////////////////////////////////////////////////////
-!  
-!  -------------------------------------------------
-! This subroutine computes New_minDist 
-!  ------------------------------------------------
-   recursive subroutine MinimumDistOtherBoxes( Point, root, tree, Radius, LeafIndex, New_minDist, New_IntersPoint )
-                                                                              
-      implicit none
-      !-arguments----------------------------------------------------------
-      real(kind=rp), dimension(:),   intent(in)    :: Point
-      type(KDtree),                  intent(in)    :: root
-      type(KDtree),                  intent(inout) :: tree
-      real(kind=rp),                 intent(in)    :: Radius
-      integer,                       intent(in)    :: LeafIndex
-      real(kind=rp),                 intent(inout) :: New_minDist
-      real(kind=rp), dimension(:),   intent(inout) :: New_IntersPoint 
-      !-local-variables---------------------------------------------------
-      real(kind=rp)                  :: Dist
-      logical                        :: Intersect
-      real(kind=rp), dimension(NDIM) :: IntersPoint
-      integer                        :: i, index
-      
-      Intersect = BoxIntersectSphere( Radius, Point, tree% vertices )
-      
-      if( Intersect ) then
-         if( tree% isLast ) then
-            if( LeafIndex .ne. tree% index ) then 
-               do i = 1, tree% NumOfObjs
-                  index = tree% ObjsIndeces(i)
-                  call MinumumPointTriDistance( Point, root% ObjectsList(index)% vertices(1)% coords, &
-                                                root% ObjectsList(index)% vertices(2)% coords,        &
-                                                root% ObjectsList(index)% vertices(3)% coords, Dist,  &
-                                                IntersPoint                                           )
-                  if( Dist .lt. New_minDist ) then
-                     New_minDist     = Dist
-                     New_IntersPoint = IntersPoint
-                  end if
-               end do    
-            end if
-         else
-            call MinimumDistOtherBoxes( Point, root, tree% child_L,     & 
-                                        Radius, LeafIndex, New_minDist, &
-                                        New_IntersPoint                 )    
-            call MinimumDistOtherBoxes( Point, root, tree% child_R,     &
-                                        Radius, LeafIndex, New_minDist, &
-                                        New_IntersPoint                 )
-         end if
-      end if
-          
-   end subroutine MinimumDistOtherBoxes
-!
-!/////////////////////////////////////////////////////////////////////////////////////////////
-!  
-!  ---------------------------------------------------------------------------------------------------
-! This subroutine checks if a the sphere whit radius minDist is inside the box or not. If it's not
-! a/ circle/s is/are computed. Each circle is the base of a cylinder used to find possible boxes that 
-! can intersect the sphere. 
-!  ---------------------------------------------------------------------------------------------------
-
-   logical function CheckHypersphere( tree, Point, minDist) result( Inside )
-   
-      implicit none
-      !-arguments-----------------------------------------------------
-      real(kind=rp), dimension(:),       intent(in)    :: Point
-      type(KDtree), target,              intent(inout) :: tree
-      real(kind=rp),                     intent(inout) :: minDist
-      
-      Inside = BoxIntersectSphere( minDist, Point, tree% vertices )
-   
-   end function CheckHypersphere
-!
-!/////////////////////////////////////////////////////////////////////////////////////////////
-!  
-!  ---------------------------------------------------------
-! This function gives true if a circle interscts a rectangle
-!  ---------------------------------------------------------
-
-   logical function CircleRectIntersection( RectLength, RectWidth, RectCenter, &
-                                            Center, Radius ) result( Intersect )
-
-      implicit none
-      !-arguments---------------------------------------------------------------
-      real(kind=rp), dimension(:), intent(in) :: RectCenter, Center
-      real(kind=rp),               intent(in) :: RectLength, RectWidth, Radius 
-      !-local-variables---------------------------------------------------------
-      real(kind=rp), dimension(2) :: d
-
-      Intersect = .false.
-      
-      d = Center - RectCenter
-
-      If( abs(d(1)) .gt. 0.5_RP*RectLength + Radius ) return
-      If( abs(d(2)) .gt. 0.5_RP*RectWidth + Radius ) return
-
-      if( abs(d(1)) .le. 0.5_RP*RectLength .and. &
-          abs(d(2)) .le. 0.5_RP*RectWidth ) then
-         Intersect = .true.
-         return
-      end if
-      
-      if( POW2(abs(d(1)) - 0.5_RP*RectLength) + POW2(abs(d(2)) - 0.5_RP*RectWidth) .le. &
-          POW2(Radius) ) Intersect = .true.
-
-   end function CircleRectIntersection
-!
-!/////////////////////////////////////////////////////////////////////////////////////////////
-!  
-!  -------------------------------------------------
-! This function computes the distance between a point and a box
-!  ------------------------------------------------
-   
-   real(kind=rp) function PointBoxDistance( Point, vertices ) result( sqrDist )
-   
-      implicit none
-      !-arguments--------------------------------------------
-      real(kind=rp), dimension(:),   intent(in) :: Point
-      real(kind=rp), dimension(:,:), intent(in) :: vertices
-      !-local-variables--------------------------------------
-      integer, dimension(NDIM) :: ind
-      real(kind=rp)            :: v
-      integer                  :: i
-   
-      sqrDist = 0.0_RP
-   
-      ind(1) = 2 ! x-axis
-      ind(2) = 4 ! y-axis
-      ind(3) = 5 ! z-axis
-   
-      ! if the point's x-coordinate (xp) is less than the x-min coord. of the box, then
-      ! the minimum distance on the x-dir is the distance between the xp and x-min, or
-      ! vertices(i,1) - x-coordinate. The following loop avoids the computation of the point
-      ! with the minimum distance from P. If the point P is inside the box, sqrDist = 0.  
-      !--------------------------------------------------------------------------------------      
-      do i = 1, NDIM
-         v = Point(i)
-         if( v .lt. vertices(i,1) )      sqrDist = sqrDist + (vertices(i,1)-v)*(vertices(i,1)-v)
-         if( v .gt. vertices(i,ind(i)) ) sqrDist = sqrDist + (v-vertices(i,ind(i)))*(v-vertices(i,ind(i)))
-      end do
-   
-   end function PointBoxDistance
-!
-!/////////////////////////////////////////////////////////////////////////////////////////////
-!  
-!  -------------------------------------------------
-! This function checks if a sphere intersects a box 
-!  ------------------------------------------------
-   
-   logical function BoxIntersectSphere( Radius, Center, vertices ) result( Intersect )
-   
-      implicit none
-      !-arguments-------------------------------------------      
-      real(kind=rp), dimension(:,:), intent(in) :: vertices
-      real(kind=rp), dimension(:),   intent(in) :: Center
-      real(kind=rp),                 intent(in) :: Radius
-      !-local-variables-------------------------------------
-      real(kind=rp) :: sqrDist
-      
-      Intersect = .false.
-      sqrDist = PointBoxDistance( Center, vertices )
-      
-      if( sqrDist .le. POW2(Radius) ) Intersect = .true.
-      
-   end function BoxIntersectSphere
-   
-
-   subroutine MinimumDistancePoints( Point, root, BandRegion, minDist, LowerBound, actualIndex, PointsIndex, forcingPointsMask )
-   
-      implicit none
-      !-arguments-------------------------------------------------------
-      real(kind=rp), dimension(:), intent(in)    :: Point
-      type(KDtree),                intent(inout) :: root
-      type(MPI_M_Points_type),     intent(in)    :: BandRegion
-      real(kind=rp),               intent(inout) :: minDist, LowerBound
-      integer,                     intent(in)    :: actualIndex
-      integer,       dimension(:), intent(inout) :: PointsIndex
-      logical,                     intent(in)    :: forcingPointsMask
-      !-local-variables-------------------------------------------------
-      real(kind=rp), dimension(NDIM) :: BandPoint, dsvec
-      logical                        :: Inside, found, FPmask
-      type(KDtree), pointer          :: tree
-      real(kind=rp)                  :: sqrDist, New_minsqrDist, Radius, ds
-      integer                        :: i, LeafIndex, temp_index
-      
-      optional :: forcingPointsMask
-      
-      ! ref frame = global
-      if( present(forcingPointsMask) ) then
-         FPmask = forcingPointsMask
-      else
-         FPmask = .false.
-      end if
-      
-      minDist = huge(1.0_RP)
-
-      call root% FindLeaf( Point, tree ) 
-      
-      LeafIndex = tree% index
-
-      do i = 1, tree% NumOfObjs
-      
-         if( FPMask ) then
-            if( BandRegion% x(tree% ObjsIndeces(i))% forcingPoint ) cycle 
-         end if
-         
-         BandPoint = BandRegion% x(tree% ObjsIndeces(i))% coords
-         
-         sqrDist = POW2(norm2(Point - BandPoint))
-
-         if( sqrDist .lt. minDist .and. sqrDist .gt. LowerBound .or. &
-             AlmostEqual(sqrDist, LowerBound) ) then
-
-             found = .false.
-             if( any(PointsIndex .eq. tree% ObjsIndeces(i)) )then
-                found = .true.
-             end if
-
-            if( .not. found ) then
-               minDist = sqrDist
-               PointsIndex(actualIndex) = tree% ObjsIndeces(i)
-            end if           
-
-         end if
-         
-      end do
-
-      if( tree% NumOfObjs .gt. 0 ) then
-      ! Check the sphere
-      !-----------------
-         Radius = sqrt(minDist)
-         Inside = CheckHypersphere( tree, Point, Radius )
-      else 
-         dsvec(1) = abs(tree% parent% vertices(1,7)-tree% parent% vertices(1,1))
-         dsvec(2) = abs(tree% parent% vertices(2,7)-tree% parent% vertices(2,1))
-         dsvec(3) = abs(tree% parent% vertices(3,7)-tree% parent% vertices(3,1))  
-         ds = maxval(dsvec)
-         Radius = 0.5_RP*ds
-         Inside = .true.
-      end if
-      
-      nullify(tree)
-
-      if( Inside ) then
-         New_minsqrDist = huge(1.0_RP)
-         call MinimumDistOtherBoxesPoints( Point, root, BandRegion, Radius, &
-                                           New_minsqrDist, LowerBound,      &
-                                           PointsIndex, LeafIndex,          &
-                                           temp_index, FPmask               )
-         if( New_minsqrDist .le. minDist ) then
-            minDist = New_minsqrDist; PointsIndex(actualIndex) = temp_index  
-         end if
-      end if    
-
-      minDist = sqrt(minDist)
-      
-   end subroutine MinimumDistancePoints
-   
-   recursive subroutine MinimumDistOtherBoxesPoints( Point, tree, BandRegion, Radius, &
-                                                     New_minsqrDist, LowerBound,      &
-                                                     PointsIndex, LeafIndex,          &
-                                                     temp_index, forcingPointsMask    )
-                                                                              
-      implicit none
-      !-arguments----------------------------------------------------------
-      real(kind=rp), dimension(:),   intent(in)    :: Point
-      type(KDtree),                  intent(inout) :: tree
-      type(MPI_M_Points_type),       intent(in)    :: BandRegion
-      real(kind=rp),                 intent(in)    :: Radius, LowerBound
-      real(kind=rp),                 intent(inout) :: New_minsqrDist
-      integer,                       intent(inout) :: temp_index
-      integer,         dimension(:), intent(in)    :: PointsIndex
-      integer,                       intent(in)    :: LeafIndex
-      logical,                       intent(in)    :: forcingPointsMask
-      !-local-variables---------------------------------------------------
-      real(kind=rp)                  :: sqrDist, BandPoint(NDIM)
-      logical                        :: Intersect, found
-      integer                        :: i
-      
-      Intersect = BoxIntersectSphere( Radius, Point, tree% vertices )
-      
-      if( Intersect ) then
-         if( tree% isLast ) then
-            if( LeafIndex .ne. tree% index ) then
-               do i = 1, tree% NumOfObjs
-               
-                  if( forcingPointsMask ) then
-                     if( BandRegion% x(tree% ObjsIndeces(i))% forcingPoint ) cycle
-                  end if
-               
-                  BandPoint = BandRegion% x(tree% ObjsIndeces(i))% coords
-               
-                  sqrDist = POW2(norm2(Point - BandPoint))
-                  
-                  if( sqrDist .lt. New_minsqrDist .and. sqrDist .gt. LowerBound .or. &
-                      AlmostEqual(sqrDist, LowerBound) )then
-                      
-                      found = .false. 
-                      if( any(PointsIndex .eq. tree% ObjsIndeces(i)) ) then
-                         found = .true.
-                      end if
-
-                     if( .not. found ) then
-                        New_minsqrDist = sqrDist
-                        temp_index = tree% ObjsIndeces(i) 
-                     end if
-                     
-                  end if
-               end do    
-            end if
-         else
-            call MinimumDistOtherBoxesPoints( Point, tree% child_L, BandRegion, &
-                                              Radius, New_minsqrDist,           &
-                                              LowerBound, PointsIndex,          &
-                                              LeafIndex, temp_index,            &
-                                              forcingPointsMask                 )    
-            call MinimumDistOtherBoxesPoints( Point, tree% child_R, BandRegion, &
-                                              Radius, New_minsqrDist,           &
-                                              LowerBound, PointsIndex,          &
-                                              LeafIndex, temp_index,            &
-                                              forcingPointsMask                 ) 
-         end if
-      end if
-          
-   end subroutine MinimumDistOtherBoxesPoints
-!
-!/////////////////////////////////////////////////////////////////////////////////////////////
-!
-!  ---------------------
-!  TURBULENCE
-!  ---------------------
-!
-!/////////////////////////////////////////////////////////////////////////////////////////////
-
-   subroutine GetIDW_value( Point, BandRegion, normal, Q, PointsIndex, value )
-      use PhysicsStorage
-      use MappedGeometryClass
-      implicit none
-      !-arguments---------------------------------------------------------
-      real(kind=RP),           dimension(:),     intent(in)  :: Point, normal
-      type(MPI_M_Points_type),                   intent(in)  :: BandRegion
-      real(kind=RP),           dimension(:,:),   intent(in)  :: Q
-      integer,                 dimension(:),     intent(in)  :: PointsIndex
-      real(kind=RP),           dimension(NCONS), intent(out) :: value
-      !-local-variables---------------------------------------------------
-      real(kind=RP) :: DistanceNormal(NDIM), d2, d1, distanceSqr, sqrd1, &
-                       num(NCONS), den
-      real(kind=RP), parameter :: eps = 1.0d-10
-      integer       :: i, k
-   
-      num = 0.0_RP; den = 0.0_RP
-   
-      do i = 1, size(PointsIndex)
-                          
-         DistanceNormal = BandRegion% x(PointsIndex(i))% coords - Point
-         d2 = dot_product(DistanceNormal, normal)
-               
-         distanceSqr = 0.0_RP
-         do k = 1, NDIM
-            distanceSqr = distanceSqr + POW2(BandRegion% x(PointsIndex(i))% coords(k) - Point(k))
-         end do
-
-         sqrd1 = distanceSqr - POW2(d2) 
-         d1 = sqrt(sqrd1) 
-               
-         num = num + Q(:,i)/(d1+eps)
-         den = den + 1.0_RP/(d1+eps)
-
-      end do 
-   
-      value = num/den
-   
-   end subroutine GetIDW_value      
-!
-!/////////////////////////////////////////////////////////////////////////////////////////////
-!  
-!                                          TURBULENCE 
-!
-!/////////////////////////////////////////////////////////////////////////////////////////////
-!  
-#if defined(NAVIERSTOKES)
-!  -------------------------------------------------
-!  This subroutine performes iterations so that the 
-!  forcing point lies inside the log region 
-!  ------------------------------------------------
-
-   subroutine IBM_GetImagePoint_nearest( this )
-      use MappedGeometryClass
-      use PhysicsStorage
-      use MPI_Process_Info
-      implicit none
-      !-arguments---------------------------------------------------------------------------
-      class(IBM_type), intent(inout) :: this
-      !-local-variables----------------------------------------------------------------------
-      real(kind=RP) :: Dist, LowerBound
-      integer       :: i, k
-      
-      if( allocated(this% ImagePoint_NearestPoints) ) deallocate(this% ImagePoint_NearestPoints)
-      allocate(this% ImagePoint_NearestPoints(this% KDtree_n_of_interPoints,this% BandRegion% NumOfObjs))
-      
-      this% ImagePoint_NearestPoints = 0   
-
-      if( MPI_Process% isRoot ) then
-!$omp parallel shared(i)
-!$omp do schedule(runtime) private(k,Dist,LowerBound)
-      do i = 1, this% BandRegion% NumOfObjs
-         if( .not. this% BandRegion% x(i)% forcingPoint ) cycle
-         LowerBound  = -huge(1.0_RP)
-         do k = 1, this% KDtree_n_of_interPoints 
-            call MinimumDistancePoints( this% BandRegion% x(i)% ImagePoint_coords, this% rootPoints, &
-                                        this% BandRegion, &
-                                        Dist, LowerBound, k, this% ImagePoint_NearestPoints(:,i),    &
-                                        .true.                                                       ) 
-            LowerBound = POW2(Dist)
-         end do
-      end do
-!$omp end do
-!$omp end parallel
-      end if
-      
-      call recvIP_NearestPoints( this% ImagePoint_NearestPoints )    
-      call sendIP_NearestPoints( this% ImagePoint_NearestPoints )  
-
-   end subroutine IBM_GetImagePoint_nearest
-   
-#if defined(NAVIERSTOKES)    
-   subroutine IBM_SourceTermTurbulence( this, elements )
-      use PhysicsStorage
-      use WallFunctionDefinitions
-      use WallFunctionBC
-      use VariableConversion
-      use SpallartAlmarasTurbulence
-      use FluidData
-      implicit none
-      !-arguments--------------------------------------------------------------
-      class(IBM_type),               intent(inout) :: this
-      type(element),   dimension(:), intent(inout) :: elements
-      !-local-variables--------------------------------------------------------
-      real(kind=rp), allocatable :: bpQ(:,:)
-      real(kind=rp)              :: Q_IP(NCONS), Q_FP(NCONS),               &
-                                    nu_IP, nu_FP, mu_IP, mu_FP, T_IP, T_FP, &
-                                    P_IP, u_tau, y_IP, y_FP,                &
-                                    u_IP(NDIM), u_IPt, u_FPt, u_FPn,        &   
-                                    u_FP(NDIM), u_IP_t(NDIM), Force(NCONS), &
-                                    tangent(NDIM), yplus_FP, nu_tilde
-#if defined(SPALARTALMARAS)
-      real(kind=rp)              :: Dump, chi, fv1, nu_t
-#endif
-      integer                    :: n, i
-      
-      if( .not. this% Wallfunction ) return
-
-      allocate( bpQ(NCONS,this% BandRegion% NumOfObjs) )
-
-      call this% BandPoint_state( elements, bpQ )
- 
-      do i = 1, this% BandRegion% NumOfObjs 
-
-         if( .not. this% BandRegion% x(i)% forcingPoint ) cycle
-
-         if( this% BandRegion% x(i)% partition .eq. MPI_Process% rank ) then
-    
-            associate( y_FP             => this% BandRegion% x(i)% Dist,          &
-                       IP_NearestPoints => this% ImagePoint_NearestPoints(:,i),   &
-                       normal           => this% BandRegion% x(i)% normal,        & 
-                       eID              => this% BandRegion% x(i)% element_index, &
-                       loc_pos          => this% BandRegion% x(i)% local_Position ) 
-
-            call GetIDW_value( this% BandRegion% x(i)% ImagePoint_coords, &
-                               this% BandRegion, normal,                  &
-                               bpQ(:,IP_NearestPoints),                   &
-                               IP_NearestPoints, Q_IP                     )
-        
-            ! image point
-            T_IP  = Temperature(Q_IP)
-            mu_IP = dimensionless% mu * SutherlandsLaw(T_IP)
-            nu_IP = mu_IP/Q_IP(IRHO) 
-            P_IP  = pressure(Q_IP)
-            
-            u_IP   = Q_IP(IRHOU:IRHOW)
-            u_IP_t = u_IP - ( dot_product(u_IP,normal) * normal )
-   
-            tangent = u_IP_t/norm2(u_IP_t)
-   
-            u_IPt = dot_product(u_IP,tangent)
-            
-            if( almostEqual(u_IPt,0.0_RP) ) cycle
-
-            y_IP = this% IP_Distance
-   
-<<<<<<< HEAD
-            u_tau = u_tau_f(u_IPt, y_IP, nu_IP)
-            
-            ! forcing point
-            Q_FP = elements(eID)% storage% Q(:,loc_pos(1),loc_pos(2),loc_pos(3)) 
-            
-            T_FP  = Temperature(Q_FP)
-            mu_FP = dimensionless% mu * SutherlandsLaw(T_FP)
-            nu_FP = mu_FP/Q_FP(IRHO)
-
-            yplus_FP = y_plus_f(y_FP, u_tau, nu_FP) 
-
-            u_FPt = u_plus_f( yplus_FP ) * u_tau
-            u_FPn = dot_product(u_IP,normal) * y_FP/y_IP
-=======
-            u_tau = u_tau_f(uIP_t,y_IP,nu, u_tau0=1.0_RP)
-         
-            uFC_t = u_plus_f( y_plus_f( y_IP, u_tau, nu ) ) * u_tau
-            uFC_n = uIP_n * y_FC/y_IP
->>>>>>> 7d2f7235
-         
-            u_FP = u_FPt*tangent  + u_FPn*normal 
-
-            T_FP = T_IP + (dimensionless% Pr)**(1/3)/(2.0_RP*thermodynamics% cp) * (POW2(u_IPt) - POW2(u_FPt))
-            
-#if defined(SPALARTALMARAS)               
-            Dump     = 1.0_RP - exp(-yplus_FP/19.0_RP)
-            
-            chi      = QuarticRealPositiveRoot( 1.0_RP, -kappa*u_tau*y_FP*Dump/nu_FP, 0.0_RP, 0.0_RP, -kappa*u_tau*y_FP*Dump/nu_FP*POW3(SAmodel% cv1) )
-            nu_tilde = nu_FP * chi
-
-            call SAmodel% Compute_fv1(chi,fv1)
-            
-            nu_t = nu_tilde * fv1
-#endif
-
-            Q_FP(IRHO)  = P_IP/(thermodynamics% R * T_FP)
-            Q_FP(IRHOU) = Q_FP(IRHO) * u_FP(1)
-            Q_FP(IRHOV) = Q_FP(IRHO) * u_FP(2)
-            Q_FP(IRHOW) = Q_FP(IRHO) * u_FP(3)
-#if defined(SPALARTALMARAS)
-            Q_FP(IRHOTHETA) = Q_FP(IRHO) * nu_t
-#endif            
-            call this% ForceTerm( eID, elements(eID)% storage% Q(:,loc_pos(1),loc_pos(2),loc_pos(3)), Q_FP, Force )
-            elements(eID)% storage% Qdot(:,loc_pos(1),loc_pos(2),loc_pos(3)) = Force  
-
-            end associate
-    
-         end if
-         
-      end do  
-
-      deallocate(bpQ)
-   
-   end subroutine IBM_SourceTermTurbulence
-#endif 
-! estimate the yplus for a flat plate 
-   
-   real(kind=RP) function InitializeDistance( y_plus ) result( y )
-      use FluidData
-      implicit none
-      !-arguments
-      real(kind=rp), intent(in) :: y_plus
-      !-local-varirables-------------------------
-      real(kind=RP) :: nu, u_tau
-#if defined(NAVIERSTOKES)     
-      nu = refValues% mu / refValues% rho
-#endif
-
-      u_tau = Estimate_u_tau( )
-   
-      y = GetEstimated_y( y_plus, nu, u_tau )
-   
-   end function InitializeDistance
-   
-   real(kind=RP) function Estimate_Cf() result( Cf )
-      use FluidData
-      implicit none
-      
-      Cf = 0.0_RP
-      
-#if defined(NAVIERSTOKES)   
-     ! Schlichting, Hermann (1979), Boundary Layer Theory... ok if Re < 10^9
-      Cf = (2.0_RP*log10(dimensionless% Re) - 0.65_RP)**(-2.3_RP)     
-#endif        
-   end function Estimate_Cf
-   
-   real(kind=RP) function Estimate_u_tau( ) result( u_tau )
-      use FluidData
-      implicit none
-      !-local-variables--------------------------------
-      real(kind=RP) :: Cf
-      
-      u_tau = 0.0_RP
-      
-      Cf = Estimate_Cf()
-#if defined(NAVIERSTOKES) 
-      u_tau = sqrt( 0.5_RP * POW2(refValues% V) * Cf ) !sqrt(tau_w/rho)
-#endif      
-   end function Estimate_u_tau
-   
-   
-   real(kind=RP) function GetEstimated_y( y_plus, nu, u_tau ) result( y )
-      use PhysicsStorage 
-      implicit none
-      !-arguments--------------------------------------
-      real(kind=RP), intent(in) :: y_plus, nu, u_tau
-   
-      y = y_plus * nu / u_tau
-      
-      y = y/Lref 
-   
-   end function GetEstimated_y
-#endif
-
-
-   real(kind=RP) function QuarticRealPositiveRoot(a0, b0, c0, d0, e0) result( value )
-      !https://math.stackexchange.com/questions/115631/quartic-equation-solution-and-conditions-for-real-roots
-      implicit none
-      !-arguments--------------------------------------
-      real(kind=rp), intent(in) :: a0, b0, c0, d0, e0
-      !-local-variables--------------------------------
-      real(kind=rp) :: a, b, c, d, x, m2, m, n,  &
-                       alpha, beta, psi,         & 
-                       solution(2)
-
-      a = b0/a0; b = c0/a0; c = d0/a0; d = e0/a0
-      
-      x = cubic_poly( 1.0_RP, -b, a*c-4.0_RP*d, d*(4.0_RP*b-POW2(a)) - POW2(c) )
-
-      m2 = 0.25_RP*POW2(a)-b+x
-      
-      if( m2 .gt. 0.0_RP ) then
-         m = sqrt(m2)
-         n = (a*x-2.0_RP*c)/(4.0_RP*m)
-      elseif( almostEqual(m2,0.0_RP) ) then
-         m = 0.0_RP
-         n = sqrt(0.25_RP*POW2(x) - d)
-      else
-         print *, 'no real roots found'
-         error stop
-      end if
-      
-      alpha = 0.5_RP*POW2(a) - x - b
-      
-      beta = 4.0_RP * n - a * m
-      
-      if( (alpha + beta) .ge. 0.0_RP ) then
-         psi = sqrt(alpha+beta)
-         solution(1) = -0.25_RP*a + 0.5_RP*m + 0.5_RP*psi
-         solution(2) = -0.25_RP*a + 0.5_RP*m - 0.5_RP*psi
-      elseif( (alpha - beta) .ge. 0.0_RP ) then
-         psi = sqrt(alpha-beta)
-         solution(1) = -0.25_RP*a - 0.5_RP*m + 0.5_RP*psi
-         solution(2) = -0.25_RP*a - 0.5_RP*m - 0.5_RP*psi        
-      end if
-      !take positive solution
-      value = maxval(solution) 
-
-   end function QuarticRealPositiveRoot
-   
-   real(KIND=rp) function cubic_poly( a0, b0, c0, d0 ) result( x )
-   
-      implicit none
-      !-arguments----------------------------------------------
-      real(kind=RP),      intent(in) :: a0, b0, c0, d0
-      !-local-variables----------------------------------------
-      real(kind=RP) :: a, b, c, Jac, x0, q, r
-      real(kind=RP) :: theta, m, s, txx
-      integer :: i
-      
-      
-      a = b0/a0; b = c0/a0; c = d0/a0
-           
-      x0 = 0.0_RP
-      
-      do  i = 1, 100
-      
-         Jac = 3.0_RP*a0*POW2(x0) + 2.0_RP*b0*x0 + c0
-   
-         x = x0 - eval_cubic(a0, b0, c0, d0, x0)/Jac
-   
-         if( abs(x-x0) .lt. 1.0E-10_RP ) return
-   
-         x0 = x
-   
-      end do
-    
-      print *, "cubic_poly:: Newtown method doesn't coverge"
-      error stop
-    
-   end function cubic_poly
-
-   real(kind=RP) function eval_cubic( a0, b0, c0, d0, x0 ) result( value )
-   
-      implicit none
-      !-arguments----------------------------------
-      real(kind=RP), intent(in) :: a0, b0, c0, d0, x0
-      
-      value = a0*POW3(x0) + b0*POW2(x0) + c0*x0 + d0
-   
-   end function eval_cubic
-
-end module IBMClass
+
+#include "Includes.h"
+module IBMClass
+
+   use SMConstants
+   use Utilities
+   use FTValueDictionaryClass
+   use ElementClass
+   use FaceClass
+   use TessellationTypes
+   use OrientedBoundingBox
+   use KDClass
+   use IntegerDataLinkedList
+   use MPI_IBMUtilities
+#ifdef _HAS_MPI_
+   use mpi
+#endif
+   implicit none
+
+   type :: Integral_Obj
+   
+      integer,       dimension(:,:), allocatable :: PointsIndex
+      real(kind=rp), dimension(:,:), allocatable :: x
+      real(kind=rp)                              :: Area
+   
+   end type 
+
+   type :: Integral_t
+   
+      real(kind=rp),      dimension(:),   allocatable :: xi, eta, weights
+      integer                                         :: Order, n_of_Q_points
+      type(Integral_Obj), dimension(:),   allocatable :: IntegObjs
+      logical                                         :: ListComputed = .false., constructed = .false.
+    
+      contains
+         procedure :: construct => Integral_construct
+         procedure :: destruct  => Integral_destruct 
+         procedure :: GetCoords => Integral_GetCoords
+   
+   end type
+
+   type IBM_type
+
+      type(STLfile),              allocatable :: stl(:)
+      type(KDtree)                            :: rootPoints
+      type(KDtree),               allocatable :: root(:)
+      type(PointLinkedList)                   :: BandPoints
+      type(MPI_M_Points_type)                 :: BandRegion
+      type(Integral_t),           allocatable :: Integral(:)
+      character(len=LINE_LENGTH), allocatable :: STLfilename(:)
+      character(len=LINE_LENGTH)              :: filename
+      logical                                 :: plotOBB, plotKDtree, active = .false., TimePenal, &
+                                                 describeIBM, semiImplicit, active_semiImplicit,   &
+                                                 symmetry, plotBandPoints, plotMask,               &
+                                                 ComputeInterpolation = .false.,                   &
+                                                 Wallfunction = .false.
+      real(kind=rp)                           :: eta, BandRegionCoeff, IP_Distance = 0.0_RP,       &
+                                                 y_plus_target
+      real(kind=rp),              allocatable :: symCoords(:), penalization(:)
+      integer                                 :: KDtree_Min_n_of_Objs, KDtree_n_of_interPoints,   &
+                                                 IntegrationOrder, n_of_INpoints,                 &
+                                                 rank, lvl = 0, NumOfSTL
+      integer,                    allocatable :: symPlanes(:), ImagePoint_NearestPoints(:,:)
+      
+      contains  
+         procedure :: read_info                 => IBM_read_info
+         procedure :: construct                 => IBM_construct
+         procedure :: constructMask             => IBM_constructMask
+         procedure :: constructSTL_KDtree       => IBM_constructSTL_KDtree
+         procedure :: CheckPoint                => IBM_checkPoint
+         procedure :: constructBandRegion       => IBM_constructBandRegion
+         procedure :: build                     => IBM_build
+         procedure :: GetMask                   => IBM_GetMask
+         procedure :: MPI_send2Root             => IBM_MPI_send2Root
+         procedure :: MPI_send2Partitions       => IBM_MPI_send2Partitions
+         procedure :: MPI_sendMask2Root         => IBM_MPI_sendMask2Root
+         procedure :: MPI_sendMask2Partitions   => IBM_MPI_sendMask2Partitions
+         procedure :: MPI_sendBand2Root         => IBM_MPI_sendBand2Root
+         procedure :: MPI_sendBand2Partitions   => IBM_MPI_sendBand2Partitions
+         procedure :: BandRegionPoints          => IBM_bandRegionPoints
+         procedure :: GetForcingPointsGeom      => IBM_GetForcingPointsGeom
+         procedure :: GetImagePointCoords       => IBM_GetImagePointCoords
+         procedure :: GetInfo                   => IBM_GetInfo 
+         procedure :: SourceTerm                => IBM_SourceTerm
+         procedure :: ForceTerm                 => IBM_ForceTerm
+         procedure :: GetImagePoint_nearest     => IBM_GetImagePoint_nearest
+#if defined(NAVIERSTOKES)
+         procedure :: SourceTermTurbulence      => IBM_SourceTermTurbulence
+#endif
+         procedure :: semiImplicitShiftJacobian => IBM_semiImplicitShiftJacobian
+         procedure :: semiImplicitJacobian      => IBM_semiImplicitJacobian
+         procedure :: GetSemiImplicitStep       => IBM_GetSemiImplicitStep
+         procedure :: upDateNormals             => IBM_upDateNormals
+         procedure :: SetIntegration            => IBM_SetIntegration
+         procedure :: copyKDtree                => IBM_copyKDtree
+         procedure :: MoveBody                  => IBM_MoveBody
+         procedure :: CleanMask                 => IBM_CleanMask
+         procedure :: BandPoint_SetGeom         => IBM_BandPoint_SetGeom
+         procedure :: BandPoint_state           => IBM_BandPoint_state
+         procedure :: Describe                  => IBM_Describe
+         procedure :: plot_Mask                 => IBM_plot_Mask
+         procedure :: Destruct                  => IBM_Destruct
+         procedure :: DestroyKDtree             => IBM_DestroyKDtree
+
+   end type
+   
+   integer, parameter :: mean_density  = 1
+   integer, parameter :: mean_u_II     = 2
+   integer, parameter :: mean_mu       = 3
+
+   contains
+   
+   subroutine Integral_construct( this, Order, NumOfObjs )
+   
+      implicit none
+   
+      class(Integral_t), intent(inout) :: this
+      integer,           intent(in)    :: Order, NumOfObjs
+      
+      if( this% constructed ) return
+      
+      this% Order = Order
+      
+      allocate(this% IntegObjs(NumOfObjs))
+      
+      select case( Order )
+         case( 2 )
+            this% n_of_Q_points = 3
+            
+            allocate(this% xi(3),this% eta(3), this% weights(3))
+         
+            this% xi(1) = 1.0_RP/6.0_RP
+            this% xi(2) = 2.0_RP/3.0_RP
+            this% xi(3) = 1.0_RP/6.0_RP
+         
+            this% eta(1) = 1.0_RP/6.0_RP
+            this% eta(2) = 1.0_RP/6.0_RP
+            this% eta(3) = 2.0_RP/3.0_RP
+         
+            this% weights(1) = 1.0_RP/6.0_RP 
+            this% weights(2) = this% weights(1) 
+            this% weights(3) = this% weights(1)
+      
+         case( 3 )
+            this% n_of_Q_points = 4
+         
+            allocate(this% xi(4), this% eta(4), this% weights(4))
+            
+            this% xi(1) = 1.0_RP/3.0_RP
+            this% xi(2) = 1.0_RP/5.0_RP
+            this% xi(3) = 1.0_RP/5.0_RP
+            this% xi(4) = 3.0_RP/5.0_RP
+            
+            this% eta(1) = 1.0_RP/3.0_RP
+            this% eta(2) = 1.0_RP/5.0_RP
+            this% eta(3) = 3.0_RP/5.0_RP
+            this% eta(4) = 1.0_RP/5.0_RP
+         
+            this% weights(1) = -27.0_RP/96.0_RP
+            this% weights(2) = 25.0_RP/96.0_RP
+            this% weights(3) = this% weights(2)
+            this% weights(4) = this% weights(2)
+         
+         case default 
+            write(*,"(a26,I10,a21)")" Intgral_construct:: order", Order ," not implemented yet."
+            write(*,"(a25)")" Available orders:: 2 & 3"
+            error stop
+      end select
+   
+      this% constructed = .true.
+    
+   end subroutine Integral_construct
+   
+   subroutine Integral_destruct( this )
+   
+      implicit none
+      !-arguments------------------------------
+      class(Integral_t), intent(inout) :: this
+      !-local-variables------------------------
+      integer :: i
+      
+      deallocate(this% xi) 
+      deallocate(this% eta)
+      deallocate(this% weights)
+      
+      do i = 1, size(this% IntegObjs)
+         if( allocated(this% IntegObjs(i)% PointsIndex) ) then
+            deallocate(this% IntegObjs(i)% PointsIndex)
+            deallocate(this% IntegObjs(i)% x)
+         end if
+      end do
+      deallocate(this% IntegObjs)
+   
+   end subroutine Integral_destruct
+   
+   subroutine Integral_GetCoords( this, vertex1, vertex2, vertex3, index, n_of_Q_points )
+   
+      implicit none
+      !-arguments---------------------------------------------------------------------
+      class(Integral_t),                  intent(inout) :: this
+      real(kind=rp),     dimension(NDIM), intent(in)    :: vertex1, vertex2, vertex3
+      integer,                            intent(in)    :: index, n_of_Q_points
+      !-local-variables---------------------------------------------------------------
+      integer :: i
+   
+      do i = 1, n_of_Q_points
+         this% IntegObjs(index)% x(:,i) = vertex1 + ( vertex2-vertex1 ) * this% xi(i) + &
+                                                    ( vertex3-vertex1 ) * this% eta(i) 
+      end do
+     
+   end subroutine Integral_GetCoords
+   
+   subroutine IBM_read_info( this, controlVariables )
+      use FileReadingUtilities
+      implicit none
+      
+      class(IBM_type), intent(inout) :: this
+      class(FTValueDictionary)       :: controlVariables
+ 
+      call this% GetInfo( controlVariables )
+
+   end subroutine IBM_read_info
+   
+   
+   subroutine IBM_construct( this, controlVariables )   
+      use mainKeywordsModule
+      use FileReadingUtilities
+      use MPI_Process_Info
+      implicit none
+      !-arguments----------------------------------------
+      class(IBM_type), intent(inout) :: this  
+      class(FTValueDictionary)       :: controlVariables
+      !-local-variables----------------------------------
+      character(len=LINE_LENGTH) :: filename, MyString
+      integer                    :: STLNum
+      
+      if( this% describeIBM ) call this% describe()         
+
+      allocate( this% stl(this% NumOfSTL),        &
+                OBB(this% NumOfSTL),              &
+                this% root(this% NumOfSTL),       &
+                this% integral(this% NumOfSTL),   &
+                this% STLfilename(this% NumOfSTL) )
+ 
+      do STLNum = 1, this% NumOfSTL
+         write(MyString, '(i100)') STLNum
+         if( STLNum .eq. 1 ) then
+            filename = stlFileNameKey
+         else
+            filename = trim(stlFileNameKey)//trim(adjustl(MyString))
+         end if         
+         this% STLfilename(STLNum) = controlVariables% stringValueForKey(trim(filename), requestedLength = LINE_LENGTH)
+         call STLfile_GetMotionInfo( this% stl(STLNum), this% STLfilename(STLNum), this% NumOfSTL )
+         this% stl(STLNum)% body = STLNum       
+         call this% stl(STLNum)% ReadTesselation( this% STLfilename(STLNum) ) 
+         call OBB(STLNum)% construct( this% stl(STLNum), this% plotOBB )
+         this% root(STLNum)% STLNum = STLNum
+         call OBB(STLNum)% ChangeObjsRefFrame( this% stl(STLNum)% ObjectsList )
+         call this% constructSTL_KDtree( STLNum )    
+      end do
+
+   end subroutine IBM_Construct
+   
+   subroutine IBM_constructSTL_KDtree( this, STLNum )
+      use MPI_Process_Info
+      implicit none
+      
+      class(IBM_type), intent(inout) :: this
+      integer,         intent(in)    :: STLNum
+
+      call MPI_KDtree_buildPartition( this% stl(STLNum) )
+
+      if ( MPI_Process% doMPIAction ) then   
+         call recvSTLPartition()
+      end if
+
+      if( MPI_Process% doMPIRootAction ) then
+         call SendSTLPartitions()
+      end if
+
+      call this% root(STLNum)% construct( stl           = MPI_KDtreePartition% stl,      &
+                                          Vertices      = MPI_KDtreePartition% Vertices, &
+                                          isPlot        = this% plotKDtree,              & 
+                                          Min_n_of_Objs = this% KDtree_Min_n_of_Objs     )
+
+      this% root(STLNum)% MaxAxis = MPI_KDtreePartition% axis
+
+      call this% Integral(STLNum)% construct( this% IntegrationOrder, MPI_KDtreePartition% stl% NumOfObjs )
+
+      call MPI_KDtree_destroy()
+
+   end subroutine IBM_constructSTL_KDtree
+   
+   subroutine IBM_Destruct( this, isChild )
+      use MPI_Process_Info
+      implicit none
+      !-arguments------------------------------
+      class(IBM_type), intent(inout) :: this
+      logical,         intent(in)    :: isChild
+      !----------------------------------------
+      integer :: i
+
+      do i = 1, size(this% root)
+         call this% root(i)% destruct( isChild )
+         if( .not. isChild ) call this% Integral(i)% destruct()
+         call this% BandPoints% destruct()
+         !-band region--
+         call this% BandRegion% destroy()
+         call this% rootPoints% Destruct( .false. )
+      end do
+
+      deallocate(this% penalization)
+
+      if( .not. isChild ) then
+          if( allocated(this% symCoords) ) deallocate(this% symCoords)
+          if( allocated(this% symPlanes) ) deallocate(this% symPlanes)
+      end if
+   
+   end subroutine IBM_Destruct   
+   
+   subroutine IBM_DestroyKDtree( this, isChild )
+      use MPI_Process_Info
+      implicit none
+      !-arguments------------------------------
+      class(IBM_type), intent(inout) :: this
+      logical,         intent(in)    :: isChild
+      !----------------------------------------
+      integer :: i
+        
+      do i = 1, size(this% root)
+         call this% root(i)% destruct( isChild )
+      end do
+   
+   end subroutine IBM_DestroyKDtree   
+   
+   
+   subroutine IBM_build( this, elements, no_of_elements, no_of_DoFs, isChild )
+      use MPI_Process_Info
+      implicit none
+      !-arguments-----------------------------------------------------------------
+      class(IBM_type),               intent(inout) :: this
+      type(element),   dimension(:), intent(inout) :: elements
+      integer,                       intent(in)    :: no_of_elements, no_of_DoFs
+      logical,                       intent(in)    :: isChild       
+      !-local-variables-----------------------------------------------------------
+      integer :: MaskPoints, STLNum
+#ifdef _HAS_MPI_
+      integer :: localVal, ierr
+#endif
+
+      this% n_of_INpoints = 0   
+
+      do STLNum = 1, this% NumOfSTL
+         call this% GetMask( elements, no_of_elements, no_of_DoFs, STLNum )
+      end do
+     
+      if( MPI_Process% doMPIAction ) then
+#ifdef _HAS_MPI_
+         localVal = this% n_of_INpoints
+         call mpi_allreduce(localVal, MaskPoints, 1, MPI_DOUBLE, MPI_SUM, MPI_COMM_WORLD, ierr)
+#endif
+      else
+         MaskPoints = this% n_of_INpoints
+      end if   
+     
+      if( MaskPoints .eq. 0 .and. this% lvl .gt. 0 ) then
+         print *, "The mask for the multigrid level ", this% lvl, " is made of 0 points."
+         print *, "Try to increase the polynomial order or to refine the mesh."
+         error stop
+      elseif( MaskPoints .eq. 0 ) then
+         print *, "The mask is made of 0 points."
+         print *, "Try to increase the polynomial order or to refine the mesh."
+         error stop         
+      end if
+   
+      if( .not. isChild  ) then
+         call this% constructBandRegion( elements, no_of_elements ) 
+         do STLNum = 1, this% NumOfSTL
+            call this% SetIntegration( STLNum )
+         end do 
+         if( this% Wallfunction) then
+            call this% GetForcingPointsGeom()
+#if defined(NAVIERSTOKES)
+            call this% GetImagePoint_nearest()
+#endif
+         end if    
+         call this% WriteMesh( elements, no_of_elements, 0 )
+      end if
+      
+      allocate( this% penalization(no_of_elements) )
+      
+      this% penalization = this% eta
+      
+      if( this% plotMask ) call this% plot_Mask( elements, no_of_elements )
+   
+      if( isChild .and. .not. this% Wallfunction ) return
+      
+      call this% constructBandRegion( elements, no_of_elements ) 
+ 
+      if( this% Wallfunction ) then
+         call this% GetForcingPointsGeom()
+         call this% GetImagePoint_nearest()
+      end if    
+
+      if( .not. isChild ) then
+         do STLNum = 1, this% NumOfSTL
+            call this% SetIntegration( STLNum )
+         end do 
+      end if
+
+   end subroutine IBM_build
+   
+   subroutine IBM_GetMask( this, elements, no_of_elements, no_of_DoFs, STLNum )
+      use MPI_Process_Info
+      implicit none
+      !-arguments------------------------------------------------------
+      class(IBM_type),               intent(inout) :: this
+      type(element),   dimension(:), intent(inout) :: elements
+      integer,                       intent(in)    :: no_of_elements, no_of_DoFs, STLNum
+
+      call this% MPI_send2Root( elements, no_of_elements, no_of_DoFs, STLNum )
+
+      call this% MPI_send2Partitions() 
+
+      call this% constructmask( MPI_M_Points_ALL% x, elements, STLNum )
+
+      call MPI_M_PointsPartition% destroy()
+
+      call MPI_M_Points_ALL% destroy()
+
+   end subroutine IBM_GetMask
+!
+!/////////////////////////////////////////////////////////////////////////////////////////////
+!  
+   subroutine IBM_MPI_send2Root( this, elements, no_of_elements, no_of_DoFs, STLNum )
+      use MPI_Process_Info
+      implicit none
+   
+      class(IBM_type),               intent(inout) :: this
+      type(element),   dimension(:), intent(inout) :: elements
+      integer,                       intent(in)    :: no_of_elements, no_of_DoFs, STLNum
+#ifdef _HAS_MPI_      
+      integer :: LocalVal, ierr
+#endif
+
+      call MaskCandidates( elements, no_of_elements, no_of_DoFs, STLNum, this% NumOfSTL )
+
+      if( MPI_Process% doMPIAction ) then
+#ifdef _HAS_MPI_
+         localVal = MPI_M_PointsPartition% LocNumOfObjs
+         call mpi_allreduce(localVal, MPI_M_Points_All% NumOfObjs, 1, MPI_DOUBLE, MPI_SUM, MPI_COMM_WORLD, ierr)
+#endif
+      else
+         MPI_M_Points_All% NumOfObjs = MPI_M_PointsPartition% LocNumOfObjs
+      end if
+
+      call MPI_Pointpartition(MPI_M_Points_All% NumOfObjs)
+
+      if ( MPI_Process% doMPIAction ) then
+         call RootRecvrecvPointMaskPartition()
+         call RootSendPointMaskPartition()
+      end if
+
+   end subroutine IBM_MPI_send2Root
+  
+  
+   subroutine IBM_MPI_send2Partitions( this )
+      use MPI_Process_Info
+      implicit none
+   
+      class(IBM_type), intent(inout) :: this
+
+      if ( MPI_Process% doMPIAction ) then
+         call recvPointMaskPartition()
+      end if 
+      
+      if( MPI_Process% doMPIRootAction ) then
+         call sendPointMaskPartition()
+      end if
+
+   end subroutine IBM_MPI_send2Partitions
+  
+!--------------------------------------
+   
+   subroutine IBM_MPI_sendMask2Root( this )
+      use MPI_Process_Info
+      implicit none
+   
+      class(IBM_type), intent(inout) :: this
+   
+      if ( MPI_Process% doMPIAction ) then
+         call RootRecvPointMask()
+         call RootSendPointMask()
+      end if
+      
+   end subroutine IBM_MPI_sendMask2Root
+  
+  
+   subroutine IBM_MPI_sendMask2Partitions( this )
+      use MPI_Process_Info
+      implicit none
+   
+      class(IBM_type), intent(inout) :: this
+ 
+      if ( MPI_Process% doMPIAction ) then
+         call recvPointMask()
+      end if
+
+      if( MPI_Process% doMPIRootAction ) then
+         call sendPointMask()
+      end if
+
+   end subroutine IBM_MPI_sendMask2Partitions
+ 
+!--------------------------------------
+   
+   subroutine IBM_MPI_sendBand2Root( this )
+      use MPI_Process_Info
+      implicit none
+   
+      class(IBM_type), intent(inout) :: this
+   
+      if ( MPI_Process% doMPIAction ) then
+         call RootrecvBandPoint( this% BandRegion )
+         call RootSendBandPoint( this% BandPoints )
+      end if
+      
+   end subroutine IBM_MPI_sendBand2Root
+  
+  
+   subroutine IBM_MPI_sendBand2Partitions( this )
+      use MPI_Process_Info
+      implicit none
+   
+      class(IBM_type), intent(inout) :: this
+ 
+      if ( MPI_Process% doMPIAction ) then
+         call recvBandPointPartition( this% BandRegion )
+      end if 
+
+      if( MPI_Process% doMPIRootAction ) then
+        call sendBandPointPartition( this% BandRegion )
+      end if
+
+   end subroutine IBM_MPI_sendBand2Partitions  
+  
+!
+!/////////////////////////////////////////////////////////////////////////////////////////////
+!  
+!  -----------------------------------------------------------
+! This subroutine plots the points outside & inside the body
+!  -----------------------------------------------------------
+
+   subroutine IBM_plot_Mask(  this, elements,  no_of_elements, timestep )
+      use MPI_Process_Info
+      implicit none
+      !-arguments------------------------------------------------------
+      class(IBM_type),               intent(inout) :: this
+      type(element),   dimension(:), intent(inout) :: elements
+      integer,                       intent(in)    :: no_of_elements, timestep
+      !-local-variables------------------------------------------------
+      character(len=LINE_LENGTH) :: PointFile, lvlName, nRank, step
+      integer                    :: eID, i, j, k, funit
+      logical                    :: add_Point = .false.
+      
+      optional :: timestep
+      
+      if( MPI_Process% nProcs .gt. 1 ) then
+         write(nRank,"(I100)") MPI_Process% rank
+         if( this% lvl .gt. 0 ) then
+            write(lvlName,"(I10)") this% lvl
+            PointFile = trim(this% filename)//'_MGlevel'//trim(adjustl(lvlName))//'_'//trim(adjustl(nRank))
+         else
+            PointFile = trim(this% filename)//'_'//trim(adjustl(nRank))
+         end if
+      else
+         if( this% lvl .gt. 0 ) then
+            write(lvlName,"(I10)") this% lvl
+            PointFile = trim(this% filename)//'_MGlevel'//trim(adjustl(lvlName))
+         else
+            PointFile = trim(this% filename)
+         end if      
+      end if
+      
+      if( this% n_of_INpoints .gt. 0 ) then
+         if( present(timestep) ) then
+            write(step,"(I10)") timestep
+            PointFile = PointFile//trim(step)
+         end if
+        
+         call TecFileHeader( 'IBM/Mask_'//trim(PointFile), 'Mask Points', this% n_of_INpoints/2+mod(this% n_of_INpoints,2),2,1, funit, 'POINT')
+     
+         if( mod(this% n_of_INpoints,2) .ne. 0 )  add_Point  = .true.
+
+         do eID = 1,  no_of_elements
+            associate ( e => elements(eID) )
+            do k = 0, e% Nxyz(3); do j = 0, e% Nxyz(2) ; do i = 0, e% Nxyz(1)
+               if( e% isInsideBody(i,j,k) ) then
+                  write(funit,'(3E13.5)')  e% geom% x(1,i,j,k), e% geom% x(2,i,j,k), e% geom% x(3,i,j,k)
+                  if( add_Point ) then
+                     write(funit,'(3E13.5)')  e% geom% x(1,i,j,k), e% geom% x(2,i,j,k), e% geom% x(3,i,j,k)
+                     add_Point = .false.
+                  end if
+               end if
+            end do; end do; end do
+            end associate
+         end do
+         
+         close(funit)
+      end if     
+      
+   end subroutine IBM_plot_Mask    
+!
+!/////////////////////////////////////////////////////////////////////////////////////////////
+!  
+!  -------------------------------------------------
+! This subroutine constructs the mask
+!  -----------------------------------------------   
+   subroutine IBM_constructmask( this, x, elements, STLNum )
+      use MPI_Process_Info
+      implicit none
+      !-arguments---------------------------------------------------- 
+      class(IBM_type),                intent(inout) :: this
+      type(point_type), dimension(:), intent(inout) :: x
+      integer,                        intent(in)    :: STLNum
+      type(element),    dimension(:), intent(inout) :: elements
+      !-local-variables----------------------------------------------
+      real(kind=RP) :: Point(NDIM) 
+      integer       :: eID, n, i, j, k
+
+!$omp parallel shared(x,STLNum,n) 
+!$omp do schedule(runtime) private(Point)
+      do n = 1, size(x)           
+         call OBB(STLNum)% ChangeRefFrame( x(n)% coords, 'local', Point )
+         if( isInsideBox( Point, this% root(STLNum)% vertices ) ) then
+            call this% CheckPoint( x(n)% coords, STLNum, x(n)% isInsideBody )   
+         end if
+      end do
+!$omp end do
+!$omp end parallel
+
+       call this% MPI_sendMask2Root()       
+       call this% MPI_sendMask2Partitions()
+
+!$omp parallel shared(this,x,elements,STLNum,n)
+!$omp do schedule(runtime) private(eID,i,j,k)
+       do n = 1, size(x)
+          if( x(n)% partition .eq. MPI_Process% rank ) then
+             eID = x(n)% element_index
+             i = x(n)% local_Position(1)
+             j = x(n)% local_Position(2)
+             k = x(n)% local_Position(3)
+             elements(eID)% isInsideBody(i,j,k) = x(n)% isInsideBody
+             if( elements(eID)% isInsideBody(i,j,k) ) then 
+                 elements(eID)% STL(STLNum,i,j,k) = STLNum
+!$omp critical
+                this% n_of_INpoints = this% n_of_INpoints + 1   
+!$omp end critical 
+             end if 
+         end if    
+      end do
+!$omp end do
+!$omp end parallel
+
+   end subroutine IBM_constructmask
+!
+!/////////////////////////////////////////////////////////////////////////////////////////////
+!  
+!  --------------------------------------------------------------
+! This subroutine constructs the band region for the integration
+!  --------------------------------------------------------------
+
+   subroutine IBM_constructBandRegion( this, elements, no_of_elements )
+      use MPI_Process_Info
+      implicit none
+      !-arguments------------------------------------------------------
+      class(IBM_type),               intent(inout) :: this
+      type(element),   dimension(:), intent(inout) :: elements
+      integer,                       intent(in)    :: no_of_elements
+      !-local-variables------------------------------------------------
+#ifdef _HAS_MPI_
+      integer localVal, ierr
+#endif
+
+      call this% BandRegionPoints( elements, no_of_elements )
+
+      if ( MPI_Process % doMPIAction ) then
+#ifdef _HAS_MPI_
+         localVal = this% BandPoints% NumOfPoints
+         call mpi_allreduce(localVal, this% BandRegion% NumOfObjs, 1, MPI_INT, MPI_SUM, MPI_COMM_WORLD, ierr)
+#endif
+      else
+         this% BandRegion% NumOfObjs = this% BandPoints% NumOfPoints
+      end if
+
+      if( this% BandRegion% NumOfObjs .eq. 0 ) then
+         print *, "IBM_bandRegionPoints: Number of points in the band region is 0"
+         error stop
+      end if
+
+      call MPI_BandPointpartition( this% BandRegion, this% BandRegion% NumOfObjs, this% BandPoints )
+
+      call this% MPI_sendBand2Root()      
+      call this% MPI_sendBand2Partitions() 
+
+      ! STL & OBB not used for rootpoints
+      call this% rootPoints% construct( stl           = this% stl(1),                  &
+                                        Vertices      = OBB(1)% LocVertices,           &
+                                        isPlot        = this% plotBandPoints,          &
+                                        Min_n_of_Objs = this% KDtree_n_of_interPoints, &
+                                        PointList     = this% BandRegion% x,           &
+                                        lvl           = this% lvl                      )  
+ 
+      call this% BandPoints% destruct()
+
+   end subroutine IBM_constructBandRegion     
+   
+   subroutine IBM_bandRegionPoints( this, elements, n_of_elements )
+      use ElementClass
+      use FaceClass
+      use MPI_Process_Info
+      implicit none
+      !-arguments------------------------------------------------------------
+      class(IBM_type),               intent(inout) :: this
+      type(element),   dimension(:), intent(inout) :: elements
+      integer,                       intent(in)    :: n_of_elements
+      !-local-variables------------------------------------------------------
+      type(point_type)               :: p       
+      integer                        :: eID, n, i, j, k, NumOfPoints, STLNum
+
+      this% BandPoints = PointLinkedList()      
+
+      n = 0; NumOfPoints = 0
+
+      do eID = 1, n_of_elements
+         associate( e => elements(eID) )
+         do i = 0, e% Nxyz(1); do j = 0, e% Nxyz(2); do k = 0, e% Nxyz(3) 
+            if( .not. e% isInsideBody(i,j,k) ) then
+               do STLNum = 1, this% NumOfSTL
+                  if( OBB(STLNum)% isPointInside( e% geom% x(:,i,j,k), this% BandRegionCoeff ) ) then
+                     p% coords = e% geom% x(:,i,j,k)
+                     p% element_index = eID; p% local_Position = (/ i,j,k /)
+                     n = n + 1; NumOfPoints = NumOfPoints + 1 
+                     p% index = n; p% partition = MPI_Process% rank
+                     call this% BandPoints% add(p)
+                     exit
+                  end if
+               end do
+            end if
+         end do; end do; end do
+         end associate
+      end do
+      
+      this% BandPoints% NumOfPoints = NumOfPoints
+      
+   end subroutine IBM_bandRegionPoints   
+   
+   subroutine IBM_copyKDtree( this, KDtree2copy )
+   
+      implicit none
+   
+      class(IBM_type),         intent(inout) :: this
+      type(KDtree),    target, intent(in)    :: KDtree2copy(:)
+   
+      integer :: i
+   
+      allocate(this% root(size(KDtree2copy)))
+   
+      do i = 1, size(KDtree2copy)
+         this% root(i) = KDtree2copy(i)
+      end do
+   
+   end subroutine IBM_copyKDtree
+   
+   subroutine IBM_upDateNormals( this, STLNum )
+      use MappedGeometryClass 
+      implicit none
+      !-argument--------------------------------
+      class(IBM_type), intent(inout) :: this
+      integer,         intent(in)    :: STLNum
+      !-local-variables-------------------------
+      real(kind=rp) :: dv(NDIM),         &
+                       Vertices(NDIM,3)
+      integer       :: i
+      
+!$omp parallel shared(this,STLNum,i)
+!$omp do schedule(runtime) private(Vertices,dv)
+      do i = 1, this% root(STLNum)% NumOfObjs
+         call OBB(STLNum)% ChangeRefFrame( this% root(STLNum)% ObjectsList(i)% vertices(1)% coords ,'global', Vertices(:,1))
+         call OBB(STLNum)% ChangeRefFrame( this% root(STLNum)% ObjectsList(i)% vertices(2)% coords ,'global', Vertices(:,2))
+         call OBB(STLNum)% ChangeRefFrame( this% root(STLNum)% ObjectsList(i)% vertices(3)% coords ,'global', Vertices(:,3))
+         call vcross(Vertices(:,2) - Vertices(:,1),Vertices(:,3) - Vertices(:,1),dv)
+         dv = dv/norm2(dv)
+         this% root(STLNum)% ObjectsList(i)% normal = dv/norm2(dv)      
+      end do
+!$omp end do
+!$omp end parallel   
+   end subroutine IBM_upDateNormals
+   
+   
+   subroutine IBM_GetImagePointCoords( this, maxDistFP )
+      use MPI_Process_Info
+      implicit none
+      !-arguments----------------------------------------------
+      class(IBM_type), intent(inout) :: this
+      real(kind=rp),   intent(in)    :: maxDistFP
+      !-local-variables----------------------------------------
+      real(kind=rp)                        :: DistFP
+      integer                              :: i
+      
+      if( MPI_Process% isRoot ) then
+      
+!$omp parallel shared(i)
+!$omp do schedule(runtime) private(DistFP)
+      do i = 1, this% BandRegion% NumOfObjs
+      
+         if( .not. this% BandRegion% x(i)% forcingPoint ) cycle
+         
+         DistFP = maxDistFP - this% BandRegion% x(i)% Dist
+         
+         this% BandRegion% x(i)% ImagePoint_coords = this% BandRegion% x(i)% coords + DistFP * this% BandRegion% x(i)% normal 
+         
+      end do
+!$omp end do
+!$omp end parallel
+
+     end if
+
+     if ( MPI_Process% doMPIAction ) then   
+        call recvIP_Coords( this% BandRegion )
+     end if
+
+     if( MPI_Process% doMPIRootAction ) then
+        call sendIP_Coords( this% BandRegion )
+     end if      
+
+
+   end subroutine IBM_GetImagePointCoords
+   
+   
+   
+   
+   subroutine IBM_GetForcingPointsGeom( this )
+      use MPI_Process_Info
+      
+      use omp_lib
+      
+      implicit none
+      !-arguments---------------------------------------------
+      class(IBM_type),               intent(inout) :: this
+      !-local-variables--------------------------------------
+      real(kind=RP) :: Dist, Point(NDIM), normal(NDIM)
+      integer       :: i, STLNum
+#ifdef _HAS_MPI_
+      real(kind=RP) :: MPI_in(2,1), MPI_out(2,1)
+      integer       :: ierr
+#endif      
+      
+      character(len=LINE_LENGTH) :: myString
+      integer :: funit
+      
+      this% BandRegion% NumOfF_Points = 0
+
+!$omp parallel shared(i)
+!$omp do schedule(runtime) private(STLNum,Dist,normal,Point)
+      do i = 1, this% BandRegion% NumOfObjs
+         this% BandRegion% x(i)% Dist = huge(1.0_RP)
+         do STLNum = 1, this% NumOfSTL
+!~             if( .not. OBB(STLNum)% isInsidePolygon( this% BandRegion% x(i)% coords, 1.15_RP ) ) cycle
+            
+            if( this% BandRegion% x(i)% coords(1) .lt. 0.0_RP ) cycle 
+
+            this% BandRegion% x(i)% forcingPoint = .true.
+!$omp critical
+            this% BandRegion% NumOfF_Points = this% BandRegion% NumOfF_Points + 1
+!$omp end critical
+            call OBB(STLNum)% ChangeRefFrame( this% BandRegion% x(i)% coords, 'local', Point )
+            call MinimumDistance( Point, this% root(STLNum), Dist, normal )
+            if( Dist .lt. this% BandRegion% x(i)% Dist ) then
+               this% BandRegion% x(i)% Dist    = Dist
+               this% BandRegion% x(i)% normal  = normal
+               this% BandRegion% x(i)% rank    = MPI_Process% rank
+            end if
+         end do
+      end do
+!$omp end do 
+!$omp end parallel
+
+      if( this% BandRegion% NumOfF_Points .eq. 0 ) then
+         print*, " Number of forcing points is 0."
+         print*, " Increase 'coeff' in OrientedBoundingBox:: OBB_isInsidePolygon"
+      end if
+      
+#ifdef _HAS_MPI_
+      do i = 1, this% BandRegion% NumOfObjs
+         MPI_in(1,1) = this% BandRegion% x(i)% Dist
+         MPI_in(2,1) = MPI_Process% rank
+         call mpi_allreduce( MPI_in, MPI_out, 1, MPI_2DOUBLE_PRECISION, MPI_MINLOC, MPI_COMM_WORLD, ierr )
+         if( MPI_Process% isRoot ) then
+            this% BandRegion% x(i)% Dist = MPI_out(1,1)
+            this% BandRegion% x(i)% rank = MPI_out(2,1)
+         end if
+      end do
+#endif
+
+     if ( MPI_Process% doMPIAction ) then   
+        call recvGeom( this% BandRegion )
+     end if
+
+     if( MPI_Process% doMPIRootAction ) then
+        call sendGeom( this% BandRegion )
+     end if
+
+     call this% BandPoint_SetGeom()
+     
+     this% IP_Distance = InitializeDistance( this% y_plus_target )
+     
+!$omp parallel shared(i)
+!$omp do schedule(runtime)       
+      do i = 1, this% BandRegion% NumOfObjs                  
+         if( this% BandRegion% x(i)% forcingPoint .and. this% BandRegion% x(i)% Dist .gt. this% IP_Distance ) then
+               this% BandRegion% x(i)% forcingPoint = .false.             
+!$omp critical
+            this% BandRegion% NumOfF_Points = this% BandRegion% NumOfF_Points - 1
+!$omp end critical
+         end if 
+      end do
+!$omp end do 
+!$omp end parallel
+
+      if( this% BandRegion% NumOfF_Points .eq. 0 ) then
+         print*, " Number of forcing points is 0."
+         print*, " Increase 'coeff' in OrientedBoundingBox:: OBB_isInsidePolygon"
+         print*, " Distance required = ", this% IP_Distance
+         print*, " Minimum distance  = ",  minval(this% BandRegion% x(:)% Dist)
+      end if
+
+      call this% GetImagePointCoords( this% IP_Distance )  
+
+
+      write(myString,'(i100)') this% lvl
+
+      call TecFileHeader( 'IBM/BandPoints'//trim(adjustl(myString)), 'Points', this% BandRegion% NumOfObjs/2+mod(this% BandRegion% NumOfObjs,2), 2, 1, funit, 'POINT') 
+      do i = 1, this% BandRegion% NumOfObjs
+         write(funit,'(3E13.5)')  this% BandRegion% x(i)% coords(1), this% BandRegion% x(i)% coords(2), this% BandRegion% x(i)% coords(3)
+      end do     
+      close( funit )
+       
+      call TecFileHeader( 'IBM/ForcingPoints'//trim(adjustl(myString)), 'Points', this% BandRegion% NumOfF_Points/2+mod(this% BandRegion% NumOfF_Points,2), 2, 1, funit, 'POINT') 
+      do i = 1, this% BandRegion% NumOfObjs
+         if( .not. this% BandRegion% x(i)% forcingPoint ) cycle
+         write(funit,'(3E13.5)')  this% BandRegion% x(i)% coords(1), this% BandRegion% x(i)% coords(2), this% BandRegion% x(i)% coords(3)
+      end do     
+      close( funit )
+      
+      call TecFileHeader( 'IBM/ImagePoints'//trim(adjustl(myString)), 'Points', this% BandRegion% NumOfF_Points/2+mod(this% BandRegion% NumOfF_Points,2), 2, 1, funit, 'POINT') 
+      do i = 1, this% BandRegion% NumOfObjs
+         if( .not. this% BandRegion% x(i)% forcingPoint ) cycle
+         write(funit,'(3E13.5)')  this% BandRegion% x(i)% ImagePoint_coords(1), this% BandRegion% x(i)% ImagePoint_coords(2), this% BandRegion% x(i)% ImagePoint_coords(3)
+      end do     
+      close( funit )
+         
+
+   end subroutine IBM_GetForcingPointsGeom
+   
+   
+   
+   subroutine IBM_BandPoint_SetGeom( this )
+      use MPI_Process_Info
+      implicit none
+      !-arguments-------------------------------------------------
+      class(IBM_type), intent(inout) :: this
+      !-local-variables-------------------------------------------
+      real(kind=rp), dimension(:,:), allocatable :: bpNormals 
+      real(kind=rp), dimension(:),   allocatable :: local_sum 
+      integer                                    :: i, rank
+#ifdef _HAS_MPI_
+      integer                                    :: ierr
+#endif
+
+     allocate( bpNormals(NDIM,this% BandRegion% NumOfObjs),  &
+               local_sum(this% BandRegion% NumOfObjs)        )
+
+     bpNormals = 0.0_RP
+!$omp parallel shared(i,bpNormals)
+!$omp do schedule(runtime) private(rank)
+     do i = 1, this% BandRegion% NumOfObjs
+        rank = this% BandRegion% x(i)% rank
+        if( rank .eq. MPI_Process% rank ) then
+           bpNormals(:,i) = this% BandRegion% x(i)% normal
+        end if
+     end do
+!$omp end do
+!$omp end parallel
+
+#ifdef _HAS_MPI_    
+     do i = 1, NDIM
+        local_sum = bpNormals(i,:)
+        call mpi_allreduce( local_sum, bpNormals(i,:), this% BandRegion% NumOfObjs, MPI_DOUBLE, &
+                            MPI_SUM, MPI_COMM_WORLD, ierr                                       )
+     end do
+#endif   
+   
+!$omp parallel shared(i,bpNormals)
+!$omp do schedule(runtime) 
+     do i = 1, this% BandRegion% NumOfObjs
+        this% BandRegion% x(i)% normal  = bpNormals(:,i)
+     end do
+!$omp end do
+!$omp end parallel
+     deallocate(bpNormals,local_sum)
+    
+   end subroutine IBM_BandPoint_SetGeom
+   
+   subroutine IBM_BandPoint_state( this, elements, bpQ, bpU_x, bpU_y, bpU_z )
+      use PhysicsStorage
+      use MPI_Process_Info
+      implicit none
+      !-arguments-------------------------------------------------------
+      class(IBM_type),                 intent(inout) :: this
+      type(element),   dimension(:),   intent(in)    :: elements
+      real(kind=rp),   dimension(:,:), intent(inout) :: bpQ, bpU_x,  &
+                                                        bpU_y, bpU_z
+      !-local-variables-------------------------------------------------
+      integer                                  :: i
+#ifdef _HAS_MPI_
+      real(kind=rp), dimension(:), allocatable :: local_sum
+      integer                                  :: ierr
+#endif
+
+      optional :: bpU_x, bpU_y, bpU_z
+      
+      bpQ = 0.0_RP
+      if( present(bpU_x) ) bpU_x = 0.0_RP
+      if( present(bpU_y) ) bpU_y = 0.0_RP
+      if( present(bpU_z) ) bpU_z = 0.0_RP
+      
+!$omp parallel shared(i,bpQ,bpU_x,bpU_y,bpU_z)
+!$omp do schedule(runtime)
+      do i = 1, this% BandRegion% NumOfObjs      
+         if( this% BandRegion% x(i)% partition .eq. MPI_Process% rank ) then
+            bpQ(:,i) = elements(this% BandRegion% x(i)% element_index)% storage%  &
+                                   Q(:,this% BandRegion% x(i)% local_Position(1), &
+                                       this% BandRegion% x(i)% local_Position(2), &
+                                       this% BandRegion% x(i)% local_Position(3)  )
+            if( present(bpU_x) ) then
+               bpU_x(:,i) = elements(this% BandRegion% x(i)% element_index)% storage%  &
+                                      U_x(:,this% BandRegion% x(i)% local_Position(1), &
+                                            this% BandRegion% x(i)% local_Position(2), &
+                                            this% BandRegion% x(i)% local_Position(3)  )
+            end if
+            if( present(bpU_y) ) then
+               bpU_y(:,i) = elements(this% BandRegion% x(i)% element_index)% storage%  &
+                                      U_y(:,this% BandRegion% x(i)% local_Position(1), &
+                                            this% BandRegion% x(i)% local_Position(2), &
+                                            this% BandRegion% x(i)% local_Position(3)  )
+            end if
+            if( present(bpU_z) ) then
+               bpU_z(:,i) = elements(this% BandRegion% x(i)% element_index)% storage%  &
+                                      U_z(:,this% BandRegion% x(i)% local_Position(1), &
+                                            this% BandRegion% x(i)% local_Position(2), &
+                                            this% BandRegion% x(i)% local_Position(3)  )
+            end if
+         end if
+      end do
+!$omp end do
+!$omp end parallel
+
+#ifdef _HAS_MPI_ 
+      allocate(local_sum(this% BandRegion% NumOfObjs))
+      do i = 1, NCONS
+         local_sum = bpQ(i,:)
+         call mpi_allreduce(local_sum, bpQ(i,:), this% BandRegion% NumOfObjs, MPI_DOUBLE, MPI_SUM, MPI_COMM_WORLD, ierr)
+         if( present(bpU_x) ) then
+            local_sum = bpU_x(i,:)
+            call mpi_allreduce(local_sum, bpU_x(i,:), this% BandRegion% NumOfObjs, MPI_DOUBLE, MPI_SUM, MPI_COMM_WORLD, ierr)
+         end if
+         if( present(bpU_y) ) then
+            local_sum = bpU_y(i,:)
+            call mpi_allreduce(local_sum, bpU_y(i,:), this% BandRegion% NumOfObjs, MPI_DOUBLE, MPI_SUM, MPI_COMM_WORLD, ierr)
+         end if
+         if( present(bpU_z) ) then
+            local_sum = bpU_z(i,:)
+            call mpi_allreduce(local_sum, bpU_z(i,:), this% BandRegion% NumOfObjs, MPI_DOUBLE, MPI_SUM, MPI_COMM_WORLD, ierr)
+         end if
+      end do 
+      deallocate(local_sum)
+#endif
+   end subroutine IBM_BandPoint_state
+   
+   
+!
+!/////////////////////////////////////////////////////////////////////////////////////////////
+!  
+!  -------------------------------------------------
+! This subroutine reads the info in the #define region of controlfile
+!  -----------------------------------------------   
+   subroutine IBM_GetInfo( this, controlVariables )
+      use FileReadingUtilities
+      
+      use WallFunctionDefinitions                 !DELETE
+      
+      implicit none
+      !-arguments----------------------------------------------------------------
+      class(IBM_type), intent(inout) :: this
+      class(FTValueDictionary)       :: controlVariables
+      !-local-variables----------------------------------------------------------
+      logical,       allocatable :: active_in, describe_in, plotOBB_in,     &
+                                    plotKDtree_in, semiImplicit_in,         &
+                                    plotBandPoints_in, plotMask_in
+      real(kind=rp), allocatable :: penalization_in, BandRegionCoeff_in,    &
+                                    y_plus_target_in
+      integer,       allocatable :: n_of_Objs_in, n_of_interpoints_in,      &
+                                    IntegrationOrder_in, sym_planes(:)
+      character(len=LINE_LENGTH) :: in_label, paramFile, name_in, tmp
+      integer                    :: i
+      
+      character(len=LINE_LENGTH), parameter :: NumberOfSTL = "number of stl" 
+      
+      
+      logical :: correct !DELETE
+      
+!     Read block
+!     **********
+      write(in_label , '(A)') "#define ibm"
+      call get_command_argument(1, paramFile) 
+      call readValueInRegion ( trim ( paramFile ), "name", name_in, in_label, "#end" )
+      call readValueInRegion ( trim ( paramFile ), "active", active_in, in_label, "#end" )
+      call readValueInRegion ( trim ( paramFile ), "penalization", penalization_in, in_label, "#end" )   
+      call readValueInRegion ( trim ( paramFile ), "semi implicit", semiImplicit_in, in_label, "#end" )
+      call readValueInRegion ( trim ( paramFile ), "target y plus", y_plus_target_in, in_label, "#end" )
+      call readValueInRegion ( trim ( paramFile ), "number of objects", n_of_Objs_in, in_label, "#end" )
+      call readValueInRegion ( trim ( paramFile ), "number of interpolation points", n_of_interpoints_in, in_label, "#end" )
+      call readValueInRegion ( trim ( paramFile ), "band region coefficient", BandRegionCoeff_in, in_label, "#end" )
+      call readValueInRegion ( trim ( paramFile ), "integration order", IntegrationOrder_in, in_label, "#end" )     
+      call readValueInRegion ( trim ( paramFile ), "describe", describe_in, in_label, "#end" )
+      call readValueInRegion ( trim ( paramFile ), "plot obb"  ,plotOBB_in, in_label , "# end" )
+      call readValueInRegion ( trim ( paramFile ), "plot kdtree"  ,plotKDtree_in, in_label , "# end" )
+      call readValueInRegion ( trim ( paramFile ), "plot mask", plotMask_in, in_label, "#end" )
+      call readValueInRegion ( trim ( paramFile ), "plot band points", plotBandPoints_in, in_label, "#end" )
+
+      this% filename = trim(name_in)
+
+      if( allocated(active_in) ) then
+         this% active = active_in
+      else
+         this% active = .FALSE.
+      end if
+      
+      if( .not. this% active) return
+      
+      this% semiImplicit = .false.
+      if( allocated(semiImplicit_in) ) then
+         this% active_semiImplicit = semiImplicit_in
+      else
+         this% active_semiImplicit = .FALSE.
+      end if   
+        
+       if( allocated(describe_in) ) then
+         this% describeIBM = describe_in
+      else
+         this% describeIBM = .FALSE.
+      end if        
+   
+      if( allocated(plotOBB_in) ) then
+         this% plotOBB = plotOBB_in
+      else
+         this% plotOBB = .FALSE.
+      end if
+
+      if( allocated(plotKDtree_in) ) then
+         this% plotKDtree = plotKDtree_in
+      else
+         this% plotKDtree = .FALSE.
+      end if
+
+      if( allocated(penalization_in) ) then
+         this% eta = penalization_in
+         this% TimePenal    = .false.
+      else
+         this% eta = 0.1_RP
+         this% TimePenal = .true.
+      end if
+ 
+      if( allocated(n_of_Objs_in) ) then
+         this% KDtree_Min_n_of_Objs = n_of_Objs_in
+      else
+         this% KDtree_Min_n_of_Objs = 5
+      end if
+      
+      if( allocated(n_of_interpoints_in) ) then
+         this% KDtree_n_of_interPoints = n_of_interpoints_in
+      else
+         this% KDtree_n_of_interPoints = 15
+      end if
+    
+      if( allocated(IntegrationOrder_in) ) then
+         this% IntegrationOrder = IntegrationOrder_in
+      else
+         this% IntegrationOrder = 2
+      end if  
+      
+      if( allocated(plotBandPoints_in) ) then
+         this% plotBandPoints = plotBandPoints_in
+      else
+         this% plotBandPoints = .false.
+      end if
+      
+      if( allocated(plotMask_in) ) then
+         this% plotMask = plotMask_in
+      else
+         this% plotMask = .false.
+      end if
+      
+      if( allocated(BandRegionCoeff_in) ) then
+         this% BandRegionCoeff = BandRegionCoeff_in
+      else
+         this% BandRegionCoeff = 1.5_RP
+      end if
+      
+     if( controlVariables% containsKey("wall function") ) then
+        this% Wallfunction = .true.
+        
+        call Initialize_Wall_Fuction(controlVariables, correct)   !TO BE REMOVED
+        
+        if( allocated(y_plus_target_in) ) then
+           this% y_plus_target = y_plus_target_in
+        else
+           this% y_plus_target = 100.0_RP
+        end if
+     else
+        this% Wallfunction = .false.
+     end if
+   
+      if( controlVariables% containsKey(trim(NumberOfSTL)) ) then
+         tmp = controlVariables% StringValueForKey(trim(NumberOfSTL),LINE_LENGTH) 
+         this% NumOfSTL = GetIntValue(tmp)
+      else
+         this% NumOfSTL = 1
+      end if      
+
+      this% symmetry = .false.
+      
+      if( controlVariables% containsKey("symmetry planes") ) then
+         this% symmetry = .true.
+         tmp        = controlVariables% StringValueForKey("symmetry planes",LINE_LENGTH)
+         sym_planes = getIntArrayFromString(tmp)
+         if( maxval(abs(sym_planes)) .gt. 3 ) then
+            error stop " IBM_GetInfo ::  Symmetry planes allowed values -3:3"
+         end if 
+         allocate( this% symPlanes(size(sym_Planes,1)), this% symCoords(size(sym_Planes,1)) )
+         do i = 1, size(sym_Planes,1)
+            this% symPlanes(i) = sym_planes(i) 
+            if( sym_planes(i) .gt. 0 ) then
+                this% symCoords(i) = -huge(1.0_RP)
+             else
+                this% symCoords(i) = huge(1.0_RP)
+             end if
+         end do 
+       end if     
+
+      
+   end subroutine IBM_GetInfo
+!
+!/////////////////////////////////////////////////////////////////////////////////////////////
+!  
+!  -------------------------------------------------
+! This subroutine describes the IBM info
+!  -----------------------------------------------
+   subroutine IBM_Describe( this )
+      use Headers
+      use mainKeywordsModule
+      use MPI_Process_Info
+      implicit none
+      !-arguments--------------------------------
+      class(IBM_type),  intent(inout) :: this
+      
+      if ( MPI_Process % isRoot ) then
+      write(STD_OUT,'(/)')
+      call Section_Header("IBM parameters")
+      write(STD_OUT,'(/)')
+      
+      call SubSection_Header('IBM info')
+
+      write(STD_OUT,'(30X,A,A35,L10)') "->" , "Semi implicit treatment: ", this% active_semiImplicit
+      if( .not. this% TimePenal ) then
+         write(STD_OUT,'(30X,A,A35,1pG10.6)') "->" , "Penalization term: " , this% eta
+      else
+         write(STD_OUT,'(30X,A,A35,A)') "->" , "Penalization term: ", " proportional to time step"
+      end if
+
+      write(STD_OUT,'(30X,A,A35,I10)') "->" , "Minimum number of objects: ", this% KDtree_Min_n_of_Objs
+      write(STD_OUT,'(30X,A,A35,I10)') "->" , "Number of interpolation points: ", this% KDtree_n_of_interPoints
+      write(STD_OUT,'(30X,A,A35,I10)') "->" , "Surface integration order: ", this% IntegrationOrder
+      if( this% Wallfunction ) then
+         write(STD_OUT,'(30X,A,A35,F10.3)') "->" , "Target y+: ", this% y_plus_target
+      end if
+      if( this% symmetry ) then
+         select case( size(this% symPlanes,1) )
+         case( 1 )
+            write(STD_OUT,'(30X,A,A35,I2,A)') "->" , "Symmetry planes: [", this% symPlanes(1),"]"
+         case( 2 )
+            write(STD_OUT,'(30X,A,A36,I2,A,I2,A)') "->" , "Symmetry planes: [", this% symPlanes(1),",",this% symPlanes(2),"]"
+         case( 3 )
+            write(STD_OUT,'(30X,A,A35,I2,A,I2,A,I2,A)') "->" , "Symmetry planes: [", this% symPlanes(1),",",this% symPlanes(2),",",this% symPlanes(3),"]"
+         case default
+         write(STD_OUT,'(30X,A,A35,I10)') "->" , "Symmetry planes: ", this% symPlanes
+         end select
+      end if
+      end if
+   end subroutine IBM_Describe
+!
+!/////////////////////////////////////////////////////////////////////////////////////////////
+!  
+!  -------------------------------------------------
+! This subroutine computes the IBM source term 
+!  ------------------------------------------------   
+
+   subroutine IBM_SourceTerm( this, eID, Q, Q_target, Source )
+      use PhysicsStorage
+      implicit none
+      !-arguments------------------------------------------------
+      class(IBM_type),                 intent(inout) :: this
+      integer,                         intent(in)    :: eID
+      real(kind=rp), dimension(NCONS), intent(in)    :: Q, Q_target
+      real(kind=rp), dimension(NCONS), intent(inout) :: Source
+      !-local-variables-----------------------------------
+      real(kind=rp) :: rho, rho_s, u, u_s, v, v_s, w, w_s
+#if defined(SPALARTALMARAS)
+      real(kind=rp) :: theta, theta_s
+#endif
+
+      optional :: Q_target
+      
+      Source = 0.0_RP
+      
+#if defined(NAVIERSTOKES)
+      if( present(Q_target) ) then
+         rho_s = Q_target(IRHO)
+         u_s   = Q_target(IRHOU)/rho_s
+         v_s   = Q_target(IRHOV)/rho_s
+         w_s   = Q_target(IRHOW)/rho_s   
+#if defined(SPALARTALMARAS)
+         theta_s = Q_target(IRHOTHETA)/rho_s  
+#endif
+      else
+         rho_s = Q(IRHO)
+         u_s   = 0.0_RP
+         v_s   = 0.0_RP
+         w_s   = 0.0_RP
+#if defined(SPALARTALMARAS)
+         theta_s = 0.0_RP  
+#endif
+      end if   
+        
+      rho = Q(IRHO)
+      u   = Q(IRHOU)/rho
+      v   = Q(IRHOV)/rho
+      w   = Q(IRHOW)/rho
+      
+      Source(IRHOU) = rho*(u-u_s)  
+      Source(IRHOV) = rho*(v-v_s) 
+      Source(IRHOW) = rho*(w-w_s)
+      Source(IRHOE) = 0.5_RP * rho*( POW2(u) + POW2(v) + POW2(w) )  & 
+                     -0.5_RP * rho_s*( POW2(u_s) + POW2(v_s) + POW2(w_s) ) 
+#if defined(SPALARTALMARAS)
+      theta = Q(IRHOTHETA)/rho
+
+      Source(IRHOTHETA) = rho*(theta - theta_s)
+#endif                     
+#endif   
+
+      Source = -1.0_RP/this% penalization(eID) * Source
+   
+   end subroutine IBM_SourceTerm
+!
+!/////////////////////////////////////////////////////////////////////////////////////////////
+!  
+!  -------------------------------------------------
+! This subroutine computes the IBM forcing term 
+!  ------------------------------------------------   
+
+   subroutine IBM_ForceTerm( this, eID, Q, Q_target, Force )
+      use PhysicsStorage
+      implicit none
+      !-arguments------------------------------------------------
+      class(IBM_type),                 intent(inout) :: this
+      integer,                         intent(in)    :: eID
+      real(kind=rp), dimension(NCONS), intent(in)    :: Q, Q_target
+      real(kind=rp), dimension(NCONS), intent(inout) :: Force
+      !-local-variables-----------------------------------
+      real(kind=rp) :: rho, rho_s, u, u_s, v, v_s, w, w_s
+#if defined(SPALARTALMARAS)
+      real(kind=rp) :: theta, theta_s
+#endif
+      
+      Force = 0.0_RP
+      
+#if defined(NAVIERSTOKES)
+      rho_s = Q_target(IRHO)
+      u_s   = Q_target(IRHOU)/rho_s
+      v_s   = Q_target(IRHOV)/rho_s
+      w_s   = Q_target(IRHOW)/rho_s   
+      
+      rho = Q(IRHO)
+      u   = Q(IRHOU)/rho
+      v   = Q(IRHOV)/rho
+      w   = Q(IRHOW)/rho
+      
+      Force(IRHOU) = rho*u-rho_s*u_s  
+      Force(IRHOV) = rho*v-rho_s*v_s 
+      Force(IRHOW) = rho*w-rho_s*w_s
+      Force(IRHOE) = 0.5_RP * rho*( POW2(u) + POW2(v) + POW2(w) )  & 
+                    -0.5_RP * rho_s*( POW2(u_s) + POW2(v_s) + POW2(w_s) ) 
+#if defined(SPALARTALMARAS)
+      theta_s = Q_target(IRHOTHETA)/rho_s
+      theta   = Q(IRHOTHETA)/rho
+
+      Force(IRHOTHETA) = rho*theta - rho_s*theta_s
+#endif                     
+#endif   
+   
+      Force = -1.0_RP/this% penalization(eID) * Force
+   
+   end subroutine IBM_ForceTerm
+   
+   subroutine IBM_semiImplicitShiftJacobian( this, eID, Q, dt, invdS_dQ )
+      use PhysicsStorage
+      implicit none
+         !-arguments----------------------------------------------------------------
+         class(IBM_type),                       intent(inout) :: this
+         integer,                               intent(in)    :: eID
+         real(kind=rp), dimension(NCONS),       intent(in)    :: Q
+         real(kind=rp),                         intent(in)    :: dt
+         real(kind=rp), dimension(NCONS,NCONS), intent(inout) :: invdS_dQ
+         !-local-variables----------------------------------------------------------
+         real(kind=rp) :: rho, u, v, w
+
+         invdS_dQ = 0.0_RP  
+         
+         associate( eta => this% penalization(eID) )     
+
+#if defined(NAVIERSTOKES) 
+         rho = Q(IRHO)
+         u   = Q(IRHOU)/rho 
+         v   = Q(IRHOV)/rho 
+         w   = Q(IRHOW)/rho 
+         
+         invdS_dQ(IRHO,IRHO)        = 1.0_RP
+         invdS_dQ(IRHOU,IRHOU)      = eta/( dt + eta )
+         invdS_dQ(IRHOV,IRHOV)      = eta/( dt + eta )
+         invdS_dQ(IRHOW,IRHOW)      = eta/( dt + eta )
+         invdS_dQ(IRHOE,IRHO:IRHOE) = (/ 0.5_RP*dt/eta * (POW2(u) + POW2(v) + POW2(w)), &
+                                                                      -dt*u/(dt + eta), &
+                                                                      -dt*v/(dt + eta), &
+                                                                      -dt*w/(dt + eta), &
+                                                                                1.0_RP /)
+#if defined(SPALARTALMARAS)
+         invdS_dQ(IRHOTHETA,IRHOTHETA) = eta/( dt + eta )
+#endif                                                                           
+#endif
+ 
+       end associate
+ 
+   end subroutine IBM_SemiImplicitShiftJacobian
+    
+   subroutine IBM_semiImplicitJacobian( this, eID, Q, dS_dQ )
+      use PhysicsStorage
+      implicit none
+      !-arguments----------------------------------------------------
+      class(IBM_type),                       intent(inout) :: this
+      integer,                               intent(in)    :: eID
+      real(kind=rp), dimension(NCONS),       intent(in)    :: Q
+      real(kind=rp), dimension(NCONS,NCONS), intent(inout) :: dS_dQ
+      !-local-variables----------------------------------------------
+      real(kind=rp) :: rho, u, v, w
+
+      dS_dQ = 0.0_RP       
+
+#if defined(NAVIERSTOKES) 
+      rho = Q(IRHO)
+      u   = Q(IRHOU)/rho 
+      v   = Q(IRHOV)/rho 
+      w   = Q(IRHOW)/rho 
+
+      dS_dQ(IRHOU,IRHOU)      = 1.0_RP
+      dS_dQ(IRHOV,IRHOV)      = 1.0_RP
+      dS_dQ(IRHOW,IRHOW)      = 1.0_RP
+      dS_dQ(IRHOE,IRHO:IRHOE) = (/ -0.5_RP*( POW2(u) + POW2(v) + POW2(w) ), &
+                                                           u, v, w, 0.0_RP /)
+#if defined(SPALARTALMARAS)
+       dS_dQ(IRHOTHETA,IRHOTHETA) = 1.0_RP
+#endif
+#endif
+       
+       dS_dQ = -1.0_RP/this% penalization(eID) * dS_dQ
+ 
+    end subroutine IBM_SemiImplicitJacobian
+    
+    subroutine IBM_GetSemiImplicitStep( this, eID, dt, Q )
+       use PhysicsStorage
+       implicit none
+       !-arguments----------------------------------------------
+       class(IBM_type),                 intent(inout) :: this
+       integer,                         intent(in)    :: eID
+       real(kind=rp),                   intent(in)    :: dt
+       real(kind=rp), dimension(NCONS), intent(inout) :: Q
+       !-local-variables----------------------------------------
+       real(kind=rp), dimension(NCONS,NCONS) :: dS_dQ, invdS_dQ
+       real(kind=rp), dimension(NCONS)       :: IBMSource
+       
+       call this% semiImplicitJacobian( eID, Q, dS_dQ )
+       call this% semiImplicitShiftJacobian( eID, Q, dt, invdS_dQ )
+    
+       call this% SourceTerm(eID = eID, Q = Q, Source = IBMSource)
+    
+       Q = matmul(invdS_dQ, Q + dt*( IBMSource - matmul(dS_dQ,Q) ))
+     
+    end subroutine IBM_GetSemiImplicitStep   
+   
+   subroutine IBM_SetIntegration( this, STLNum )
+      use MPI_Process_Info
+      use MappedGeometryClass
+      implicit none
+      !-arguments---------------------------------------------
+      class(IBM_type), intent(inout) :: this
+      integer,         intent(in)    :: STLNum
+      !-local-variables---------------------------------------
+      real(kind=rp)              :: coord, Vertices(NDIM,3), & 
+                                    T(NDIM)
+      integer                    :: i, j, k, axis,           &
+                                    n_of_Q_points,           &
+                                    kdtree_n_of_interPoints, &
+                                    symPlaneIndex
+      
+      if( this% symmetry ) then
+!$omp parallel shared(this,STLNum,i)
+!$omp do schedule(runtime) private(k,j,coord,axis,Vertices)  
+         do i = 1, size(this% root(STLNum)% ObjectsList)
+            
+            this% root(STLNum)% ObjectsList(i)% ComputeIntegrals = .true.
+            
+            call OBB(STLNum)% ChangeRefFrame( this% root(STLNum)% ObjectsList(i)% vertices(1)% coords, 'global', Vertices(:,1) )
+            call OBB(STLNum)% ChangeRefFrame( this% root(STLNum)% ObjectsList(i)% vertices(2)% coords, 'global', Vertices(:,2) )
+            call OBB(STLNum)% ChangeRefFrame( this% root(STLNum)% ObjectsList(i)% vertices(3)% coords, 'global', Vertices(:,3) )
+
+            do k = 1, size(this% symPlanes,1)      
+               axis = abs(this% symPlanes(k))            
+               if( this% symPlanes(k) .lt. 0 .and. this% root(STLNum)% ObjectsList(i)% ComputeIntegrals ) then
+                  coord = minval(this% rootPoints% vertices(axis,:))
+                  if( Vertices(axis,1) .lt. coord .and. &
+                      Vertices(axis,2) .lt. coord .and. &
+                      Vertices(axis,3) .lt. coord        ) then
+                      this% root(STLNum)% ObjectsList(i)% ComputeIntegrals = .false.
+                  else
+                     do j = 1, size(this% root(STLNum)% ObjectsList(i)% vertices)
+                        if( Vertices(axis,j) .lt. coord ) this% root(STLNum)% ObjectsList(i)% vertices(j)% Translate = k
+                     end do
+                  end if
+               elseif( this% root(STLNum)% ObjectsList(i)% ComputeIntegrals ) then
+                  coord = maxval(this% rootPoints% vertices(axis,:))
+                  if( Vertices(axis,1) .gt. coord .and. &
+                      Vertices(axis,2) .gt. coord .and. &
+                      Vertices(axis,3) .gt. coord       ) then
+                      this% root(STLNum)% ObjectsList(i)% ComputeIntegrals = .false.
+                  else
+                     do j = 1, size(this% root(STLNum)% ObjectsList(i)% vertices)
+                        if( Vertices(axis,j) .gt. coord ) this% root(STLNum)% ObjectsList(i)% vertices(j)% Translate = k
+                     end do       
+                  end if
+               end if   
+            end do            
+         end do  
+!$omp end do
+!$omp end parallel 
+
+         do k = 1, size(this% symPlanes,1)
+            axis = abs(this% symPlanes(k))
+            if( this% symPlanes(k) .lt. 0 ) then
+               coord = minval(this% rootPoints% vertices(axis,:))
+            else
+               coord = maxval(this% rootPoints% vertices(axis,:))
+            end if
+            this% symCoords(k) = coord
+         end do
+      end if      
+      
+      n_of_Q_points           = this% Integral(STLNum)% n_of_Q_points
+      kdtree_n_of_interPoints = this% kdtree_n_of_interPoints
+
+!$omp parallel shared(this,n_of_Q_points,kdtree_n_of_interPoints,i,STLNum)
+!$omp do schedule(runtime) private(Vertices,symPlaneIndex,T,j)
+      do i = 1, size(this% root(STLNum)% ObjectsList)
+         if( this% root(STLNum)% ObjectsList(i)% ComputeIntegrals ) then  
+          !if body is moving, we deallocate and reallocate
+            if( allocated(this% Integral(STLNum)% IntegObjs(i)% PointsIndex) )      deallocate(this% Integral(STLNum)% IntegObjs(i)% PointsIndex)
+            if( allocated(this% Integral(STLNum)% IntegObjs(i)% x          ) )      deallocate(this% Integral(STLNum)% IntegObjs(i)% x)
+                            
+            allocate( this% Integral(STLNum)% IntegObjs(i)% PointsIndex(kdtree_n_of_interPoints,n_of_Q_points), &
+                      this% Integral(STLNum)% IntegObjs(i)% x(NDIM,n_of_Q_points)                               )
+
+            do j = 1, size(this% root(STLNum)% ObjectsList(i)% vertices) 
+               Vertices(:,j) = this% root(STLNum)% ObjectsList(i)% vertices(j)% coords
+               symPlaneIndex = this% root(STLNum)% ObjectsList(i)% vertices(j)% Translate
+               if( symPlaneIndex .gt. 0 .and. this% symmetry ) then
+                  call OBB(STLNum)% ChangeRefFrame( Vertices(:,j), 'global', Vertices(:,j) )
+                  Vertices(abs(this% symPlanes(symPlaneIndex)),j) = this% symCoords( symPlaneIndex )
+                  call OBB(STLNum)% ChangeRefFrame( Vertices(:,j), 'local', Vertices(:,j) )
+               end if
+            end do
+            
+            call this% Integral(STLNum)% GetCoords( Vertices(:,1), Vertices(:,2), Vertices(:,3), i, n_of_Q_points )
+
+            call vcross( (Vertices(:,3)-Vertices(:,1)), (Vertices(:,2)-Vertices(:,1)), T )
+            
+            this% Integral(STLNum)% IntegObjs(i)% Area = norm2(T)
+      
+         end if
+      end do
+!$omp end do
+!$omp end parallel
+      
+   end subroutine IBM_SetIntegration
+!
+!/////////////////////////////////////////////////////////////////////////////////////////////
+!  
+!  -------------------------------------------------------------
+! This subroutine returns true if the point is inside the body. 
+!  -------------------------------------------------------------
+   subroutine IBM_CheckPoint( this, x, STLNum, isInsideBody )
+      use MPI_Process_Info
+      
+      use omp_lib
+      
+      implicit none
+      !-arguments------------------------------------------------------------------
+      class(IBM_type),             intent(inout) :: this
+      real(kind=rp), dimension(:), intent(in)    :: x
+      integer,                     intent(in)    :: STLNum
+      logical,                     intent(inout) :: isInsideBody
+      !-local-variables------------------------------------------------------------
+      type(KDtree),  pointer         :: tree 
+      real(kind=rp), dimension(NDIM) :: RayDirection, Point, vecAxis
+      integer                        :: Axis, NumOfIntersections, minAxis(1)
+      logical                        :: Upward, OnSurface
+      type(ObjsDataLinkedList_t)     :: Integer_List  
+ 
+      real(kind=RP) :: EPS = 1.0d-8
+
+      call OBB(STLNum)% ChangeRefFrame(x, 'local', Point)
+      
+      RayDirection = 0.0_RP
+            
+      isInsideBody = .false.
+      OnSurface    = .false.
+
+      vecAxis = (/OBB(STLNum)% MBR% Length,OBB(STLNum)% MBR% Width,abs(OBB(STLNum)% nMax) + abs(OBB(STLNum)% nMin)/)
+      
+      minAxis = minloc(vecAxis)
+      axis = minAxis(1)
+      
+      if( axis .eq. this% root(STLNum)% maxAxis ) then
+         axis = axis - 1
+         if( axis .eq. 0 ) axis = 3
+      end if
+      
+      if( Point(axis) .le. 0.0_RP ) then
+         RayDirection(axis) = -1.0_RP
+         Upward = .true.
+         vecAxis =  (/ -0.5_RP*OBB(STLNum)% MBR% Length, -0.5_RP*OBB(STLNum)% MBR% Width, &
+                        OBB(STLNum)% nMin                                                /)
+      else
+         RayDirection(axis) = 1.0_RP
+         Upward = .false.
+         vecAxis =  (/ 0.5_RP*OBB(STLNum)% MBR% Length, 0.5_RP*OBB(STLNum)% MBR% Width, &
+                       OBB(STLNum)% nMax                                               /)
+      end if
+
+      Integer_List = ObjsDataLinkedList_t( )
+
+      NumOfIntersections = 0
+
+      do 
+
+         call this% root(STLNum)% FindLeaf( Point, tree )
+         
+         call isPointInside( Point, RayDirection, this% root(STLNum)% ObjectsList, tree, Integer_List, NumOfIntersections, OnSurface )
+
+         if( OnSurface ) exit
+         
+         if( Upward ) then
+            Point(axis) = tree% vertices(axis,1) - EPS
+            if( Point(axis) .lt. vecAxis(axis) ) exit
+         elseif( .not. Upward ) then
+            Point(axis) = tree% vertices(axis,7) + EPS
+            if( Point(axis) .gt. vecAxis(axis) ) exit
+         end if
+
+      end do
+
+      if( mod(NumOfIntersections, 2) .eq. 0 ) then !even
+         isInsideBody = .false.
+      else
+         isInsideBody = .true.
+      end if 
+      
+      if( OnSurface ) isInsideBody = .true.
+
+      call integer_List% Destruct()
+
+   end subroutine IBM_CheckPoint
+!
+!/////////////////////////////////////////////////////////////////////////////////////////////
+!  
+!                                  BODY MOTION
+!
+!/////////////////////////////////////////////////////////////////////////////////////////////
+!  
+!  -------------------------------------------------  
+      
+   subroutine IBM_MoveBody( this, elements, no_of_elements, no_of_DoFs, isChild, dt, k, autosave )
+      use MPI_Process_Info
+      implicit none
+      !-arguments------------------------------
+      class(IBM_type),               intent(inout) :: this
+      type(element),   dimension(:), intent(inout) :: elements
+      integer,                       intent(in)    :: no_of_elements, no_of_DoFs, k
+      logical,                       intent(in)    :: isChild 
+      real(kind=RP),                 intent(in)    :: dt
+      logical,                       intent(in)    :: autosave
+      !-local-variables------------------------
+      integer :: STLNum, MaskPoints
+#ifdef _HAS_MPI_
+      integer :: localVal, ierr
+#endif
+      
+      optional :: k, autosave         
+
+      do STLNum = 1, this% NumOfSTL
+         if( this% stl(STLNum)% move .and. .not. isChild ) then
+            if( this% stl(STLNum)% motionType .eq. ROTATION ) then
+               call this% stl(STLNum)% getRotationaMatrix( dt )
+               call OBB(STLNum)% STL_rotate(this% stl(STLNum))
+            elseif( this% stl(STLNum)% motionType .eq. LINEAR ) then
+               call this% stl(STLNum)% getDisplacement( dt )
+               call OBB(STLNum)% STL_translate(this% stl(STLNum))
+            end if
+            if( .not. isChild .and. present(autosave) .and. autosave ) call this% stl(STLNum)% plot( k )
+            call OBB(STLNum)% construct( this% stl(STLNum), this% plotOBB )
+            this% root(STLNum)% STLNum = STLNum
+            call OBB(STLNum)% ChangeObjsRefFrame( this% stl(STLNum)% ObjectsList )
+            call this% root(STLNum)% Destruct( isChild )
+            this% plotKDtree = .false.
+            call this% constructSTL_KDtree( STLNum ) 
+            call this% upDateNormals( STLNum )
+            call this% CleanMask( elements, no_of_elements, STLNum )
+         elseif( this% stl(STLNum)% move .and. isChild ) then
+            call this% CleanMask( elements, no_of_elements, STLNum )
+         end if
+      end do
+
+      call this% BandRegion% destroy()
+
+      if( .not. isChild ) then
+         call this% rootPoints% destruct( isChild )
+      end if
+
+      do STLNum = 1, this% NumOfSTL
+         if( this% stl(STLNum)% move ) then      
+            ! get new mask
+            call this% GetMask( elements, no_of_elements, no_of_DoFs, STLNum )
+         end if
+      end do
+
+      if( MPI_Process% doMPIAction ) then
+#ifdef _HAS_MPI_
+         localVal = this% n_of_INpoints
+         call mpi_allreduce(localVal, MaskPoints, 1, MPI_DOUBLE, MPI_SUM, MPI_COMM_WORLD, ierr)
+#endif
+      else
+         MaskPoints = this% n_of_INpoints
+      end if    
+
+      if( MaskPoints .eq. 0 ) then
+         print *, "The mask is made of 0 points."
+         print *, "Try to increase the polynomial order or refine the mesh."
+         error stop
+      end if
+
+      if( .not. isChild ) then
+         call this% constructBandRegion( elements, no_of_elements )
+         do STLNum = 1, this% NumOfSTL
+            call this% SetIntegration( STLNum )
+         end do
+         if( this% Wallfunction ) then
+#if defined(NAVIERSTOKES)
+            call this% GetForcingPointsGeom()
+            call this% GetImagePoint_nearest()
+#endif
+         end if
+      end if
+
+      if( this% plotMask .and. .not. isChild ) call this% plot_Mask( elements, no_of_elements, k )
+
+   end subroutine IBM_MoveBody
+   
+   
+   subroutine IBM_CleanMask( this, elements, no_of_elements, STLNum )
+   
+      implicit none
+   
+      class(IBM_type),             intent(inout) :: this
+      type(element), dimension(:), intent(inout) :: elements
+      integer,                     intent(in)    :: no_of_elements, STLNum
+   
+      integer :: eID, i, j, k
+!$omp parallel shared(this,elements,no_of_elements,STLNum,eID)
+!$omp do schedule(runtime) private(i,j,k)
+      do eID = 1, no_of_elements
+         do i = 0, elements(eID)% Nxyz(1); do j = 0, elements(eID)% Nxyz(2); do k = 0, elements(eID)% Nxyz(3) 
+            if( any(elements(eID)% STL(:,i,j,k) .eq. STLNum) .and. elements(eID)% isInsideBody(i,j,k) ) then
+               elements(eID)% STL(STLNum,i,j,k) = 0
+               if(all(elements(eID)% STL(:,i,j,k) .eq. 0)) then
+                  elements(eID)% isInsideBody(i,j,k) = .false.
+!$omp critical
+                  this% n_of_INpoints = this% n_of_INpoints - 1
+!$omp end critical
+               end if
+            end if
+         end do; end do; end do
+      end do 
+!$omp end do
+!$omp end parallel
+   end subroutine IBM_CleanMask
+   
+!
+!/////////////////////////////////////////////////////////////////////////////////////////////
+!  
+!  -------------------------------------------------
+! This subroutine checks if a point intersects one or 
+! more of the triangles belonging to a box (tree).
+!  ------------------------------------------------
+   subroutine isPointInside( Point, RayDirection, ObjectsList, tree, Integer_List, NumOfIntersections, OnSurface )
+      use RealDataLinkedList
+      use omp_lib
+      implicit none
+      !-arguments--------------------------------------------------------------
+      real(kind=rp), dimension(:),     intent(in)    :: Point, RayDirection
+      type(object_type), dimension(:), intent(in)    :: ObjectsList
+      type(KDtree),                    intent(inout) :: tree
+      type(ObjsDataLinkedList_t),      intent(inout) :: Integer_List
+      integer,                         intent(inout) :: NumOfIntersections
+      logical,                         intent(inout) :: OnSurface
+      !-local-variables--------------------------------------------------------
+      logical                       :: Intersect, OnTriBound, found, foundReal
+      real(kind=rp)                  :: t
+      integer                        :: i
+      type(ObjsRealDataLinkedList_t) :: Real_List
+
+      integer :: index
+
+      if( tree% NumOfObjs .eq. 0 ) then
+         return
+      end if 
+      
+      Real_List = ConstructObjsRealDataLinkedList()
+      
+      do i = 1, tree% NumOfObjs
+         index = tree% ObjsIndeces(i)
+         found = integer_List% Check( index )
+         if( .not. found ) then
+            call Integer_List% Add( index )
+            
+            call PointIntersectTriangle( Point,ObjectsList(index)% vertices(1)% coords, &
+                                               ObjectsList(index)% vertices(2)% coords, &
+                                               ObjectsList(index)% vertices(3)% coords, &
+                                         RayDirection, Intersect, OnTriBound, t         ) 
+            
+            foundReal = Real_List% Check( t )
+            foundReal = .false.
+            
+            if( Intersect .and. .not. foundReal .and. t .ge. 0.0_RP ) then
+               call Real_List% add( t )
+               NumOfIntersections = NumOfIntersections + 1 
+!~                ! If the point is on the triangle
+!~                !--------------------------------
+               if( almostEqual(t,0.0_RP) ) OnSurface = .true.
+            end if
+         end if
+      end do
+
+      call Real_List% destruct()
+
+   end subroutine isPointInside  
+   
+   
+!
+!/////////////////////////////////////////////////////////////////////////////////////////////
+!  
+!  ---------------------------------------------------------------------
+! This subroutine checks if a ray (RayDirection) starting from a point (Point) intersects
+! a traingle in 3D space. If present, the intersection point Q is Q = P + t*RayDirection.
+! If there is more than one intersections, the second one is not counted if it has the same t
+! as the one previously found.
+! See Fast, Minimum Storage Ray/Trinagle INtersection,  Moller TRumbore
+!  ---------------------------------------------------------------------
+   
+   subroutine PointIntersectTriangle( Point, TriangleVertex1, TriangleVertex2, &
+                                      TriangleVertex3, RayDirection,           &
+                                      Intersect, OnTriBound, t                 )
+      use MappedGeometryClass
+      implicit none
+      !-arguments---------------------------------------------------------------------------------------
+      real(kind=rp), dimension(NDIM), intent(in)  :: Point, RayDirection
+      real(kind=rp), dimension(NDIM), intent(in)  :: TriangleVertex1, TriangleVertex2, TriangleVertex3
+      logical,                        intent(out) :: Intersect, OnTriBound 
+      real(kind=rp),                  intent(out) :: t
+      !-local-variables----------------------------------------------------------------------------------
+      real(kind=rp), dimension(NDIM) :: E1vec, E2vec, Pvec, Qvec, Tvec, N
+      real(kind=rp)                  :: Det, u, v, invDet
+      logical                        :: isInside
+      
+      Intersect  = .false.
+      OnTriBound = .false.
+      t          = -1.0_RP
+      
+      E1vec = TriangleVertex2 - TriangleVertex1 
+      E2vec = TriangleVertex3 - TriangleVertex1
+      Tvec   = Point - TriangleVertex1
+      
+      call vcross(RayDirection,E2vec,Pvec)
+      Det   = dot_product( E1vec, Pvec )
+
+      If( almostEqual(Det,0.0_RP) ) then
+      ! If Pvec .ne. (/0,0,0/), then the vector E1vec must lie on the plane made of the 2 vectors RayDirection and E2vec.
+      ! Thus we have to check if the ray intersects the triangle or not. In the latter case no intersection is detected. In
+      ! the first case, we have to check whether the point is inside the triangle or not. If it is in the triangle, one intersection  
+      ! will be detected. 
+      !------------------------------------------------------------------------------------------------------------------------------
+         call vcross(E1vec, E2vec, N)
+         Intersect = .false.
+        
+         t = -1.0_RP
+         ! Check if the ray lies in the same plane of the triangle
+         !--------------------------------------------------------
+         if( AlmostEqual(dot_product( Tvec, N ), 0.0_RP) ) then 
+            isInside = isPointInsideTri( Point, TriangleVertex1, TriangleVertex2, &
+                                         TriangleVertex3                          )
+                                         
+            if( isInside ) t = 0.0_RP
+            if( isInside ) Intersect = .true.
+         end if
+         return
+      end if
+      
+      call vcross(Tvec,E1vec,Qvec)
+      
+      invDet = 1.0_RP/Det
+      
+      u = dot_product( Tvec, Pvec )*invDet
+
+      if( u < 0.0_RP .or. u > 1.0_RP ) return
+      
+      v = dot_product( RayDirection, Qvec )/Det
+      
+
+      if( v < 0.0_RP .or. u+v > 1.0_RP ) return
+
+      t  = dot_product( E2vec, Qvec )*invDet
+   
+      ! Check if the point lies on the boundaries of the triangle
+      !----------------------------------------------------------
+      if( almostEqual(u,0.0_RP) .or. almostEqual(v,0.0_RP) .or. &
+          almostEqual(u+v,1.0_RP) )  OnTriBound = .true.
+
+      Intersect = .true.
+
+   end subroutine PointIntersectTriangle
+!
+!/////////////////////////////////////////////////////////////////////////////////////////////
+!  
+!  -------------------------------------------------
+! This function checks if a point is inside a triangle. 
+! The point and the triangle are on the same plane 
+!  ------------------------------------------------   
+   logical function isPointInsideTri( Point, TriangleVertex1, TriangleVertex2, &
+                                      TriangleVertex3 ) result( isInside )
+      use MappedGeometryClass
+      implicit none
+      !-arguments-----------------------------------------------------------------
+      real(kind=rp), dimension(:), intent(in) :: Point, TriangleVertex1, &
+                                                 TriangleVertex2, TriangleVertex3
+      !-local-variables-----------------------------------------------------------
+      real(kind=rp), dimension(NDIM) :: bb, E0, E1, dd
+      real(kind=rp) :: a, b, c, d, e, f, det, s, t
+      integer :: region
+      
+      isInside = .false.
+      
+      bb = TriangleVertex1
+      E0 = TriangleVertex1 - TriangleVertex2
+      E1 = TriangleVertex1 - TriangleVertex3
+      dd = bb - Point
+   
+      a = dot_product(E0,E0)
+      b = dot_product(E0,E1)
+      c = dot_product(E1,E1)
+      d = dot_product(E0,dd)
+      e = dot_product(E1,dd)
+      f = dot_product(dd,dd)
+      
+      det = abs( a*c - b*b)
+      s    = (b*e - c*d)/det
+      t    = (b*d - a*e)/det
+      
+      region = FindRegion( det, s, t )
+      
+      if( region .eq. 0 ) isInside = .true.
+      
+   end function isPointInsideTri
+!
+!/////////////////////////////////////////////////////////////////////////////////////////////
+!  
+!  -------------------------------------------------
+! This function computes the minimum distance from a point to a triangle in 3D. 
+! for more ditails see https://www.geometrictools.com/Documentation/DistancePoint3Triangle3.pdf
+!  ------------------------------------------------   
+   subroutine MinumumPointTriDistance( Point, TriangleVertex1, TriangleVertex2, &
+                                       TriangleVertex3, dist, IntersectionPoint ) 
+      use MappedGeometryClass
+      implicit none
+      !-arguments-----------------------------------------------------------------------------------------
+      real(kind=rp), dimension(:),    intent(in)  :: Point, TriangleVertex1, &
+                                                     TriangleVertex2,        &
+                                                     TriangleVertex3
+      real(kind=rp), dimension(NDIM), intent(out) :: IntersectionPoint 
+      real(kind=rp),                  intent(out) :: dist
+      !-local-variables-----------------------------------------------------------------------------------
+      real(kind=rp), dimension(NDIM) :: bb, E0, E1, dd 
+      real(kind=rp) :: a, b, c, d, e, f, det, s, t, sqrDistance
+      integer :: region
+      
+      bb = TriangleVertex1
+      E0 = TriangleVertex2 - bb
+      E1 = TriangleVertex3 - bb
+      dd = bb - Point
+   
+      a = dot_product(E0,E0)
+      b = dot_product(E0,E1)
+      c = dot_product(E1,E1)
+      d = dot_product(E0,dd)
+      e = dot_product(E1,dd)
+      f = dot_product(dd,dd)
+      
+      det = a*c - b*b
+      s   = b*e - c*d
+      t   = b*d - a*e
+      
+      region = FindRegion( det, s, t )
+      
+      sqrDistance = regionSqrDistance( a, b, c, d, e, f, det, s, t, region )
+      
+      !Round-off errors
+      !----------------
+      if (sqrDistance .lt. 0.0_RP) then
+         sqrDistance = 0.0_RP
+      end if
+      
+      dist = sqrt(sqrDistance)   !Can be done later, it's better.
+      
+      IntersectionPoint = bb + s*E0 + t*E1    
+        
+   end subroutine MinumumPointTriDistance
+!
+!/////////////////////////////////////////////////////////////////////////////////////////////
+!  
+!  --------------------------------------------------------------------------
+! This function detects the region, see below.
+!  --------------------------------------------------------------------------
+!      \ region2 ^t
+!       \        |
+!        \       |
+!         \      | 
+!          \     |
+!           \    |
+!            \   |
+!             \  |
+!              \ |
+!               \|
+!                *
+!                |\    P2
+!                | \
+!                |  \
+!                |   \
+!                |    \
+!                |     \
+!                |      \
+!                |       \
+!                |        \
+!       region3  |         \ region1
+!                |          \
+!                | region0   \
+!                |            \
+!                |             \ P1
+! ---------------*--------------*------->s
+!                |P0             \
+!  region4       |    region5     \ region6
+
+
+   integer function FindRegion( det, s, t ) result( region )
+      implicit none
+      !-arguments-----------------------------------------------------------------------------------------
+      real(kind=rp), intent(in) :: det, s, t
+      
+      if( (s+t) .le. det ) then
+         if( s .lt. 0 ) then
+            if( t .lt. 0 ) then
+               region = 4
+            else
+               region = 3
+            end if
+         elseif( t .lt. 0 ) then
+            region = 5
+         else
+            region = 0
+         end if
+      else
+         if( s .lt. 0 ) then
+            region = 2
+         elseif ( t .lt. 0 ) then
+            region = 6
+         else
+            region = 1
+         end if
+      end if 
+      
+   end function FindRegion
+!
+!/////////////////////////////////////////////////////////////////////////////////////////////
+!  
+!  --------------------------------------------------------------------------
+! This function the square of the distance according to the parameter region.
+!  --------------------------------------------------------------------------
+   real(kind=rp) function regionSqrDistance( a, b, c, d, e, f, det, s, t, region ) result( sqrDistance )
+   
+      implicit none
+      !-arguments-------------------------------------------
+      real(kind=rp), intent(in)    :: a, b, c, d, e, f, det
+      real(kind=rp), intent(inout) :: s, t
+      integer,       intent(in)    :: region
+      !-local-variables-------------------------------------
+      real(kind=rp) :: invDet, numer, denom, tmp1, tmp0
+   
+      select case( region )
+         case( 0 )
+            invDet = 1.0_RP/det
+            s = s*invDet
+            t = t*invDet
+            sqrDistance = s*(a*s + b*t + 2.0_RP*d) + t*(b*s + c*t + 2.0_RP*e) + f
+        case( 1 )
+            numer = c + e - b - d
+            if( numer .le. 0.0_RP ) then
+               s = 0.0_RP; t = 1.0_RP
+               sqrDistance = c + 2.0_RP*e + f
+            else    
+               denom = a - 2.0_RP*b + c
+               if( numer .ge. denom ) then
+                  s = 1.0_RP; t = 0.0_RP
+                  sqrDistance = a + 2.0_RP*d + f
+               else
+                  s = numer/denom; t = 1.0_RP-s
+                  sqrDistance = s*(a*s + b*t + 2.0_RP*d) + t*(b*s + c*t + 2.0_RP*e) + f
+               end if
+            end if
+         case(2)
+            tmp0 = b + d
+            tmp1 = c + e
+            if( tmp1 .gt. tmp0 ) then
+               numer = tmp1 - tmp0
+               denom = a - 2.0_RP*b + c
+               if( numer .ge. denom ) then
+                  s = 1.0_RP; t = 0.0_RP
+                  sqrDistance = a + 2.0_RP*d + f
+               else
+                  s = numer/denom; t = 1-s
+                  sqrDistance = s*(a*s + b*t + 2*d) + t*(b*s + c*t + 2*e) + f
+               end if
+            else          
+               s = 0.0_RP
+               if( tmp1 .le. 0.0_RP ) then
+                  t = 1.0_RP
+                  sqrDistance = c + 2.0_RP*e + f
+               else
+                  if (e .ge. 0.0_RP ) then
+                     t = 0.0_RP
+                     sqrDistance = f
+                  else
+                     t = -e/c
+                     sqrDistance = e*t + f
+                  end if
+               end if
+            end if
+         case( 3 )
+            s = 0.0_RP
+            if (e .ge. 0.0_RP ) then
+               sqrDistance = f
+            else
+               if (-e .ge. c ) then
+                  sqrDistance = c + 2.0_RP*e +f
+               else
+                  t = -e/c
+                  sqrDistance = e*t + f
+               end if
+            end if 
+         case( 4 )
+            if( d .lt. 0.0_RP ) then
+               t = 0.0_RP
+               if( -d .ge. a ) then
+                  s = 1.0_RP
+                  sqrDistance = a + 2.0_RP*d + f
+               else
+                  s = -d/a
+                  sqrDistance = d*s + f
+               end if
+            else
+               s = 0.0_RP
+               if( e .ge. 0.0_RP ) then
+                  sqrDistance = f
+               else
+                  if( -e .ge. c) then
+                     sqrDistance = c + 2.0_RP*e + f
+                  else
+                     t = -e/c
+                     sqrDistance = e*t + f
+                  end if
+               end if
+            end if  
+         case( 5 )
+            t = 0.0_RP
+            if( d .ge. 0.0_RP ) then
+               s = 0.0_RP
+               sqrDistance = f
+            else
+               if (-d .ge. a) then
+                  s = 1.0_RP
+                  sqrDistance = a + 2.0_RP*d + f
+               else
+                  s = -d/a
+                  sqrDistance = d*s + f
+               end if
+            end if
+         case( 6 )
+            tmp0 = b + e
+            tmp1 = a + d
+            if (tmp1 .gt. tmp0) then
+               numer = tmp1 - tmp0
+               denom = a-2.0_RP*b+c
+               if (numer .ge. denom) then
+                  t = 1.0_RP; s = 0.0_RP
+                  sqrDistance = c + 2.0_RP*e + f
+               else
+                  t = numer/denom; s = 1.0_RP - t
+                  sqrDistance = s*(a*s + b*t + 2.0_RP*d) + t*(b*s + c*t + 2.0_RP*e) + f
+               end if
+            else  
+               t = 0.0_RP
+               if (tmp1 .le. 0.0_RP) then
+                  s = 1.0_RP
+                  sqrDistance = a + 2.0_RP*d + f;
+               else
+                  if (d .ge. 0.0_RP) then
+                     s = 0.0_RP
+                     sqrDistance = f
+                  else
+                     s = -d/a
+                     sqrDistance = d*s + f
+                  end if
+               end if
+            end if
+     end select
+   
+   end function regionSqrDistance 
+
+!
+!/////////////////////////////////////////////////////////////////////////////////////////////
+!  
+!  -------------------------------------------------
+! This subroutine computes the minumum distance from x (global ref. frame) to the body. First,
+! the box (tree) where x lies is found, then the min distance between the objects inside the tree and
+! the point is computed. If the sphere whose radius is minDist, is enclosed in the box, the subroutine stops.
+! If the latter condition is not true, all the boxes that intersects the sphere are checked in the same way as
+! the initial one, getting new_minDist. If a lower distance is found, minDist is updated.
+!  ------------------------------------------------
+   
+   subroutine MinimumDistance( Point, root, minDist, normal )
+   
+      implicit none
+      !-arguments---------------------------------------------
+      real(kind=rp), dimension(:), intent(in)    :: Point
+      type(KDtree),                intent(inout) :: root
+      real(kind=rp),               intent(inout) :: minDist
+      real(kind=rp), dimension(:), intent(inout) :: normal 
+      !-local-variables---------------------------------------
+      real(kind=rp), dimension(NDIM) :: IntersPoint, new_IntersPoint, &
+                                        dsvec, IntersectionPoint, x
+      logical                        :: Inside
+      type(KDtree), pointer          :: tree, tmpTree
+      real(kind=rp)                  :: Dist, New_minDist, Radius, ds
+      integer                        :: i, index, LeafIndex
+      
+      minDist = huge(1.0_RP)
+
+      call root% FindLeaf( Point, tree )
+
+      LeafIndex = tree% index
+
+      do i = 1, tree% NumOfObjs
+         index = tree% ObjsIndeces(i)
+         call MinumumPointTriDistance( Point, root% ObjectsList(index)% vertices(1)% coords, &
+                                       root% ObjectsList(index)% vertices(2)% coords,        &
+                                       root% ObjectsList(index)% vertices(3)% coords, Dist,  &
+                                       IntersPoint                                           )
+         if( Dist .lt. minDist ) then
+            minDist           = Dist
+            IntersectionPoint = IntersPoint
+         end if
+      end do  
+
+      if( tree% NumOfObjs .gt. 0 ) then
+      ! Check the sphere
+      !-----------------
+         Radius = sqrt(minDist)
+         Inside = CheckHypersphere( tree, Point, Radius )
+      else
+         dsvec(1) = abs(tree% parent% vertices(1,7)-tree% parent% vertices(1,1))
+         dsvec(2) = abs(tree% parent% vertices(2,7)-tree% parent% vertices(2,1))
+         dsvec(3) = abs(tree% parent% vertices(3,7)-tree% parent% vertices(3,1))  
+         ds = maxval(dsvec)
+         Radius = 0.5_RP*ds
+         Inside = .true.
+      end if
+
+      nullify(tree)
+
+      if( Inside ) then
+         New_minDist = huge(1.0_RP)
+         call MinimumDistOtherBoxes( Point, root, root, Radius, LeafIndex, New_minDist, New_IntersPoint )
+         if( New_minDist .lt. minDist ) then 
+            minDist           = New_minDist
+            IntersectionPoint = New_IntersPoint
+         end if
+      end if      
+      
+      call OBB(root% STLNum)% ChangeRefFrame( Point, 'global', x )
+      call OBB(root% STLNum)% ChangeRefFrame( IntersectionPoint, 'global', IntersectionPoint )
+      
+      normal = x - IntersectionPoint
+      normal = normal/norm2(normal)
+      
+   end subroutine MinimumDistance
+   
+!
+!/////////////////////////////////////////////////////////////////////////////////////////////
+!  
+!  -------------------------------------------------
+! This subroutine computes New_minDist 
+!  ------------------------------------------------
+   recursive subroutine MinimumDistOtherBoxes( Point, root, tree, Radius, LeafIndex, New_minDist, New_IntersPoint )
+                                                                              
+      implicit none
+      !-arguments----------------------------------------------------------
+      real(kind=rp), dimension(:),   intent(in)    :: Point
+      type(KDtree),                  intent(in)    :: root
+      type(KDtree),                  intent(inout) :: tree
+      real(kind=rp),                 intent(in)    :: Radius
+      integer,                       intent(in)    :: LeafIndex
+      real(kind=rp),                 intent(inout) :: New_minDist
+      real(kind=rp), dimension(:),   intent(inout) :: New_IntersPoint 
+      !-local-variables---------------------------------------------------
+      real(kind=rp)                  :: Dist
+      logical                        :: Intersect
+      real(kind=rp), dimension(NDIM) :: IntersPoint
+      integer                        :: i, index
+      
+      Intersect = BoxIntersectSphere( Radius, Point, tree% vertices )
+      
+      if( Intersect ) then
+         if( tree% isLast ) then
+            if( LeafIndex .ne. tree% index ) then 
+               do i = 1, tree% NumOfObjs
+                  index = tree% ObjsIndeces(i)
+                  call MinumumPointTriDistance( Point, root% ObjectsList(index)% vertices(1)% coords, &
+                                                root% ObjectsList(index)% vertices(2)% coords,        &
+                                                root% ObjectsList(index)% vertices(3)% coords, Dist,  &
+                                                IntersPoint                                           )
+                  if( Dist .lt. New_minDist ) then
+                     New_minDist     = Dist
+                     New_IntersPoint = IntersPoint
+                  end if
+               end do    
+            end if
+         else
+            call MinimumDistOtherBoxes( Point, root, tree% child_L,     & 
+                                        Radius, LeafIndex, New_minDist, &
+                                        New_IntersPoint                 )    
+            call MinimumDistOtherBoxes( Point, root, tree% child_R,     &
+                                        Radius, LeafIndex, New_minDist, &
+                                        New_IntersPoint                 )
+         end if
+      end if
+          
+   end subroutine MinimumDistOtherBoxes
+!
+!/////////////////////////////////////////////////////////////////////////////////////////////
+!  
+!  ---------------------------------------------------------------------------------------------------
+! This subroutine checks if a the sphere whit radius minDist is inside the box or not. If it's not
+! a/ circle/s is/are computed. Each circle is the base of a cylinder used to find possible boxes that 
+! can intersect the sphere. 
+!  ---------------------------------------------------------------------------------------------------
+
+   logical function CheckHypersphere( tree, Point, minDist) result( Inside )
+   
+      implicit none
+      !-arguments-----------------------------------------------------
+      real(kind=rp), dimension(:),       intent(in)    :: Point
+      type(KDtree), target,              intent(inout) :: tree
+      real(kind=rp),                     intent(inout) :: minDist
+      
+      Inside = BoxIntersectSphere( minDist, Point, tree% vertices )
+   
+   end function CheckHypersphere
+!
+!/////////////////////////////////////////////////////////////////////////////////////////////
+!  
+!  ---------------------------------------------------------
+! This function gives true if a circle interscts a rectangle
+!  ---------------------------------------------------------
+
+   logical function CircleRectIntersection( RectLength, RectWidth, RectCenter, &
+                                            Center, Radius ) result( Intersect )
+
+      implicit none
+      !-arguments---------------------------------------------------------------
+      real(kind=rp), dimension(:), intent(in) :: RectCenter, Center
+      real(kind=rp),               intent(in) :: RectLength, RectWidth, Radius 
+      !-local-variables---------------------------------------------------------
+      real(kind=rp), dimension(2) :: d
+
+      Intersect = .false.
+      
+      d = Center - RectCenter
+
+      If( abs(d(1)) .gt. 0.5_RP*RectLength + Radius ) return
+      If( abs(d(2)) .gt. 0.5_RP*RectWidth + Radius ) return
+
+      if( abs(d(1)) .le. 0.5_RP*RectLength .and. &
+          abs(d(2)) .le. 0.5_RP*RectWidth ) then
+         Intersect = .true.
+         return
+      end if
+      
+      if( POW2(abs(d(1)) - 0.5_RP*RectLength) + POW2(abs(d(2)) - 0.5_RP*RectWidth) .le. &
+          POW2(Radius) ) Intersect = .true.
+
+   end function CircleRectIntersection
+!
+!/////////////////////////////////////////////////////////////////////////////////////////////
+!  
+!  -------------------------------------------------
+! This function computes the distance between a point and a box
+!  ------------------------------------------------
+   
+   real(kind=rp) function PointBoxDistance( Point, vertices ) result( sqrDist )
+   
+      implicit none
+      !-arguments--------------------------------------------
+      real(kind=rp), dimension(:),   intent(in) :: Point
+      real(kind=rp), dimension(:,:), intent(in) :: vertices
+      !-local-variables--------------------------------------
+      integer, dimension(NDIM) :: ind
+      real(kind=rp)            :: v
+      integer                  :: i
+   
+      sqrDist = 0.0_RP
+   
+      ind(1) = 2 ! x-axis
+      ind(2) = 4 ! y-axis
+      ind(3) = 5 ! z-axis
+   
+      ! if the point's x-coordinate (xp) is less than the x-min coord. of the box, then
+      ! the minimum distance on the x-dir is the distance between the xp and x-min, or
+      ! vertices(i,1) - x-coordinate. The following loop avoids the computation of the point
+      ! with the minimum distance from P. If the point P is inside the box, sqrDist = 0.  
+      !--------------------------------------------------------------------------------------      
+      do i = 1, NDIM
+         v = Point(i)
+         if( v .lt. vertices(i,1) )      sqrDist = sqrDist + (vertices(i,1)-v)*(vertices(i,1)-v)
+         if( v .gt. vertices(i,ind(i)) ) sqrDist = sqrDist + (v-vertices(i,ind(i)))*(v-vertices(i,ind(i)))
+      end do
+   
+   end function PointBoxDistance
+!
+!/////////////////////////////////////////////////////////////////////////////////////////////
+!  
+!  -------------------------------------------------
+! This function checks if a sphere intersects a box 
+!  ------------------------------------------------
+   
+   logical function BoxIntersectSphere( Radius, Center, vertices ) result( Intersect )
+   
+      implicit none
+      !-arguments-------------------------------------------      
+      real(kind=rp), dimension(:,:), intent(in) :: vertices
+      real(kind=rp), dimension(:),   intent(in) :: Center
+      real(kind=rp),                 intent(in) :: Radius
+      !-local-variables-------------------------------------
+      real(kind=rp) :: sqrDist
+      
+      Intersect = .false.
+      sqrDist = PointBoxDistance( Center, vertices )
+      
+      if( sqrDist .le. POW2(Radius) ) Intersect = .true.
+      
+   end function BoxIntersectSphere
+   
+
+   subroutine MinimumDistancePoints( Point, root, BandRegion, minDist, LowerBound, actualIndex, PointsIndex, forcingPointsMask )
+   
+      implicit none
+      !-arguments-------------------------------------------------------
+      real(kind=rp), dimension(:), intent(in)    :: Point
+      type(KDtree),                intent(inout) :: root
+      type(MPI_M_Points_type),     intent(in)    :: BandRegion
+      real(kind=rp),               intent(inout) :: minDist, LowerBound
+      integer,                     intent(in)    :: actualIndex
+      integer,       dimension(:), intent(inout) :: PointsIndex
+      logical,                     intent(in)    :: forcingPointsMask
+      !-local-variables-------------------------------------------------
+      real(kind=rp), dimension(NDIM) :: BandPoint, dsvec
+      logical                        :: Inside, found, FPmask
+      type(KDtree), pointer          :: tree
+      real(kind=rp)                  :: sqrDist, New_minsqrDist, Radius, ds
+      integer                        :: i, LeafIndex, temp_index
+      
+      optional :: forcingPointsMask
+      
+      ! ref frame = global
+      if( present(forcingPointsMask) ) then
+         FPmask = forcingPointsMask
+      else
+         FPmask = .false.
+      end if
+      
+      minDist = huge(1.0_RP)
+
+      call root% FindLeaf( Point, tree ) 
+      
+      LeafIndex = tree% index
+
+      do i = 1, tree% NumOfObjs
+      
+         if( FPMask ) then
+            if( BandRegion% x(tree% ObjsIndeces(i))% forcingPoint ) cycle 
+         end if
+         
+         BandPoint = BandRegion% x(tree% ObjsIndeces(i))% coords
+         
+         sqrDist = POW2(norm2(Point - BandPoint))
+
+         if( sqrDist .lt. minDist .and. sqrDist .gt. LowerBound .or. &
+             AlmostEqual(sqrDist, LowerBound) ) then
+
+             found = .false.
+             if( any(PointsIndex .eq. tree% ObjsIndeces(i)) )then
+                found = .true.
+             end if
+
+            if( .not. found ) then
+               minDist = sqrDist
+               PointsIndex(actualIndex) = tree% ObjsIndeces(i)
+            end if           
+
+         end if
+         
+      end do
+
+      if( tree% NumOfObjs .gt. 0 ) then
+      ! Check the sphere
+      !-----------------
+         Radius = sqrt(minDist)
+         Inside = CheckHypersphere( tree, Point, Radius )
+      else 
+         dsvec(1) = abs(tree% parent% vertices(1,7)-tree% parent% vertices(1,1))
+         dsvec(2) = abs(tree% parent% vertices(2,7)-tree% parent% vertices(2,1))
+         dsvec(3) = abs(tree% parent% vertices(3,7)-tree% parent% vertices(3,1))  
+         ds = maxval(dsvec)
+         Radius = 0.5_RP*ds
+         Inside = .true.
+      end if
+      
+      nullify(tree)
+
+      if( Inside ) then
+         New_minsqrDist = huge(1.0_RP)
+         call MinimumDistOtherBoxesPoints( Point, root, BandRegion, Radius, &
+                                           New_minsqrDist, LowerBound,      &
+                                           PointsIndex, LeafIndex,          &
+                                           temp_index, FPmask               )
+         if( New_minsqrDist .le. minDist ) then
+            minDist = New_minsqrDist; PointsIndex(actualIndex) = temp_index  
+         end if
+      end if    
+
+      minDist = sqrt(minDist)
+      
+   end subroutine MinimumDistancePoints
+   
+   recursive subroutine MinimumDistOtherBoxesPoints( Point, tree, BandRegion, Radius, &
+                                                     New_minsqrDist, LowerBound,      &
+                                                     PointsIndex, LeafIndex,          &
+                                                     temp_index, forcingPointsMask    )
+                                                                              
+      implicit none
+      !-arguments----------------------------------------------------------
+      real(kind=rp), dimension(:),   intent(in)    :: Point
+      type(KDtree),                  intent(inout) :: tree
+      type(MPI_M_Points_type),       intent(in)    :: BandRegion
+      real(kind=rp),                 intent(in)    :: Radius, LowerBound
+      real(kind=rp),                 intent(inout) :: New_minsqrDist
+      integer,                       intent(inout) :: temp_index
+      integer,         dimension(:), intent(in)    :: PointsIndex
+      integer,                       intent(in)    :: LeafIndex
+      logical,                       intent(in)    :: forcingPointsMask
+      !-local-variables---------------------------------------------------
+      real(kind=rp)                  :: sqrDist, BandPoint(NDIM)
+      logical                        :: Intersect, found
+      integer                        :: i
+      
+      Intersect = BoxIntersectSphere( Radius, Point, tree% vertices )
+      
+      if( Intersect ) then
+         if( tree% isLast ) then
+            if( LeafIndex .ne. tree% index ) then
+               do i = 1, tree% NumOfObjs
+               
+                  if( forcingPointsMask ) then
+                     if( BandRegion% x(tree% ObjsIndeces(i))% forcingPoint ) cycle
+                  end if
+               
+                  BandPoint = BandRegion% x(tree% ObjsIndeces(i))% coords
+               
+                  sqrDist = POW2(norm2(Point - BandPoint))
+                  
+                  if( sqrDist .lt. New_minsqrDist .and. sqrDist .gt. LowerBound .or. &
+                      AlmostEqual(sqrDist, LowerBound) )then
+                      
+                      found = .false. 
+                      if( any(PointsIndex .eq. tree% ObjsIndeces(i)) ) then
+                         found = .true.
+                      end if
+
+                     if( .not. found ) then
+                        New_minsqrDist = sqrDist
+                        temp_index = tree% ObjsIndeces(i) 
+                     end if
+                     
+                  end if
+               end do    
+            end if
+         else
+            call MinimumDistOtherBoxesPoints( Point, tree% child_L, BandRegion, &
+                                              Radius, New_minsqrDist,           &
+                                              LowerBound, PointsIndex,          &
+                                              LeafIndex, temp_index,            &
+                                              forcingPointsMask                 )    
+            call MinimumDistOtherBoxesPoints( Point, tree% child_R, BandRegion, &
+                                              Radius, New_minsqrDist,           &
+                                              LowerBound, PointsIndex,          &
+                                              LeafIndex, temp_index,            &
+                                              forcingPointsMask                 ) 
+         end if
+      end if
+          
+   end subroutine MinimumDistOtherBoxesPoints
+!
+!/////////////////////////////////////////////////////////////////////////////////////////////
+!
+!  ---------------------
+!  TURBULENCE
+!  ---------------------
+!
+!/////////////////////////////////////////////////////////////////////////////////////////////
+
+   subroutine GetIDW_value( Point, BandRegion, normal, Q, PointsIndex, value )
+      use PhysicsStorage
+      use MappedGeometryClass
+      implicit none
+      !-arguments---------------------------------------------------------
+      real(kind=RP),           dimension(:),     intent(in)  :: Point, normal
+      type(MPI_M_Points_type),                   intent(in)  :: BandRegion
+      real(kind=RP),           dimension(:,:),   intent(in)  :: Q
+      integer,                 dimension(:),     intent(in)  :: PointsIndex
+      real(kind=RP),           dimension(NCONS), intent(out) :: value
+      !-local-variables---------------------------------------------------
+      real(kind=RP) :: DistanceNormal(NDIM), d2, d1, distanceSqr, sqrd1, &
+                       num(NCONS), den
+      real(kind=RP), parameter :: eps = 1.0d-10
+      integer       :: i, k
+   
+      num = 0.0_RP; den = 0.0_RP
+   
+      do i = 1, size(PointsIndex)
+                          
+         DistanceNormal = BandRegion% x(PointsIndex(i))% coords - Point
+         d2 = dot_product(DistanceNormal, normal)
+               
+         distanceSqr = 0.0_RP
+         do k = 1, NDIM
+            distanceSqr = distanceSqr + POW2(BandRegion% x(PointsIndex(i))% coords(k) - Point(k))
+         end do
+
+         sqrd1 = distanceSqr - POW2(d2) 
+         d1 = sqrt(sqrd1) 
+               
+         num = num + Q(:,i)/(d1+eps)
+         den = den + 1.0_RP/(d1+eps)
+
+      end do 
+   
+      value = num/den
+   
+   end subroutine GetIDW_value      
+!
+!/////////////////////////////////////////////////////////////////////////////////////////////
+!  
+!                                          TURBULENCE 
+!
+!/////////////////////////////////////////////////////////////////////////////////////////////
+!  
+#if defined(NAVIERSTOKES)
+!  -------------------------------------------------
+!  This subroutine performes iterations so that the 
+!  forcing point lies inside the log region 
+!  ------------------------------------------------
+
+   subroutine IBM_GetImagePoint_nearest( this )
+      use MappedGeometryClass
+      use PhysicsStorage
+      use MPI_Process_Info
+      implicit none
+      !-arguments---------------------------------------------------------------------------
+      class(IBM_type), intent(inout) :: this
+      !-local-variables----------------------------------------------------------------------
+      real(kind=RP) :: Dist, LowerBound
+      integer       :: i, k
+      
+      if( allocated(this% ImagePoint_NearestPoints) ) deallocate(this% ImagePoint_NearestPoints)
+      allocate(this% ImagePoint_NearestPoints(this% KDtree_n_of_interPoints,this% BandRegion% NumOfObjs))
+      
+      this% ImagePoint_NearestPoints = 0   
+
+      if( MPI_Process% isRoot ) then
+!$omp parallel shared(i)
+!$omp do schedule(runtime) private(k,Dist,LowerBound)
+      do i = 1, this% BandRegion% NumOfObjs
+         if( .not. this% BandRegion% x(i)% forcingPoint ) cycle
+         LowerBound  = -huge(1.0_RP)
+         do k = 1, this% KDtree_n_of_interPoints 
+            call MinimumDistancePoints( this% BandRegion% x(i)% ImagePoint_coords, this% rootPoints, &
+                                        this% BandRegion, &
+                                        Dist, LowerBound, k, this% ImagePoint_NearestPoints(:,i),    &
+                                        .true.                                                       ) 
+            LowerBound = POW2(Dist)
+         end do
+      end do
+!$omp end do
+!$omp end parallel
+      end if
+      
+      call recvIP_NearestPoints( this% ImagePoint_NearestPoints )    
+      call sendIP_NearestPoints( this% ImagePoint_NearestPoints )  
+
+   end subroutine IBM_GetImagePoint_nearest
+   
+#if defined(NAVIERSTOKES)    
+   subroutine IBM_SourceTermTurbulence( this, elements )
+      use PhysicsStorage
+      use WallFunctionDefinitions
+      use WallFunctionBC
+      use VariableConversion
+      use SpallartAlmarasTurbulence
+      use FluidData
+      implicit none
+      !-arguments--------------------------------------------------------------
+      class(IBM_type),               intent(inout) :: this
+      type(element),   dimension(:), intent(inout) :: elements
+      !-local-variables--------------------------------------------------------
+      real(kind=rp), allocatable :: bpQ(:,:)
+      real(kind=rp)              :: Q_IP(NCONS), Q_FP(NCONS),               &
+                                    nu_IP, nu_FP, mu_IP, mu_FP, T_IP, T_FP, &
+                                    P_IP, u_tau, y_IP, y_FP,                &
+                                    u_IP(NDIM), u_IPt, u_FPt, u_FPn,        &   
+                                    u_FP(NDIM), u_IP_t(NDIM), Force(NCONS), &
+                                    tangent(NDIM), yplus_FP, nu_tilde
+#if defined(SPALARTALMARAS)
+      real(kind=rp)              :: Dump, chi, fv1, nu_t
+#endif
+      integer                    :: n, i
+      
+      if( .not. this% Wallfunction ) return
+
+      allocate( bpQ(NCONS,this% BandRegion% NumOfObjs) )
+
+      call this% BandPoint_state( elements, bpQ )
+ 
+      do i = 1, this% BandRegion% NumOfObjs 
+
+         if( .not. this% BandRegion% x(i)% forcingPoint ) cycle
+
+         if( this% BandRegion% x(i)% partition .eq. MPI_Process% rank ) then
+    
+            associate( y_FP             => this% BandRegion% x(i)% Dist,          &
+                       IP_NearestPoints => this% ImagePoint_NearestPoints(:,i),   &
+                       normal           => this% BandRegion% x(i)% normal,        & 
+                       eID              => this% BandRegion% x(i)% element_index, &
+                       loc_pos          => this% BandRegion% x(i)% local_Position ) 
+
+            call GetIDW_value( this% BandRegion% x(i)% ImagePoint_coords, &
+                               this% BandRegion, normal,                  &
+                               bpQ(:,IP_NearestPoints),                   &
+                               IP_NearestPoints, Q_IP                     )
+        
+            ! image point
+            T_IP  = Temperature(Q_IP)
+            mu_IP = dimensionless% mu * SutherlandsLaw(T_IP)
+            nu_IP = mu_IP/Q_IP(IRHO) 
+            P_IP  = pressure(Q_IP)
+            
+            u_IP   = Q_IP(IRHOU:IRHOW)
+            u_IP_t = u_IP - ( dot_product(u_IP,normal) * normal )
+   
+            tangent = u_IP_t/norm2(u_IP_t)
+   
+            u_IPt = dot_product(u_IP,tangent)
+            
+            if( almostEqual(u_IPt,0.0_RP) ) cycle
+
+            y_IP = this% IP_Distance
+
+            u_tau = u_tau_f(uIP_t, y_IP, nu_IP, u_tau0=1.0_RP)
+         
+            uFC_t = u_plus_f( y_plus_f( y_IP, u_tau, nu ) ) * u_tau
+            uFC_n = dot_product(u_IP,normal) * y_FC/y_IP
+         
+            u_FP = u_FPt*tangent  + u_FPn*normal 
+
+            T_FP = T_IP + (dimensionless% Pr)**(1/3)/(2.0_RP*thermodynamics% cp) * (POW2(u_IPt) - POW2(u_FPt))
+            
+#if defined(SPALARTALMARAS)               
+            Dump     = 1.0_RP - exp(-yplus_FP/19.0_RP)
+            
+            chi      = QuarticRealPositiveRoot( 1.0_RP, -kappa*u_tau*y_FP*Dump/nu_FP, 0.0_RP, 0.0_RP, -kappa*u_tau*y_FP*Dump/nu_FP*POW3(SAmodel% cv1) )
+            nu_tilde = nu_FP * chi
+
+            call SAmodel% Compute_fv1(chi,fv1)
+            
+            nu_t = nu_tilde * fv1
+#endif
+
+            Q_FP(IRHO)  = P_IP/(thermodynamics% R * T_FP)
+            Q_FP(IRHOU) = Q_FP(IRHO) * u_FP(1)
+            Q_FP(IRHOV) = Q_FP(IRHO) * u_FP(2)
+            Q_FP(IRHOW) = Q_FP(IRHO) * u_FP(3)
+#if defined(SPALARTALMARAS)
+            Q_FP(IRHOTHETA) = Q_FP(IRHO) * nu_t
+#endif            
+            call this% ForceTerm( eID, elements(eID)% storage% Q(:,loc_pos(1),loc_pos(2),loc_pos(3)), Q_FP, Force )
+            elements(eID)% storage% Qdot(:,loc_pos(1),loc_pos(2),loc_pos(3)) = Force  
+
+            end associate
+    
+         end if
+         
+      end do  
+
+      deallocate(bpQ)
+   
+   end subroutine IBM_SourceTermTurbulence
+#endif 
+! estimate the yplus for a flat plate 
+   
+   real(kind=RP) function InitializeDistance( y_plus ) result( y )
+      use FluidData
+      implicit none
+      !-arguments
+      real(kind=rp), intent(in) :: y_plus
+      !-local-varirables-------------------------
+      real(kind=RP) :: nu, u_tau
+      
+      y_plus = 0.0_RP
+      
+#if defined(NAVIERSTOKES)     
+      nu = refValues% mu / refValues% rho
+#endif
+
+      u_tau = Estimate_u_tau( )
+   
+      y = GetEstimated_y( y_plus, nu, u_tau )
+   
+   end function InitializeDistance
+   
+   real(kind=RP) function Estimate_Cf() result( Cf )
+      use FluidData
+      implicit none
+      
+      Cf = 0.0_RP
+      
+#if defined(NAVIERSTOKES)   
+     ! Schlichting, Hermann (1979), Boundary Layer Theory... ok if Re < 10^9
+      Cf = (2.0_RP*log10(dimensionless% Re) - 0.65_RP)**(-2.3_RP)     
+#endif        
+   end function Estimate_Cf
+   
+   real(kind=RP) function Estimate_u_tau( ) result( u_tau )
+      use FluidData
+      implicit none
+      !-local-variables--------------------------------
+      real(kind=RP) :: Cf
+      
+      u_tau = 0.0_RP
+      
+      Cf = Estimate_Cf()
+#if defined(NAVIERSTOKES) 
+      u_tau = sqrt( 0.5_RP * POW2(refValues% V) * Cf ) !sqrt(tau_w/rho)
+#endif      
+   end function Estimate_u_tau
+   
+   
+   real(kind=RP) function GetEstimated_y( y_plus, nu, u_tau ) result( y )
+      use PhysicsStorage 
+      implicit none
+      !-arguments--------------------------------------
+      real(kind=RP), intent(in) :: y_plus, nu, u_tau
+   
+      y = y_plus * nu / u_tau
+      
+      y = y/Lref 
+   
+   end function GetEstimated_y
+#endif
+
+
+   real(kind=RP) function QuarticRealPositiveRoot(a0, b0, c0, d0, e0) result( value )
+      !https://math.stackexchange.com/questions/115631/quartic-equation-solution-and-conditions-for-real-roots
+      implicit none
+      !-arguments--------------------------------------
+      real(kind=rp), intent(in) :: a0, b0, c0, d0, e0
+      !-local-variables--------------------------------
+      real(kind=rp) :: a, b, c, d, x, m2, m, n,  &
+                       alpha, beta, psi,         & 
+                       solution(2)
+
+      a = b0/a0; b = c0/a0; c = d0/a0; d = e0/a0
+      
+      x = cubic_poly( 1.0_RP, -b, a*c-4.0_RP*d, d*(4.0_RP*b-POW2(a)) - POW2(c) )
+
+      m2 = 0.25_RP*POW2(a)-b+x
+      
+      if( m2 .gt. 0.0_RP ) then
+         m = sqrt(m2)
+         n = (a*x-2.0_RP*c)/(4.0_RP*m)
+      elseif( almostEqual(m2,0.0_RP) ) then
+         m = 0.0_RP
+         n = sqrt(0.25_RP*POW2(x) - d)
+      else
+         print *, 'no real roots found'
+         error stop
+      end if
+      
+      alpha = 0.5_RP*POW2(a) - x - b
+      
+      beta = 4.0_RP * n - a * m
+      
+      if( (alpha + beta) .ge. 0.0_RP ) then
+         psi = sqrt(alpha+beta)
+         solution(1) = -0.25_RP*a + 0.5_RP*m + 0.5_RP*psi
+         solution(2) = -0.25_RP*a + 0.5_RP*m - 0.5_RP*psi
+      elseif( (alpha - beta) .ge. 0.0_RP ) then
+         psi = sqrt(alpha-beta)
+         solution(1) = -0.25_RP*a - 0.5_RP*m + 0.5_RP*psi
+         solution(2) = -0.25_RP*a - 0.5_RP*m - 0.5_RP*psi        
+      end if
+      !take positive solution
+      value = maxval(solution) 
+
+   end function QuarticRealPositiveRoot
+   
+   real(KIND=rp) function cubic_poly( a0, b0, c0, d0 ) result( x )
+   
+      implicit none
+      !-arguments----------------------------------------------
+      real(kind=RP),      intent(in) :: a0, b0, c0, d0
+      !-local-variables----------------------------------------
+      real(kind=RP) :: a, b, c, Jac, x0, q, r
+      real(kind=RP) :: theta, m, s, txx
+      integer :: i
+      
+      
+      a = b0/a0; b = c0/a0; c = d0/a0
+           
+      x0 = 0.0_RP
+      
+      do  i = 1, 100
+      
+         Jac = 3.0_RP*a0*POW2(x0) + 2.0_RP*b0*x0 + c0
+   
+         x = x0 - eval_cubic(a0, b0, c0, d0, x0)/Jac
+   
+         if( abs(x-x0) .lt. 1.0E-10_RP ) return
+   
+         x0 = x
+   
+      end do
+    
+      print *, "cubic_poly:: Newtown method doesn't coverge"
+      error stop
+    
+   end function cubic_poly
+
+   real(kind=RP) function eval_cubic( a0, b0, c0, d0, x0 ) result( value )
+   
+      implicit none
+      !-arguments----------------------------------
+      real(kind=RP), intent(in) :: a0, b0, c0, d0, x0
+      
+      value = a0*POW3(x0) + b0*POW2(x0) + c0*x0 + d0
+   
+   end function eval_cubic
+
+end module IBMClass