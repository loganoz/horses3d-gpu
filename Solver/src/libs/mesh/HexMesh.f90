!
!////////////////////////////////////////////////////////////////////////
!
!      HexMesh.f95
!      Created: 2007-03-22 17:05:00 -0400 
!      By: David Kopriva  
!
!
!////////////////////////////////////////////////////////////////////////
!
#include "Includes.h"
MODULE HexMeshClass
      use SMConstants
      USE MeshTypes
      USE NodeClass
      USE ElementClass
      USE FaceClass
      use FacePatchClass
      USE TransfiniteMapClass
      use SharedBCModule
      use ElementConnectivityDefinitions
      use ZoneClass
      use PhysicsStorage
      use NodalStorageClass
      use MPI_Process_Info
      use MPI_Face_Class
<<<<<<< HEAD
      use FluidData
=======
      use StorageClass
>>>>>>> ad98e9bd
#if defined(NAVIERSTOKES)
      use WallDistance
#endif
#ifdef _HAS_MPI_
      use mpi
#endif
      IMPLICIT NONE

      private
      public      HexMesh, Neighbour, SurfInfo_t

      public      GetOriginalNumberOfFaces
      public      ConstructFaces, ConstructPeriodicFaces
      public      DeletePeriodicMinusFaces, GetElementsFaceIDs
!
!     ---------------
!     Mesh definition
!     ---------------
!
      type HexMesh
         integer                                   :: dir2D
         integer                                   :: numberOfFaces
         integer                                   :: nodeType
         integer                                   :: no_of_elements
         integer                                   :: no_of_allElements
         integer                                   :: dt_restriction       ! Time step restriction of last step (DT_FIXED, DT_DIFF or DT_CONV)
         character(len=LINE_LENGTH)                :: meshFileName
         type(Storage_t)                           :: storage              ! Here the solution and its derivative are stored
         type(Node)   , dimension(:), allocatable  :: nodes
         type(Face)   , dimension(:), allocatable  :: faces
         type(Element), dimension(:), allocatable  :: elements
         class(Zone_t), dimension(:), allocatable  :: zones
         logical                                   :: child       = .FALSE.         ! Is this a (multigrid) child mesh? default .FALSE.
         logical                                   :: meshIs2D    = .FALSE.         ! Is this a 2D mesh? default .FALSE.
         logical                                   :: anisotropic = .FALSE.         ! Is the mesh composed by elements with anisotropic polynomial orders? default false
         logical                                   :: ignoreBCnonConformities = .FALSE.
         contains
            procedure :: destruct                      => DestructMesh
            procedure :: Describe                      => DescribeMesh
            procedure :: DescribePartition             => DescribeMeshPartition
            procedure :: AllocateStorage               => HexMesh_AllocateStorage
            procedure :: ConstructZones                => HexMesh_ConstructZones
            procedure :: DefineAsBoundaryFaces         => HexMesh_DefineAsBoundaryFaces
            procedure :: CorrectOrderFor2DMesh         => HexMesh_CorrectOrderFor2DMesh
            procedure :: SetConnectivitiesAndLinkFaces => HexMesh_SetConnectivitiesAndLinkFaces
            procedure :: UpdateFacesWithPartition      => HexMesh_UpdateFacesWithPartition
            procedure :: ConstructGeometry             => HexMesh_ConstructGeometry
            procedure :: ProlongSolutionToFaces        => HexMesh_ProlongSolutionToFaces
            procedure :: ProlongGradientsToFaces       => HexMesh_ProlongGradientsToFaces
            procedure :: PrepareForIO                  => HexMesh_PrepareForIO
            procedure :: Export                        => HexMesh_Export
            procedure :: ExportOrders                  => HexMesh_ExportOrders
            procedure :: SaveSolution                  => HexMesh_SaveSolution
#if defined(NAVIERSTOKES)
            procedure :: SaveStatistics                => HexMesh_SaveStatistics
            procedure :: ResetStatistics               => HexMesh_ResetStatistics
#endif
            procedure :: LoadSolution                  => HexMesh_LoadSolution
            procedure :: WriteCoordFile
            procedure :: UpdateMPIFacesSolution        => HexMesh_UpdateMPIFacesSolution
            procedure :: UpdateMPIFacesGradients       => HexMesh_UpdateMPIFacesGradients
            procedure :: GatherMPIFacesSolution        => HexMesh_GatherMPIFacesSolution
            procedure :: GatherMPIFacesGradients       => HexMesh_GatherMPIFacesGradients
            procedure :: FindPointWithCoords           => HexMesh_FindPointWithCoords
            procedure :: ComputeWallDistances          => HexMesh_ComputeWallDistances
            procedure :: ConformingOnZone              => HexMesh_ConformingOnZone
      end type HexMesh

      TYPE Neighbour         ! added to introduce colored computation of numerical Jacobian (is this the best place to define this type??) - only usable for conforming meshes
         INTEGER :: elmnt(7) ! "7" hardcoded for 3D hexahedrals in conforming meshes... This definition must change if the code is expected to be more general
      END TYPE Neighbour

!
!     -------------------------------------------------------------
!     Type containing the information of the surfaces of an element
!     -> This is used only for constructung the mesh by the readers
!     -------------------------------------------------------------
      type SurfInfo_t
         ! Variables to specify that the element is a hex8
         logical         :: IsHex8 = .FALSE.
         real(kind=RP)   :: corners(NDIM,NODES_PER_ELEMENT)
         ! Variables for general elements
         type(FacePatch) :: facePatches(6)
      end type SurfInfo_t
!
!     ========
      CONTAINS
!     ========
!
!     -----------
!     Destructors
!     -----------
!
!////////////////////////////////////////////////////////////////////////
!
      SUBROUTINE DestructMesh( self )
         IMPLICIT NONE 
         CLASS(HexMesh) :: self
         INTEGER        :: j
!
!        -----
!        Nodes
!        -----
!
         DO j = 1, SIZE( self % nodes )
            CALL DestructNode( self % nodes(j)) 
         END DO  
         DEALLOCATE( self % nodes )
!
!        --------
!        Elements
!        --------
!
         DO j = 1, SIZE(self % elements) 
            CALL DestructElement( self % elements(j) )
         END DO
         DEALLOCATE( self % elements )
!
!        -----
!        Faces
!        -----
!
         DO j = 1, SIZE(self % faces) 
            call self % faces(j) % Destruct
         END DO
         DEALLOCATE( self % faces )
!
!        -----
!        Zones
!        -----
!
         if (allocated(self % zones)) DEALLOCATE( self % zones )
!
!        --------------
!        Global storage
!        --------------
!
         call self % storage % destruct
         
      END SUBROUTINE DestructMesh
!
!     -------------
!     Print methods
!     -------------
!
!////////////////////////////////////////////////////////////////////////
!
      SUBROUTINE PrintMesh( self ) 
      IMPLICIT NONE 
      TYPE(HexMesh) :: self
      INTEGER ::  k
      
      PRINT *, "Nodes..."
      DO k = 1, SIZE(self % nodes)
         CALL PrintNode( self % nodes(k), k )
      END DO
      PRINT *, "Elements..."
      DO k = 1, SIZE(self % elements) 
         CALL PrintElement( self % elements(k), k )
      END DO
      PRINT *, "Faces..."
      DO k = 1, SIZE(self % faces) 
         CALL  self % faces(k) % Print
      END DO
      
      END SUBROUTINE PrintMesh
!
!//////////////////////////////////////////////////////////////////////// 
! 
      integer function GetOriginalNumberOfFaces(self)
         USE FTMultiIndexTableClass 
         USE FTValueClass
         
         IMPLICIT NONE  
         TYPE(HexMesh) :: self
         
         INTEGER                 :: eID, faceNumber
         INTEGER                 :: faceID
         INTEGER                 :: nodeIDs(8), faceNodeIDs(4), j
         
         CLASS(FTMultiIndexTable), POINTER  :: table
         CLASS(FTObject), POINTER :: obj
         CLASS(FTValue) , POINTER :: v
         
         ALLOCATE(table)
         CALL table % initWithSize( SIZE( self % nodes) )
         
         GetOriginalNumberOfFaces = 0
         DO eID = 1, SIZE( self % elements )
         
            nodeIDs = self % elements(eID) % nodeIDs
            DO faceNumber = 1, 6
               DO j = 1, 4
                  faceNodeIDs(j) = nodeIDs(localFaceNode(j,faceNumber)) 
               END DO
            
               IF (.not. table % containsKeys(faceNodeIDs) )     THEN
                  GetOriginalNumberOfFaces = GetOriginalNumberOfFaces + 1
                  
                  ALLOCATE(v)
                  CALL v % initWithValue(GetOriginalNumberOfFaces)
                  obj => v
                  CALL table % addObjectForKeys(obj,faceNodeIDs)
                  CALL release(v)
               END IF 
            END DO 
         END DO  
         
         CALL release(table)
         
      end function GetOriginalNumberOfFaces

      SUBROUTINE ConstructFaces( self, success )
!
!     -------------------------------------------------------------
!     Go through the elements and find the unique faces in the mesh
!     -------------------------------------------------------------
!
         USE FTMultiIndexTableClass 
         USE FTValueClass
         
         IMPLICIT NONE  
         TYPE(HexMesh) :: self
         LOGICAL       :: success
         
         INTEGER                 :: eID, faceNumber
         INTEGER                 :: faceID
         INTEGER                 :: nodeIDs(8), faceNodeIDs(4), j
         
         CLASS(FTMultiIndexTable), POINTER  :: table
         CLASS(FTObject), POINTER :: obj
         CLASS(FTValue) , POINTER :: v
         
         ALLOCATE(table)
         CALL table % initWithSize( SIZE( self % nodes) )
         
         self % numberOfFaces = 0
         DO eID = 1, SIZE( self % elements )
         
            nodeIDs = self % elements(eID) % nodeIDs
            DO faceNumber = 1, 6
               DO j = 1, 4
                  faceNodeIDs(j) = nodeIDs(localFaceNode(j,faceNumber)) 
               END DO
            
               IF ( table % containsKeys(faceNodeIDs) )     THEN
!
!                 --------------------------------------------------------------
!                 Add this element to the slave side of the face associated with
!                 these nodes.
!                 --------------------------------------------------------------
!
                  obj => table % objectForKeys(faceNodeIDs)
                  v   => valueFromObject(obj)
                  faceID = v % integerValue()
                  
                  self % faces(faceID) % elementIDs(2)  = eID
                  self % faces(faceID) % elementSide(2) = faceNumber
                  self % faces(faceID) % FaceType       = HMESH_INTERIOR
                  self % faces(faceID) % rotation       = faceRotation(masterNodeIDs = self % faces(faceID) % nodeIDs, &
                                                                       slaveNodeIDs  = faceNodeIDs                      )
               ELSE 
!
!                 ------------------
!                 Construct new face
!                 ------------------
!
                  self % numberOfFaces = self % numberOfFaces + 1
                  
                  IF(self % numberOfFaces > SIZE(self % faces))     THEN
          
                     CALL release(table)
                     PRINT *, "Too many faces for # of elements:", self % numberOfFaces, " vs ", SIZE(self % faces)
                     success = .FALSE.
                     RETURN  
                  END IF 
                  
                  CALL self % faces(self % numberOfFaces) % Construct(ID  = self % numberOfFaces, &
                                                                      nodeIDs = faceNodeIDs, &
                                                                      elementID = eID,       &
                                                                      side = faceNumber)

                  self % faces(self % numberOfFaces) % boundaryName = &
                           self % elements(eID) % boundaryName(faceNumber)
!
!                 ----------------------------------------------
!                 Mark which face is associated with these nodes
!                 ----------------------------------------------
!
                  ALLOCATE(v)
                  CALL v % initWithValue(self % numberOfFaces)
                  obj => v
                  CALL table % addObjectForKeys(obj,faceNodeIDs)
                  CALL release(v)
               END IF 
            END DO 
              
         END DO  
         
         CALL release(table)
         
      END SUBROUTINE ConstructFaces

      subroutine GetElementsFaceIDs(self)
         implicit none
         type(HexMesh), intent(inout)  :: self
!
!        ---------------
!        Local variables
!        ---------------
!
         integer  :: fID, eL, eR, e, side

         do fID = 1, size(self % faces)
            select case (self % faces(fID) % faceType)
            case (HMESH_INTERIOR)
               eL = self % faces(fID) % elementIDs(1)
               eR = self % faces(fID) % elementIDs(2)

               self % elements(eL) % faceIDs(self % faces(fID) % elementSide(1)) = fID
               self % elements(eR) % faceIDs(self % faces(fID) % elementSide(2)) = fID
               self % elements(eL) % faceSide(self % faces(fID) % elementSide(1)) = 1
               self % elements(eR) % faceSide(self % faces(fID) % elementSide(2)) = 2

            case (HMESH_BOUNDARY)
               eL = self % faces(fID) % elementIDs(1)
               self % elements(eL) % faceIDs(self % faces(fID) % elementSide(1)) = fID
               self % elements(eL) % faceSide(self % faces(fID) % elementSide(1)) = 1

            case (HMESH_MPI)
               side = maxloc(self % faces(fID) % elementIDs, 1)
      
               e = self % faces(fID) % elementIDs(side)
               self % elements(e) % faceIDs(self % faces(fID) % elementSide(side)) = fID
               self % elements(e) % faceSide(self % faces(fID) % elementSide(side)) = side
               self % elements(e) % hasSharedFaces = .true.

            case (HMESH_UNDEFINED)
               eL = self % faces(fID) % elementIDs(1)
               self % elements(eL) % faceIDs(self % faces(fID) % elementSide(1)) = fID
               self % elements(eL) % faceSide(self % faces(fID) % elementSide(1)) = 1

            end select
         end do

      end subroutine GetElementsFaceIDs
!
!//////////////////////////////////////////////////////////////////////// 
! 
!
!---------------------------------------------------------------------
!! Element faces can be rotated with respect to each other. Orientation
!! gives the relative orientation of the master (1) face to the 
!! slave (2) face . In this routine,
!! orientation is measured in 90 degree increments:
!!                   rotation angle = orientation*pi/2
!!
!! As an example, faceRotation = 1 <=> rotating master by 90 deg. 
!
      INTEGER pure FUNCTION faceRotation(masterNodeIDs, slaveNodeIDs)
         IMPLICIT NONE 
         INTEGER, DIMENSION(4), intent(in) :: masterNodeIDs, slaveNodeIDs !< Node IDs
!
!        ---------------
!        Local variables
!        ---------------
!
         integer, dimension(4), parameter :: NEXTNODE = (/2,3,4,1/)
         INTEGER :: j
!
!        Rotate until both first nodes match (each j corresponds to a 90deg rotation)
!        -----------------------------------         
         DO j = 1, 4
            IF(masterNodeIDs(1) == slaveNodeIDs(j)) EXIT 
         END DO  
!
!        Check whether the orientation is same or opposite
!        -------------------------------------------------
         if ( masterNodeIDS(2) == slaveNodeIDs(NEXTNODE(j)) ) then
            faceRotation = j - 1 
         else
            faceRotation = j + 3
         end if
         
      END FUNCTION faceRotation
! 
!//////////////////////////////////////////////////////////////////////// 
!
      SUBROUTINE ConstructPeriodicFaces(self) 
      USE Physics
      IMPLICIT NONE  
! 
!------------------------------------------------------------------- 
! This subroutine looks for periodic boundary conditions. If they 
! are found, periodic+ face is set as an interior face. The slave 
! face is the periodic- face and will be deleted in the following
! step. 
!------------------------------------------------------------------- 
! 
! 
!-------------------- 
! External variables 
!-------------------- 
!  
      TYPE(HexMesh) :: self

! 
!-------------------- 
! Local variables 
!-------------------- 
! 
!
      REAL(KIND=RP) :: x1(NDIM), x2(NDIM)
      LOGICAL       :: master_matched(4), slave_matched(4), success
      INTEGER       :: coord, slaveNodeIDs(4), localCoord
      
      INTEGER       :: i,j,k,l 
      integer       :: zIDplus, zIDMinus, iFace, jFace
!
!     ---------------------------------------------
!     Loop to find faces with the label "periodic+"
!     ---------------------------------------------
!
!     ------------------------------
!     Loop zones with BC "periodic+"
!     ------------------------------
!
      if ( bcTypeDictionary % COUNT() .eq. 0 ) return
      do zIDPlus = 1, size(self % zones)
!
!        Cycle if the zone is not periodic+
!        ----------------------------------
         if ( trim(bcTypeDictionary % stringValueForKey(key = self % zones(zIDPlus) % Name, &
                                                      requestedLength = BC_STRING_LENGTH)) .ne. "periodic+") cycle
!
!        Reset the coordinate (changes when changing zones)
!        --------------------------------------------------
         coord = 0 
!
!        Loop faces in the periodic+ zone
!        --------------------------------
ploop:   do iFace = 1, self % zones(zIDPlus) % no_of_faces    
!
!           Get the face ID
!           ---------------
            i = self % zones(zIDPlus) % faces(iFace)
!
!           Consider only HMESH_UNDEFINED faces
!           -----------------------------------
            if ( (self % faces(i) % faceType .ne. HMESH_UNDEFINED)) cycle ploop
!
!           Loop zones with BC "periodic-"
!           ------------------------------
            do zIDMinus = 1, size(self % zones)
!
!              Cycle if the zone is not periodic-
!              ----------------------------------
               if ( trim(bcTypeDictionary % stringValueForKey(key = self % zones(zIDMinus) % Name, &
                                                         requestedLength = BC_STRING_LENGTH)) .ne. "periodic-") cycle
!
!              Loop faces in the periodic- zone
!              --------------------------------
mloop:         do jFace = 1, self % zones(zIDMinus) % no_of_faces
!
!                 Get the face ID
!                 ---------------
                  j = self % zones(zIDMinus) % faces(jFace)
!
!                 Consider only HMESH_UNDEFINED faces
!                 -----------------------------------
                  if ( (self % faces(j) % faceType .ne. HMESH_UNDEFINED)) cycle mloop
!
!                 ----------------------------------------------------------------------------------------
!                 The index i is a periodic+ face
!                 The index j is a periodic- face
!                 We are looking for couples of periodic+ and periodic- faces where 2 of the 3 coordinates
!                 in all the corners are shared. The non-shared coordinate has to be always the same one.
!                 ---------------------------------------------------------------------------------------
!
                  master_matched(:)   = .FALSE.     ! True if the master corner finds a partner
                  slave_matched(:)    = .FALSE.     ! True if the slave corner finds a partner
   
                  if ( coord .eq. 0 ) then
!
!                    Check all coordinates
!                    ---------------------
                     do localCoord = 1, 3
                        master_matched = .false.
                        slave_matched = .false.
mastercoord:            DO k = 1, 4
                           x1 = self%nodes(self%faces(i)%nodeIDs(k))%x                           
slavecoord:                DO l = 1, 4
                              IF (.NOT.slave_matched(l)) THEN 
                                 x2 = self%nodes(self%faces(j)%nodeIDs(l))%x        
                                 CALL CompareTwoNodes(x1, x2, master_matched(k), localCoord) 
                                 IF (master_matched(k)) THEN 
                                    slave_matched(l) = .TRUE. 
                                    EXIT  slavecoord
                                 ENDIF  
                              ENDIF 
                           ENDDO    slavecoord
                           IF (.NOT.master_matched(k)) EXIT mastercoord
                        ENDDO mastercoord

                        if ( all(master_matched) ) exit
                     end do

                  else
!
!                    Check only the shared coordinates
!                    ---------------------------------
                     DO k = 1, 4
                        x1 = self%nodes(self%faces(i)%nodeIDs(k))%x                           
                        DO l = 1, 4
                           IF (.NOT.slave_matched(l)) THEN 
                              x2 = self%nodes(self%faces(j)%nodeIDs(l))%x        
                              CALL CompareTwoNodes(x1, x2, master_matched(k), coord) 
                              IF (master_matched(k)) THEN 
                                 slave_matched(l) = .TRUE. 
                                 EXIT
                              ENDIF  
                           ENDIF 
                        ENDDO 
                        IF (.NOT.master_matched(k)) EXIT  
                     ENDDO          

                  end if
                  
                  IF ( all(master_matched) ) THEN
                     if ( coord .eq. 0 ) coord = localCoord
                     self % faces(i) % boundaryName   = emptyBCName
                     self % faces(i) % elementIDs(2)  = self % faces(j) % elementIDs(1)
                     self % faces(i) % elementSide(2) = self % faces(j) % elementSide(1)
                     self % faces(i) % FaceType       = HMESH_INTERIOR
                     self % elements(self % faces(i) % elementIDs(1)) % boundaryName(self % faces(i) % elementSide(1)) = emptyBCName
                     self % elements(self % faces(i) % elementIDs(2)) % boundaryName(self % faces(i) % elementSide(2)) = emptyBCName
   !
   !                 To obtain the face rotation, we traduce the right element node IDs to the left
   !                 ------------------------------------------------------------------------------
                     do k = 1, 4
                        x1 = self % nodes ( self % faces(i) % nodeIDs(k)) % x
                        do l = 1, 4
                           x2 = self % nodes ( self % faces(j) % nodeIDs(l) ) % x
                           call compareTwoNodes(x1, x2, success, coord)
                           if ( success ) then
                              slaveNodeIDs(l) = self % faces(i) % nodeIDs(k)
                           end if
                        end do
                     end do
                     self % faces(i) % rotation = faceRotation(self % faces(i) % nodeIDs, &
                                                               slaveNodeIDs)
                     cycle ploop
   
                  ENDIF    
               end do   mloop ! periodic- faces
            end do            ! periodic- zones
!
!           If the code arrives here, the periodic+ face was not able to find a partner
!           ---------------------------------------------------------------------------
            print*, "When constructing periodic boundary conditions,"
            write(STD_OUT,'(A,I0,A,I0,A)') "Face ",i," in zone ",zIDPlus, &
                  " was not able to find a partner."
            errorMessage(STD_OUT)
            stop

            end do   ploop    ! periodic+ faces
         end do               ! periodic+ zones
           
      END SUBROUTINE ConstructPeriodicFaces
! 
!//////////////////////////////////////////////////////////////////////// 
!     
      SUBROUTINE CompareTwoNodes(x1, x2, success, coord) 
      use Utilities, only: almostEqual
      IMPLICIT NONE  
! 
!------------------------------------------------------------------- 
! Comparison of two nodes. If two of the three coordinates are the 
! same, there is success. If there is success, the coordinate which 
! is not the same is saved. If the initial value of coord is not 0, 
! only that coordinate is checked. 
!------------------------------------------------------------------- 
! 
! 
!     -------------------- 
!     External variables 
!     -------------------- 
!  
      REAL(KIND=RP) :: x1(3)
      REAL(KIND=RP) :: x2(3)
      LOGICAL       :: success
      INTEGER       :: coord 
! 
!     -------------------- 
!     Local variables 
!     -------------------- 
! 
      INTEGER :: i
      INTEGER :: counter    
      
      counter = 0
      
      IF (coord == 0) THEN

         DO i = 1,3
            IF ( AlmostEqual( x1(i), x2(i) ) ) THEN 
               counter = counter + 1
            ELSE 
               coord = i
            ENDIF  
         ENDDO 
         
         IF (counter.ge.2) THEN 
            success = .TRUE.
         ELSE 
            success = .FALSE. 
         ENDIF  
         
      ELSE 

         DO i = 1,3
            IF (i /= coord) THEN 
               IF ( AlmostEqual( x1(i), x2(i) ) ) THEN 
                  counter = counter + 1
               ENDIF 
            ENDIF 
         ENDDO 
         
         IF (counter.ge.2) THEN 
            success = .TRUE.
         ELSE           
            success = .FALSE. 
         ENDIF  
   
      ENDIF
          
             
      END SUBROUTINE CompareTwoNodes
! 
!//////////////////////////////////////////////////////////////////////// 
!
      SUBROUTINE DeletePeriodicminusfaces(self) 
      use MPI_Face_Class
      IMPLICIT NONE  
! 
!------------------------------------------------------------------- 
! This subroutine looks for periodic boundary conditions. If they 
! are found, periodic+ face is set as an interior face. The slave 
! face is the periodic- face and will be deleted in the following
! step. 
!------------------------------------------------------------------- 
! 
! 
!     -------------------- 
!     External variables 
!     -------------------- 
!  
      TYPE(HexMesh) :: self
! 
!     -------------------- 
!     Local variables 
!     -------------------- 
! 
      TYPE(Face),ALLOCATABLE  :: dummy_faces(:)
      INTEGER                 :: i, domain
      INTEGER                 :: iFace, numberOfFaces
      character(len=LINE_LENGTH)    :: bName
      integer                 :: newFaceID(self % numberOfFaces)
      
         
      newFaceID = -1
      iFace = 0
      ALLOCATE( dummy_faces(self % numberOfFaces) )
      DO i = 1, self%numberOfFaces 
         bName = trim(bcTypeDictionary % stringValueForKey(key = self % faces(i) % boundaryName, &
                                                           requestedLength = LINE_LENGTH))
   
         if ( (self % faces(i) % faceType .ne. HMESH_UNDEFINED) .or. (trim(bName) .ne. "periodic-") ) then
            iFace = iFace + 1
            dummy_faces(iFace) = self%faces(i)
            dummy_faces(iFace) % ID = iFace
            newFaceID(i) = iFace
         ENDIF 
      ENDDO
       
      numberOfFaces = iFace

      DEALLOCATE(self%faces)
      ALLOCATE(self%faces(numberOfFaces))
      
      self%numberOfFaces = numberOfFaces
      
      DO i = 1, self%numberOfFaces
         self%faces(i) = dummy_faces(i)
      ENDDO 
!
!     Update MPI face IDs
!     -------------------
      if ( (MPI_Process % doMPIAction) .and. MPI_Faces_Constructed ) then
         do domain = 1, MPI_Process % nProcs
            do iFace = 1, mpi_faces(domain) % no_of_faces
               mpi_faces(domain) % faceIDs(iFace) = newFaceID(mpi_faces(domain) % faceIDs(iFace))
            end do
         end do
      end if
!
!     Reassign zones
!     -----------------
      CALL ReassignZones(self % faces, self % zones)
      
      END SUBROUTINE DeletePeriodicminusfaces
! 
!//////////////////////////////////////////////////////////////////////// 
! 
      subroutine HexMesh_ProlongSolutionToFaces(self, nEqn)
         implicit none
         class(HexMesh),   intent(inout)  :: self
         integer,          intent(in)     :: nEqn
!
!        ---------------
!        Local variables
!        ---------------
!
         integer  :: fIDs(6)
         integer  :: eID

!$omp do schedule(runtime)
         do eID = 1, size(self % elements)
            fIDs = self % elements(eID) % faceIDs
            call self % elements(eID) % ProlongSolutionToFaces(nEqn, &
                                                               self % faces(fIDs(1)),&
                                                               self % faces(fIDs(2)),&
                                                               self % faces(fIDs(3)),&
                                                               self % faces(fIDs(4)),&
                                                               self % faces(fIDs(5)),&
                                                               self % faces(fIDs(6)) )
         end do
!$omp end do

      end subroutine HexMesh_ProlongSolutionToFaces
! 
!//////////////////////////////////////////////////////////////////////// 
! 
<<<<<<< HEAD
      subroutine HexMesh_ProlongGradientsToFaces(self, nGradEqn)
         implicit none
         class(HexMesh),   intent(inout)  :: self
         integer,          intent(in)     :: nGradEqn
=======
      subroutine HexMesh_ProlongGradientsToFaces(self,Prolong_gradRho)
         implicit none
         class(HexMesh),   intent(inout)  :: self
         logical, optional                :: Prolong_gradRho
>>>>>>> ad98e9bd
!
!        ---------------
!        Local variables
!        ---------------
!
         integer  :: fIDs(6)
         integer  :: eID

!$omp do schedule(runtime)
         do eID = 1, size(self % elements)
            fIDs = self % elements(eID) % faceIDs
            call self % elements(eID) % ProlongGradientsToFaces(nGradEqn, &
                                                                self % faces(fIDs(1)),&
                                                                self % faces(fIDs(2)),&
                                                                self % faces(fIDs(3)),&
                                                                self % faces(fIDs(4)),&
                                                                self % faces(fIDs(5)),&
                                                                self % faces(fIDs(6)) )
         end do
!$omp end do
			
         ! TODO: prolong gradRho to faces!!
!~         if (present(Prolong_gradRho)) then
!~            if (Prolong_gradRho) then
            
!~            end if
!~         end if
			
      end subroutine HexMesh_ProlongGradientsToFaces
! 
!//////////////////////////////////////////////////////////////////////// 
! 
      subroutine HexMesh_UpdateMPIFacesSolution(self, nEqn)
         use MPI_Face_Class
         implicit none
         class(HexMesh)         :: self
         integer,    intent(in) :: nEqn
#ifdef _HAS_MPI_
!
!        ---------------
!        Local variables
!        ---------------
!
         integer            :: mpifID, fID, thisSide, domain
         integer            :: i, j, counter
         integer, parameter :: otherSide(2) = (/2,1/)
      
         if ( .not. MPI_Process % doMPIAction ) return
!
!        ***************************
!        Perform the receive request
!        ***************************
!
         do domain = 1, MPI_Process % nProcs
            call mpi_faces(domain) % RecvQ(domain, nEqn)
         end do
!
!        *************
!        Send solution
!        *************
!
         do domain = 1, MPI_Process % nProcs
!
!           ---------------
!           Gather solution
!           ---------------
!
            counter = 1
            if ( mpi_faces(domain) % no_of_faces .eq. 0 ) cycle

            do mpifID = 1, mpi_faces(domain) % no_of_faces
               fID = mpi_faces(domain) % faceIDs(mpifID)
               thisSide = mpi_faces(domain) % elementSide(mpifID)
               associate(f => self % faces(fID))
               do j = 0, f % Nf(2)  ; do i = 0, f % Nf(1)
                  mpi_faces(domain) % Qsend(counter:counter+nEqn-1) = f % storage(thisSide) % Q(:,i,j)
                  counter = counter + nEqn
               end do               ; end do
               end associate
            end do
!
!           -------------
!           Send solution
!           -------------
!
            call mpi_faces(domain) % SendQ(domain, nEqn)
         end do
#endif
      end subroutine HexMesh_UpdateMPIFacesSolution

      subroutine HexMesh_UpdateMPIFacesGradients(self, nEqn)
         use MPI_Face_Class
         implicit none
         class(HexMesh)      :: self
         integer, intent(in) :: nEqn
#ifdef _HAS_MPI_
!
!        ---------------
!        Local variables
!        ---------------
!
         integer            :: mpifID, fID, thisSide, domain
         integer            :: i, j, counter
         integer, parameter :: otherSide(2) = (/2,1/)
      
         if ( .not. MPI_Process % doMPIAction ) return
!
!        ***************************
!        Perform the receive request
!        ***************************
!
         do domain = 1, MPI_Process % nProcs
            call mpi_faces(domain) % RecvU_xyz(domain, nEqn)
         end do
!
!        ***************
!        Gather gradients
!        ***************
!
         do domain = 1, MPI_Process % nProcs
            if ( mpi_faces(domain) % no_of_faces .eq. 0 ) cycle

            counter = 1

            do mpifID = 1, mpi_faces(domain) % no_of_faces
               fID = mpi_faces(domain) % faceIDs(mpifID)
               thisSide = mpi_faces(domain) % elementSide(mpifID)
               associate(f => self % faces(fID))
               do j = 0, f % Nf(2)  ; do i = 0, f % Nf(1)
                  mpi_faces(domain) % U_xyzsend(counter:counter+nEqn-1) = f % storage(thisSide) % U_x(:,i,j)
                  counter = counter + nEqn
               end do               ; end do

               do j = 0, f % Nf(2)  ; do i = 0, f % Nf(1)
                  mpi_faces(domain) % U_xyzsend(counter:counter+nEqn-1) = f % storage(thisSide) % U_y(:,i,j)
                  counter = counter + nEqn
               end do               ; end do

               do j = 0, f % Nf(2)  ; do i = 0, f % Nf(1)
                  mpi_faces(domain) % U_xyzsend(counter:counter+nEqn-1) = f % storage(thisSide) % U_z(:,i,j)
                  counter = counter + nEqn
               end do               ; end do
               end associate
            end do

            call mpi_faces(domain) % SendU_xyz(domain, nEqn)
         end do
#endif
      end subroutine HexMesh_UpdateMPIFacesGradients

      subroutine HexMesh_GatherMPIFacesSolution(self, nEqn)
         implicit none
         class(HexMesh)    :: self
         integer, intent(in) :: nEqn
#ifdef _HAS_MPI_
!
!        ---------------
!        Local variables
!        ---------------
!
         integer            :: mpifID, fID, thisSide, domain
         integer            :: i, j, counter
         integer, parameter :: otherSide(2) = (/2,1/)
      
         if ( .not. MPI_Process % doMPIAction ) return
!
!        ***************
!        Gather solution
!        ***************
!
         do domain = 1, MPI_Process % nProcs
!
!           **************************************
!           Wait until messages have been received
!           **************************************
!
            call mpi_faces(domain) % WaitForSolution

            counter = 1
            do mpifID = 1, mpi_faces(domain) % no_of_faces
               fID = mpi_faces(domain) % faceIDs(mpifID)
               thisSide = mpi_faces(domain) % elementSide(mpifID)
               associate(f => self % faces(fID))
               do j = 0, f % Nf(2)  ; do i = 0, f % Nf(1)
                  f % storage(otherSide(thisSide)) % Q(:,i,j) = mpi_faces(domain) % Qrecv(counter:counter+nEqn-1)
                  counter = counter + nEqn
               end do               ; end do
               end associate
            end do
         end do
#endif
      end subroutine HexMesh_GatherMPIFacesSolution

      subroutine HexMesh_GatherMPIFacesGradients(self, nEqn)
         implicit none
         class(HexMesh)      :: self
         integer, intent(in) :: nEqn
#ifdef _HAS_MPI_
!
!        ---------------
!        Local variables
!        ---------------
!
         integer            :: mpifID, fID, thisSide, domain
         integer            :: i, j, counter
         integer, parameter :: otherSide(2) = (/2,1/)
      
         if ( .not. MPI_Process % doMPIAction ) return
!
!        ***************
!        Gather solution
!        ***************
!
         do domain = 1, MPI_Process % nProcs

!
!           **************************************
!           Wait until messages have been received
!           **************************************
!
            call mpi_faces(domain) % WaitForGradients

            counter = 1
            do mpifID = 1, mpi_faces(domain) % no_of_faces
               fID = mpi_faces(domain) % faceIDs(mpifID)
               thisSide = mpi_faces(domain) % elementSide(mpifID)
               associate(f => self % faces(fID))
               do j = 0, f % Nf(2)  ; do i = 0, f % Nf(1)
                  f % storage(otherSide(thisSide)) % U_x(:,i,j) = mpi_faces(domain) % U_xyzrecv(counter:counter+nEqn-1)
                  counter = counter + nEqn
               end do               ; end do

               do j = 0, f % Nf(2)  ; do i = 0, f % Nf(1)
                  f % storage(otherSide(thisSide)) % U_y(:,i,j) = mpi_faces(domain) % U_xyzrecv(counter:counter+nEqn-1)
                  counter = counter + nEqn
               end do               ; end do

               do j = 0, f % Nf(2)  ; do i = 0, f % Nf(1)
                  f % storage(otherSide(thisSide)) % U_z(:,i,j) = mpi_faces(domain) % U_xyzrecv(counter:counter+nEqn-1)
                  counter = counter + nEqn
               end do               ; end do
               end associate
            end do
         end do
#endif
      end subroutine HexMesh_GatherMPIFacesGradients

!
!//////////////////////////////////////////////////////////////////////// 
!
      subroutine HexMesh_PrepareForIO(self)
         implicit none
         class(HexMesh)    :: self
!
!        ---------------
!        Local variables
!        ---------------
!
         integer              :: ierr, eID
         integer, allocatable :: elementSizes(:)
         integer, allocatable :: allElementSizes(:)
         integer, allocatable :: allElementsOffset(:)
!
!        Get the total number of elements
!        --------------------------------
         if ( (MPI_Process % doMPIAction)) then
#ifdef _HAS_MPI_
            call mpi_allreduce(self % no_of_elements, self % no_of_allelements, &
                               1, MPI_INT, MPI_SUM, MPI_COMM_WORLD, ierr)
#endif
         else
            self % no_of_allElements = self % no_of_elements
         
         end if
!
!        Get each element size
!        ---------------------
         allocate(elementSizes(self % no_of_allElements))

         elementSizes = 0     ! Default value 0 to use allreduce with SUM
         do eID = 1, self % no_of_elements
            associate(e => self % elements(eID))
            elementSizes(e % globID) = product( e % Nxyz + 1)
            end associate
         end do
!
!        Gather the rest of the mesh values if it is a partition
!        -------------------------------------------------------
         allocate(allElementSizes(self % no_of_allElements))
   
         allElementSizes = 0
         if ( (MPI_Process % doMPIAction) ) then
#ifdef _HAS_MPI_
            call mpi_allreduce(elementSizes, allElementSizes, &
                               self % no_of_allElements, MPI_INT, MPI_SUM, MPI_COMM_WORLD, ierr)
#endif
         else
            allElementSizes = elementSizes
         
         end if
!
!        Get all elements offset: the accumulation of allElementSizes
!        -----------------------
         allocate(allElementsOffset(self % no_of_allElements))

         allElementsOffset(1) = 0
         do eID = 2, self % no_of_allElements
            allElementsOffset(eID) = allElementsOffset(eID-1) + allElementSizes(eID-1)
         end do
!
!        Assign the results to the elements
!        ----------------------------------
         do eID = 1, self % no_of_elements
            associate(e => self % elements(eID))
            e % offsetIO = allElementsOffset(e % globID)
            end associate
         end do  
!
!        Free memory
!        -----------
         deallocate(elementSizes, allElementSizes, allElementsOffset)
   
      end subroutine HexMesh_PrepareForIO
! 
!//////////////////////////////////////////////////////////////////////// 
! 
      SUBROUTINE DescribeMesh( self , fileName, bFaceOrder )
      USE Headers
      IMPLICIT NONE
!
!--------------------------------------------------------------------
!  This subroutine describes the loaded mesh
!--------------------------------------------------------------------
!
!
!     ------------------
!     External variables
!     ------------------
!
      CLASS(HexMesh)      :: self
      CHARACTER(LEN=*)    :: fileName
      integer, intent(in) :: bFaceOrder
!
!     ---------------
!     Local variables
!     ---------------
!
      INTEGER           :: fID, zoneID
      INTEGER           :: no_of_bdryfaces
      
      no_of_bdryfaces = 0
      
      write(STD_OUT,'(/)')
      call Section_Header("Reading mesh")
      write(STD_OUT,'(/)')
      
      call SubSection_Header('Mesh file "' // trim(fileName) // '".')

      write(STD_OUT,'(30X,A,A28,I10)') "->" , "Number of nodes: " , size ( self % nodes )
      write(STD_OUT,'(30X,A,A28,I10)') "->" , "Number of elements: " , size ( self % elements )
      write(STD_OUT,'(30X,A,A28,I10)') "->" , "Number of faces: " , size ( self % faces )
      
      do fID = 1 , size ( self % faces )
         if ( self % faces(fID) % faceType .ne. HMESH_INTERIOR) then
            no_of_bdryfaces = no_of_bdryfaces + 1
         end if
      end do

      write(STD_OUT,'(30X,A,A28,I10)') "->" , "Number of boundary faces: " , no_of_bdryfaces
      write(STD_OUT,'(30X,A,A28,I10)') "->" , "Order of curved faces: " , bFaceOrder
      
!     Describe the zones
!     ------------------
      write(STD_OUT,'(/)')
      call Section_Header("Creating zones")
      write(STD_OUT,'(/)')
      
      do zoneID = 1, size(self % zones)
         WRITE(STD_OUT,'(30X,A,A7,I0,A15,A)') "->", "  Zone ",zoneID, " for boundary: ",trim(self % zones(zoneID) % Name)
         write(STD_OUT,'(32X,A28,I0)') 'Number of faces: ', self % zones(zoneID) % no_of_faces
      end do
      
      END SUBROUTINE DescribeMesh     

      SUBROUTINE DescribeMeshPartition( self , fileName )
      USE Headers
      IMPLICIT NONE
!
!--------------------------------------------------------------------
!  This subroutine describes the loaded mesh partition
!--------------------------------------------------------------------
!
!
!     ------------------
!     External variables
!     ------------------
!
      CLASS(HexMesh)    :: self
      CHARACTER(LEN=*)  :: fileName
#ifdef _HAS_MPI_
!
!     ---------------
!     Local variables
!     ---------------
!
      INTEGER           :: fID, zoneID, rank, ierr
      INTEGER           :: no_of_bdryfaces, no_of_mpifaces
      integer           :: no_of_nodesP(MPI_Process % nProcs)
      integer           :: no_of_elementsP(MPI_Process % nProcs)
      integer           :: no_of_facesP(MPI_Process % nProcs)
      integer           :: no_of_bfacesP(MPI_Process % nProcs)
      integer           :: no_of_mpifacesP(MPI_Process % nProcs)
      character(len=64) :: partitionID

      if ( .not. MPI_Process % doMPIAction ) return
      
      no_of_bdryfaces = 0
      no_of_mpifaces  = 0

      do fID = 1 , size ( self % faces )
         if ( self % faces(fID) % faceType .eq. HMESH_BOUNDARY) then
            no_of_bdryfaces = no_of_bdryfaces + 1
         elseif ( self % faces(fID) % faceType .eq. HMESH_MPI ) then
            no_of_mpifaces = no_of_mpifaces + 1 
         end if
      end do
!
!     Share all quantities to the root process
!     ----------------------------------------
      call mpi_gather(size(self % elements) , 1 , MPI_INT , no_of_elementsP , 1 , MPI_INT , 0 , MPI_COMM_WORLD , ierr)
      call mpi_gather(size(self % nodes)    , 1 , MPI_INT , no_of_nodesP    , 1 , MPI_INT , 0 , MPI_COMM_WORLD , ierr)
      call mpi_gather(size(self % faces)    , 1 , MPI_INT , no_of_facesP    , 1 , MPI_INT , 0 , MPI_COMM_WORLD , ierr)
      call mpi_gather(no_of_bdryfaces       , 1 , MPI_INT , no_of_bfacesP   , 1 , MPI_INT , 0 , MPI_COMM_WORLD , ierr)
      call mpi_gather(no_of_mpifaces        , 1 , MPI_INT , no_of_mpifacesP , 1 , MPI_INT , 0 , MPI_COMM_WORLD , ierr)

      if ( .not. MPI_Process % isRoot ) return
       
      write(STD_OUT,'(/)')
      call Section_Header("Mesh partitions")
      write(STD_OUT,'(/)')
      
      do rank = 1, MPI_Process % nProcs 

         write(partitionID,'(A,I0)') "Partition ", rank
         call SubSection_Header(trim(partitionID))

         write(STD_OUT,'(30X,A,A28,I10)') "->" , "Number of nodes: " , no_of_nodesP(rank)
         write(STD_OUT,'(30X,A,A28,I10)') "->" , "Number of elements: " , no_of_elementsP(rank)
         write(STD_OUT,'(30X,A,A28,I10)') "->" , "Number of faces: " , no_of_facesP(rank)
         write(STD_OUT,'(30X,A,A28,I10)') "->" , "Number of boundary faces: " , no_of_bfacesP(rank)
         write(STD_OUT,'(30X,A,A28,I10)') "->" , "Number of mpi faces: " , no_of_mpifacesP(rank)

      end do
#endif
      
      END SUBROUTINE DescribeMeshPartition     

!
!////////////////////////////////////////////////////////////////////////
! 
      SUBROUTINE WriteCoordFile(self,nEqn, FileName)
         USE PhysicsStorage
         IMPLICIT NONE
!
!        -----------------------------------------------------------------
!        This subroutine writes a *.coo file containing all the mesh nodes
!        that can be used for eigenvalue analysis using the TAUev code
!        -----------------------------------------------------------------
!
         !--------------------------------------------------------
         CLASS(HexMesh)       :: self        !<  this mesh
         integer              :: nEqn
         CHARACTER(len=*)     :: FileName    !<  ...
         !--------------------------------------------------------
         INTEGER              :: NumOfElem
         INTEGER              :: i, j, k, el, Nx, Ny, Nz, ndof, cooh
         !--------------------------------------------------------
          
         NumOfElem = SIZE(self % elements)
!
!        ------------------------------------------------------------------------
!        Determine the number of degrees of freedom
!           TODO: Move this to another place if needed in other parts of the code
!        ------------------------------------------------------------------------
!
         ndof = 0
         DO el = 1, NumOfElem
            Nx = self % elements(el) % Nxyz(1)
            Ny = self % elements(el) % Nxyz(2)
            Nz = self % elements(el) % Nxyz(3)
            ndof = ndof + (Nx + 1)*(Ny + 1)*(Nz + 1)*nEqn
         END DO
         
         OPEN(newunit=cooh, file=FileName, action='WRITE')
         
         WRITE(cooh,*) ndof, ndim   ! defined in PhysicsStorage
         DO el = 1, NumOfElem
            Nx = self % elements(el) % Nxyz(1)
            Ny = self % elements(el) % Nxyz(2)
            Nz = self % elements(el) % Nxyz(3)
            DO k = 0, Nz
               DO j = 0, Ny
                  DO i = 0, Nx
                     WRITE(cooh,*) self % elements(el) % geom % x(1,i,j,k), &
                                   self % elements(el) % geom % x(2,i,j,k), &
                                   self % elements(el) % geom % x(3,i,j,k)
                  END DO
               END DO
            END DO
         END DO
         
         CLOSE(cooh)
         
      END SUBROUTINE WriteCoordFile
!
!//////////////////////////////////////////////////////////////////////////////
!
!        This subroutine gets the 2D direction in the local frame for each
!     element and sets the polynomial order to zero in that direction
!     --------------------------------------------------------------------
!
!//////////////////////////////////////////////////////////////////////////////
!
      subroutine HexMesh_CorrectOrderFor2DMesh(self, dir2D)
         use Utilities, only: almostEqual
         implicit none
         class(HexMesh),   intent(inout) :: self
         integer,          intent(in)    :: dir2D
!
!        ---------------
!        Local variables
!        ---------------
!
         integer  :: eID, nID, no_of_orientedNodes
         integer  :: face1Nodes(NODES_PER_FACE)
         integer  :: face2Nodes(NODES_PER_FACE)
         real(kind=RP)  :: d2D(NDIM)
         real(kind=RP)  :: xNodesF1(NDIM,NODES_PER_FACE)
         real(kind=RP)  :: xNodesF2(NDIM,NODES_PER_FACE)
         real(kind=RP)  :: dx(NDIM,NODES_PER_FACE)

         self % dir2D = dir2D
!
!        Construct the normal vector
!        ---------------------------
         select case (dir2D)
         case(IX)
            d2D = [1.0_RP, 0.0_RP, 0.0_RP]

         case(IY)
            d2D = [0.0_RP, 1.0_RP, 0.0_RP]

         case(IZ)
            d2D = [0.0_RP, 0.0_RP, 1.0_RP]

         end select

         do eID = 1, self % no_of_elements
            associate(e => self % elements(eID))
!
!           *****************************************
!           Check if the direction is xi (Left,Right)
!           *****************************************
!
!           Get both face node IDs
!           ----------------------
            face1Nodes = e % nodeIDs(localFaceNode(:, ELEFT))
            face2Nodes = e % nodeIDs(localFaceNode(:, ERIGHT))
!
!           Get the nodes coordinates
!           -------------------------
            do nID = 1, NODES_PER_FACE
               xNodesF1(:,nID) = self % nodes(face1Nodes(nID)) % x
               xNodesF2(:,nID) = self % nodes(face2Nodes(nID)) % x
            end do
!
!           Compute the delta x vectors
!           ---------------------------
            dx = xNodesF2 - xNodesF1
!
!           Check how many delta x vectors are parallel to the 2D direction
!           ---------------------------------------------------------------
            no_of_orientedNodes = 0
            do nID = 1, NODES_PER_FACE
               if ( almostEqual(abs(dot_product(dx(:,nID),d2D)),1.0_RP) ) then
                  no_of_orientedNodes = no_of_orientedNodes + 1 
               elseif ( almostEqual(abs(dot_product(dx(:,nID),d2D)),0.0_RP)) then
                  no_of_orientedNodes = no_of_orientedNodes - 1
               end if
            end do
!
!           Check if the direction is the geometrical 2D direction
!           ------------------------------------------------------
            if ( no_of_orientedNodes .eq. 4 ) then
!
!              This is the 2D direction
!              ------------------------
               e % dir2D = IX
               e % Nxyz(1) = 0
               e % spAxi => NodalStorage(0)
            
            elseif ( no_of_orientedNodes .ne. -4 ) then
!
!              If all delta x vectors are not perpendicular to the 2D direction, the mesh is not 2D
!              ------------------------------------------------------------------------------------
               print*, "The mesh does not seem to be 2D for the given direction"
               errorMessage(STD_OUT)
               stop

            end if
!
!           *****************************************
!           Check if the direction is eta (Front,Back)
!           *****************************************
!
!           Get both face node IDs
!           ----------------------
            face1Nodes = e % nodeIDs(localFaceNode(:, EFRONT))
            face2Nodes = e % nodeIDs(localFaceNode(:, EBACK))
!
!           Get the nodes coordinates
!           -------------------------
            do nID = 1, NODES_PER_FACE
               xNodesF1(:,nID) = self % nodes(face1Nodes(nID)) % x
               xNodesF2(:,nID) = self % nodes(face2Nodes(nID)) % x
            end do
!
!           Compute the delta x vectors
!           ---------------------------
            dx = xNodesF2 - xNodesF1
!
!           Check how many delta x vectors are parallel to the 2D direction
!           ---------------------------------------------------------------
            no_of_orientedNodes = 0
            do nID = 1, NODES_PER_FACE
               if ( almostEqual(abs(dot_product(dx(:,nID),d2D)),1.0_RP) ) then
                  no_of_orientedNodes = no_of_orientedNodes + 1 
               elseif ( almostEqual(abs(dot_product(dx(:,nID),d2D)),0.0_RP)) then
                  no_of_orientedNodes = no_of_orientedNodes - 1
               end if
            end do
!
!           Check if the direction is the geometrical 2D direction
!           ------------------------------------------------------
            if ( no_of_orientedNodes .eq. 4 ) then
!
!              This is the 2D direction
!              ------------------------
               e % dir2D = IY
               e % Nxyz(2) = 0
               e % spAeta => NodalStorage(0)
            
            elseif ( no_of_orientedNodes .ne. -4 ) then
!
!              If all delta x vectors are not perpendicular to the 2D direction, the mesh is not 2D
!              ------------------------------------------------------------------------------------
               print*, "The mesh does not seem to be 2D for the given direction"
               errorMessage(STD_OUT)
               stop

            end if
!
!           *****************************************
!           Check if the direction is zeta (Bottom,Top)
!           *****************************************
!
!           Get both face node IDs
!           ----------------------
            face1Nodes = e % nodeIDs(localFaceNode(:, EBOTTOM))
            face2Nodes = e % nodeIDs(localFaceNode(:, ETOP))   
!
!           Get the nodes coordinates
!           -------------------------
            do nID = 1, NODES_PER_FACE
               xNodesF1(:,nID) = self % nodes(face1Nodes(nID)) % x
               xNodesF2(:,nID) = self % nodes(face2Nodes(nID)) % x
            end do
!
!           Compute the delta x vectors
!           ---------------------------
            dx = xNodesF2 - xNodesF1
!
!           Check how many delta x vectors are parallel to the 2D direction
!           ---------------------------------------------------------------
            no_of_orientedNodes = 0
            do nID = 1, NODES_PER_FACE
               if ( almostEqual(abs(dot_product(dx(:,nID),d2D)),1.0_RP) ) then
                  no_of_orientedNodes = no_of_orientedNodes + 1 
               elseif ( almostEqual(abs(dot_product(dx(:,nID),d2D)),0.0_RP)) then
                  no_of_orientedNodes = no_of_orientedNodes - 1
               end if
            end do
!
!           Check if the direction is the geometrical 2D direction
!           ------------------------------------------------------
            if ( no_of_orientedNodes .eq. 4 ) then
!
!              This is the 2D direction
!              ------------------------
               e % dir2D = IZ
               e % Nxyz(3) = 0
               e % spAzeta => NodalStorage(0)
            
            elseif ( no_of_orientedNodes .ne. -4 ) then
!
!              If all delta x vectors are not perpendicular to the 2D direction, the mesh is not 2D
!              ------------------------------------------------------------------------------------
               print*, "The mesh does not seem to be 2D for the given direction"
               errorMessage(STD_OUT)
               stop

            end if
            end associate
         end do

      end subroutine HexMesh_CorrectOrderFor2DMesh
!
!////////////////////////////////////////////////////////////////////////
!
!        Set element connectivities
!        --------------------------
!
!////////////////////////////////////////////////////////////////////////
!
      subroutine HexMesh_SetConnectivitiesAndLinkFaces(self,nodes)
         implicit none
         class(HexMesh)       :: self
         integer              :: nodes
!
!        ---------------
!        Local variables
!        ---------------
!
         integer  :: fID, SideL, SideR
         integer  :: NelL(2), NelR(2), k ! Polynomial orders on left and right of a face
         integer  :: domain, MPI_NDOFS(MPI_Process % nProcs), mpifID

         do fID = 1, size(self % faces)
            associate(f => self % faces(fID))
            select case (f % faceType)
            case (HMESH_INTERIOR)
               associate(eL => self % elements(f % elementIDs(1)), &
                         eR => self % elements(f % elementIDs(2))   )
!
!              Get polynomial orders of elements
!              ---------------------------------
               NelL = eL % Nxyz(axisMap(:, f % elementSide(1)))
               NelR = eR % Nxyz(axisMap(:, f % elementSide(2)))
!
!              Fill connectivity of element type
!              ---------------------------------
               SideL = f % elementSide(1)
               SideR = f % elementSide(2)
!
!              Construct connectivity
!              ----------------------
               eL % NumberOfConnections(SideL) = 1
               call eL % Connection(SideL) % Construct(1)
               eL % Connection( SideL ) % ElementIDs(1) = eR % eID

               eR % NumberOfConnections(SideR) = 1
               call eR % Connection(SideR) % Construct(1)
               eR % Connection( SideR ) % ElementIDs(1) = eL % eID
               end associate

            case (HMESH_BOUNDARY)
               associate(eL => self % elements(f % elementIDs(1)))
!
!              Get polynomial orders of elements
!              ---------------------------------
               NelL = eL % Nxyz(axisMap(:, f % elementSide(1)))
               NelR = NelL
               end associate

            case (HMESH_MPI)
!
!              ****************************************************
!              TODO account for different orders accross both sides
!              ****************************************************
!
               associate(e => self % elements(maxval(f % elementIDs)))
               NelL = e % Nxyz(axisMap(:,maxval(f % elementSide)))
               NelR = NelL
               end associate

            end select
         
            call f % LinkWithElements(NelL, NelR, nodes)
            
            end associate
         end do
!
!        --------------------------
!        Allocate MPI Faces storage
!        --------------------------
!
         if ( MPI_Process % doMPIAction ) then
            if ( .not. allocated(mpi_faces) ) return
#if _HAS_MPI_
            MPI_NDOFS = 0

            do domain = 1, MPI_Process % nProcs
               do mpifID = 1, mpi_faces(domain) % no_of_faces
                  fID = mpi_faces(domain) % faceIDs(mpifID)
                  associate( f => self % faces(fID) ) 
                  MPI_NDOFS(domain) = MPI_NDOFS(domain) + product(f % Nf + 1)
                  end associate
               end do
            end do

#if defined(NAVIERSTOKES)
            call ConstructMPIFacesStorage(NCONS, NGRAD, MPI_NDOFS)
#elif defined(CAHNHILLIARD)
            call ConstructMPIFacesStorage(NCOMP, NCOMP, MPI_NDOFS)
#endif

#endif
         end if
         
      end subroutine HexMesh_SetConnectivitiesAndLinkFaces
!
!///////////////////////////////////////////////////////////////////////////////////////////////////////
!  
      subroutine HexMesh_UpdateFacesWithPartition(self, partition, nAllElems, global2LocalIDs)
!
!        **************************************************
!        This subroutine casts HMESH_UNDEFINED faces which
!        are a partition boundary face as HMESH_MPI
!        **************************************************
!
         use PartitionedMeshClass
         implicit none
         class(HexMesh)    :: self
         class(PartitionedMesh_t),  intent(in)  :: partition
         integer,                   intent(in)  :: nAllElems
         integer,                   intent(in)  :: global2LocalIDs(nAllElems)
!
!        ---------------
!        Local variables
!        ---------------
!
         integer  :: k, eID, bFace, side, eSide, fID, domain
         integer  :: no_of_mpifaces(MPI_Process % nProcs)
         integer, parameter  :: otherSide(2) = (/2,1/)
!
!        First get how many faces are shared with each other partition
!        -------------------------------------------------------------
         no_of_mpifaces = 0
         do bFace = 1, partition % no_of_mpifaces
            domain = partition % mpiface_sharedDomain(bFace)
            no_of_mpifaces(domain) = no_of_mpifaces(domain) + 1
         end do
!
!        ---------------
!        Allocate memory
!        ---------------
!
         do domain = 1, MPI_Process % nProcs
            if ( no_of_mpifaces(domain) .ne. 0 ) then
               call mpi_faces(domain) % Construct(no_of_mpifaces(domain))
            end if
         end do

         no_of_mpifaces = 0
         do bFace = 1, partition % no_of_mpifaces
!
!           Gather the face, and the relative position w.r.t. its element
!           -------------------------------------------------------------
            eID = global2LocalIDs(partition % mpiface_elements(bFace))
            side = partition % element_mpifaceSide(bFace)
            eSide = partition % mpiface_elementSide(bFace)
            fID = self % elements(eID) % faceIDs(side)
!
!           Change the face to a HMESH_MPI
!           ------------------------------         
            associate(f => self % faces(fID))
            f % faceType = HMESH_MPI
            f % rotation = partition % mpiface_rotation(bFace)
            f % elementIDs(eSide) = eID
            f % elementIDs(otherSide(eSide)) = HMESH_NONE
            f % elementSide(eSide) = side
            f % elementSide(otherSide(eSide)) = HMESH_NONE
            end associate
!
!           Create MPI Face
!           ---------------
            domain = partition % mpiface_sharedDomain(bFace)
            no_of_mpifaces(domain) = no_of_mpifaces(domain) + 1
            mpi_faces(domain) % faceIDs(no_of_mpifaces(domain)) = fID
            mpi_faces(domain) % elementSide(no_of_mpifaces(domain)) = eSide

         end do

      end subroutine HexMesh_UpdateFacesWithPartition
!
!///////////////////////////////////////////////////////////////////////////////////////////////////////////////////////////////////
!
!     -----------------------------------------------------------------------------
!     Construct geometry of faces and elements
!     -> This routine guarantees that the mapping is subparametric or isoparametric
!     -----------------------------------------------------------------------------
      subroutine HexMesh_ConstructGeometry(self,SurfInfo)
         implicit none
         !--------------------------------
         class(HexMesh)    , intent(inout) :: self
         type(SurfInfo_t)  , intent(inout) :: SurfInfo(:)
         !--------------------------------
         integer                    :: i
         integer                    :: fID, eID                        ! Face and element counters
         integer                    :: eIDLeft, eIDRight, e            ! Element IDs on left and right of a face
         integer                    :: SideIDL, SideIDR, side          ! Side of elements on left and right of a face
         integer                    :: buffer                          ! A temporal variable
         integer                    :: NSurfL(2), NSurfR(2), NSurf(2)  ! Polynomial order the face was constructef with
         integer                    :: Nelf(2), Nel(2), rot
         integer                    :: CLN(2)                          ! Chebyshev-Lobatto face orders
         REAL(KIND=RP)              :: corners(NDIM,NODES_PER_ELEMENT) ! Variable just for initializing purposes
         real(kind=RP), allocatable :: faceCL(:,:,:)                   ! Coordinates of the Chebyshev-Lobatto nodes on the face
         
         type(TransfiniteHexMap), pointer :: hexMap, hex8Map, genHexMap
         !--------------------------------
         logical                    :: isConforming   ! Is the representation conforming on a boundary?
         integer                    :: zoneID, zonefID
         integer, allocatable :: bfOrder(:)
         corners = 0._RP

!
!        ***********************************************************************
!        Find the polynomial order of the boundaries for 3D nonconforming meshes
!        -> In 3D meshes we force all the faces on a boundary to be mapped with the
!           same polynomial order, in order to have "water-tight" meshes. This condition
!           can be sometimes too strict... 
!        -> When the representation is p-nonconforming on a boundary, the mapping 
!           must be of order P <= min(N)/2. This is the general sufficient condition.
!        *************************************************************1**********
!
         if (self % anisotropic .and. (.not. self % meshIs2D) ) then
            allocate ( bfOrder(size(self % zones)) )
            bfOrder = huge(bfOrder) ! Initialize to a big number
            
            do zoneID=1, size(self % zones)
               
               do zonefID = 1, self % zones(zoneID) % no_of_faces
                  fID = self % zones(zoneID) % faces(zonefID)
                  
                  associate( f => self % faces(fID) )
                  bfOrder(zoneID) = min(bfOrder(zoneID),f % NfLeft(1),f % NfLeft(2))
                  end associate
               end do
               
               if ( self % ConformingOnZone(zoneID) .or. self % ignoreBCnonConformities) then
                  bfOrder(zoneID) = bfOrder(zoneID)
               else
                  bfOrder(zoneID) = bfOrder(zoneID)/2
                  if ( bfOrder(zoneID) < 1 ) then
                     write(STD_OUT,*) 'ERROR :: The chosen polynomial orders are too low to represent the boundaries accurately'
                     write(STD_OUT,*) '      :: Nonconforming representations on boundaries need N>=2'
                     stop
                  end if
               end if
               
               call NodalStorage (bfOrder(zoneID)) % construct (self % nodeType, bfOrder(zoneID))
               
            end do
         end if
         
!
!        **************************************************************
!        Check surfaces' integrity and adapt them to the solution order
!        **************************************************************
!
         do fID=1, size(self % faces)
            associate( f => self % faces(fID) )
            
!
!           Check if the surfaces description in mesh file is consistent 
!           ------------------------------------------------------------
            select case (f % faceType)

            case (HMESH_INTERIOR)
               eIDLeft  = f % elementIDs(1)
               SideIDL  = f % elementSide(1)
               NSurfL   = SurfInfo(eIDLeft)  % facePatches(SideIDL) % noOfKnots - 1
            
               eIDRight = f % elementIDs(2)
               SideIDR  = f % elementSide(2)
               NSurfR   = SurfInfo(eIDRight) % facePatches(SideIDR) % noOfKnots - 1
            
!              If both surfaces are of order 1.. There's no need to continue analyzing face
!              ----------------------------------------------------------------------------
               if     ((SurfInfo(eIDLeft)  % IsHex8) .and. (SurfInfo(eIDRight) % IsHex8)) then
                  cycle
               elseif ((SurfInfo(eIDLeft)  % IsHex8) .and. all(NSurfR == 1) ) then
                  cycle
               elseif ((SurfInfo(eIDRight) % IsHex8) .and. all(NSurfL == 1) ) then
                  cycle
               elseif (all(NSurfL == 1) .and. all(NSurfR == 1) ) then
                  cycle
               elseif (any(NSurfL /= NSurfR)) then ! Only works for mesh files with isotropic boundary orders
                  write(STD_OUT,*) 'WARNING: Curved face definitions in mesh are not consistent.'
                  write(STD_OUT,*) '   Face:    ', fID
                  write(STD_OUT,*) '   Elements:', f % elementIDs
                  write(STD_OUT,*) '   N Left:  ', SurfInfo(eIDLeft) % facePatches(SideIDL) % noOfKnots - 1
                  write(STD_OUT,*) '   N Right: ', SurfInfo(eIDRight) % facePatches(SideIDR) % noOfKnots - 1
               end if
               
               CLN(1) = min(f % NfLeft(1),f % NfRight(1))
               CLN(2) = min(f % NfLeft(2),f % NfRight(2))
!
!              Adapt the curved face order to the polynomial order
!              ---------------------------------------------------
               if ( any(CLN < NSurfL) ) then
                  allocate(faceCL(1:3,CLN(1)+1,CLN(2)+1))
                  call ProjectFaceToNewPoints(SurfInfo(eIDLeft) % facePatches(SideIDL), CLN(1), NodalStorage(CLN(1)) % xCGL, & 
                                                                                        CLN(2), NodalStorage(CLN(2)) % xCGL, faceCL)
                  call SurfInfo(eIDLeft) % facePatches(SideIDL) % Destruct()
                  call SurfInfo(eIDLeft) % facePatches(SideIDL) % Construct(NodalStorage(CLN(1)) % xCGL, &  
                                                                            NodalStorage(CLN(2)) % xCGL,faceCL) 
                  deallocate(faceCL)
               end if

               select case ( f % rotation )
               case ( 1, 3, 4, 6 ) ! Local x and y axis are perpendicular  ! TODO this is correct?
                  if (CLN(1) /= CLN(2)) then
                     buffer = CLN(1)
                     CLN(1) = CLN(2)
                     CLN(2) = buffer
                  end if
               end select
				   
               if ( any(CLN < NSurfR) ) then       ! TODO JMT: I have added this.. is correct?
                  allocate(faceCL(1:3,CLN(1)+1,CLN(2)+1))
                  call ProjectFaceToNewPoints(SurfInfo(eIDRight) % facePatches(SideIDR), CLN(1), NodalStorage(CLN(1)) % xCGL, &
                                                                                         CLN(2), NodalStorage(CLN(2)) % xCGL, faceCL)
                  call SurfInfo(eIDRight) % facePatches(SideIDR) % Destruct()
                  call SurfInfo(eIDRight) % facePatches(SideIDR) % Construct(NodalStorage(CLN(1)) % xCGL,&
                                                                             NodalStorage(CLN(2)) % xCGL,faceCL) 
                  deallocate(faceCL)
               end if

            case (HMESH_BOUNDARY)
               eIDLeft  = f % elementIDs(1)
               SideIDL  = f % elementSide(1)
               NSurfL   = SurfInfo(eIDLeft)  % facePatches(SideIDL) % noOfKnots - 1

               if     (SurfInfo(eIDLeft)  % IsHex8 .or. all(NSurfL == 1)) cycle
               
               if (self % anisotropic  .and. (.not. self % meshIs2D) ) then
                  CLN = bfOrder(f % zone)
               else
                  CLN(1) = f % NfLeft(1)
                  CLN(2) = f % NfLeft(2)
               end if
!
!              Adapt the curved face order to the polynomial order
!              ---------------------------------------------------
               if ( any(CLN < NSurfL) ) then
                  allocate(faceCL(1:3,CLN(1)+1,CLN(2)+1))
                  call ProjectFaceToNewPoints(SurfInfo(eIDLeft) % facePatches(SideIDL), CLN(1), NodalStorage(CLN(1)) % xCGL, & 
                                                                                        CLN(2), NodalStorage(CLN(2)) % xCGL, faceCL)
                  call SurfInfo(eIDLeft) % facePatches(SideIDL) % Destruct()
                  call SurfInfo(eIDLeft) % facePatches(SideIDL) % Construct(NodalStorage(CLN(1)) % xCGL, &  
                                                                            NodalStorage(CLN(2)) % xCGL,faceCL) 
                  deallocate(faceCL)
               end if

            case (HMESH_MPI)
               eID = maxval(f % elementIDs)
               side = maxval(f % elementSide)
               NSurf = SurfInfo(eID) % facePatches(side) % noOfKnots - 1
            
               if ( SurfInfo(eID) % IsHex8 .or. all(NSurf == 1) ) cycle

               CLN(1) = f % NfLeft(1)  ! TODO in MPI faces, p-adaption has
               CLN(2) = f % NfLeft(2)  ! not been accounted yet.

               if ( side .eq. 2 ) then    ! Right faces need to be rotated
                  select case ( f % rotation )
                  case ( 1, 3, 4, 6 ) ! Local x and y axis are perpendicular  ! TODO this is correct?
                     if (CLN(1) /= CLN(2)) then
                        buffer = CLN(1)
                        CLN(1) = CLN(2)
                        CLN(2) = buffer
                     end if
                  end select
               end if

               if ( any(CLN < NSurf) ) then
                  allocate(faceCL(1:3,CLN(1)+1,CLN(2)+1))
                  call ProjectFaceToNewPoints(SurfInfo(eID) % facePatches(side), CLN(1), NodalStorage(CLN(1)) % xCGL, & 
                                                                                 CLN(2), NodalStorage(CLN(2)) % xCGL, faceCL)
                  call SurfInfo(eID) % facePatches(side) % Destruct()
                  call SurfInfo(eID) % facePatches(side) % Construct(NodalStorage(CLN(1)) % xCGL, &  
                                                                     NodalStorage(CLN(2)) % xCGL,faceCL) 
                  deallocate(faceCL)
               end if
            end select 
            end associate
         end do
!
!        ----------------------------
!        Construct elements' geometry
!        ----------------------------
!
         allocate(hex8Map)
         call hex8Map % constructWithCorners(corners)
         allocate(genHexMap)
         
         do eID=1, size(self % elements)
            
            if (SurfInfo(eID) % IsHex8) then
               call hex8Map % setCorners(SurfInfo(eID) % corners)
               hexMap => hex8Map
            else
               CALL genHexMap % destruct()
               CALL genHexMap % constructWithFaces(SurfInfo(eID) % facePatches)
               
               hexMap => genHexMap
            end if
            
            call self % elements(eID) % ConstructGeometry (hexMap)
            
         end do
!
!        -------------------------
!        Construct faces' geometry
!        -------------------------
!
         do fID=1, size(self % faces)
            associate(f => self % faces(fID))
            select case(f % faceType)
            case(HMESH_INTERIOR, HMESH_BOUNDARY)
               associate(eL => self % elements(f % elementIDs(1)))
               call f % geom % construct(f % Nf, f % NelLeft, f % NfLeft, eL % Nxyz, & 
                                         NodalStorage(f % Nf), NodalStorage(eL % Nxyz), &
                                         eL % geom, eL % hexMap, f % elementSide(1), &
                                         f % projectionType(1), 1, 0 )
               end associate

            case(HMESH_MPI)
               side = maxloc(f % elementIDs, dim=1) 

               select case (side)
               case(1)
                  Nel = f % NelLeft
                  Nelf = f % NfLeft
                  rot = 0

               case(2)
                  Nel = f % NelRight
                  Nelf = f % NfRight
                  rot = f % rotation
   
               end select
            
               associate(e => self % elements(f % elementIDs(side)))
               call f % geom % construct(f % Nf, Nelf, Nel, e % Nxyz, &
                                         NodalStorage(f % Nf), NodalStorage(e % Nxyz), &
                                         e % geom, e % hexMap, f % elementSide(side), &
                                         f % projectionType(side), side, rot)

               end associate
            end select
            end associate
            
         end do
!
!        ------------------------------------------------------
!        Compute the faces minimum orthogonal distance estimate
!        ------------------------------------------------------
!
         do fID = 1, size(self % faces)
            associate(f => self % faces(fID))
            select case(f % faceType)
            case(HMESH_INTERIOR)
               f % geom % h = min(minval(self % elements(f % elementIDs(1)) % geom % jacobian), & 
                                  minval(self % elements(f % elementIDs(2)) % geom % jacobian)) &
                        / maxval(f % geom % jacobian)
            case(HMESH_BOUNDARY)
               f % geom % h = minval(self % elements(f % elementIDs(1)) % geom % jacobian) &
                        / maxval(f % geom % jacobian)
            case(HMESH_MPI)
               f % geom % h = minval(self % elements(maxval(f % elementIDs)) % geom % jacobian) &
                        / maxval(f % geom % jacobian)
            end select
            end associate
         end do 

         if ( MPI_Process % doMPIAction ) then
            call CommunicateMPIFaceMinimumDistance(self)
         end if
!
!        ---------
!        Finish up
!        ---------
!
         CALL hex8Map % destruct()
         DEALLOCATE(hex8Map)
         CALL genHexMap % destruct()
         DEALLOCATE(genHexMap)
         
      end subroutine HexMesh_ConstructGeometry

      subroutine CommunicateMPIFaceMinimumDistance(self)
         implicit none
         class(HexMesh) :: self
!
!        ---------------
!        Local variables
!        ---------------
!
#ifdef _HAS_MPI_
         integer  :: no_of_max_faces, i, fID, mpifID, ierr
         real(kind=RP), allocatable  :: hsend(:,:)
         real(kind=RP), allocatable  :: hrecv(:,:)
         integer  :: sendReq(MPI_Process % nProcs)
         integer  :: recvReq(MPI_Process % nProcs)
         integer  :: sendSt(MPI_STATUS_SIZE, MPI_Process % nProcs)
         integer  :: recvSt(MPI_STATUS_SIZE, MPI_Process % nProcs)

         if ( .not. MPI_Faces_Constructed ) return
!
!        Get the maximum number of faces
!        -------------------------------
         no_of_max_faces = 0
         do i = 1, MPI_Process % nProcs
            no_of_max_faces = max(no_of_max_faces, mpi_faces(i) % no_of_faces)
         end do
!
!        Allocate an array to store the distances
!        ----------------------------------------
         allocate(hsend(no_of_max_faces, MPI_Process % nProcs))
         allocate(hrecv(no_of_max_faces, MPI_Process % nProcs))
!
!        Perform the receive calls
!        -------------------------
         do i = 1, MPI_Process % nProcs
            if ( mpi_faces(i) % no_of_faces .le. 0 ) then
               recvReq(i) = MPI_REQUEST_NULL
               cycle

            end if

            call mpi_irecv(hrecv(:,i), mpi_faces(i) % no_of_faces, MPI_DOUBLE, i-1, MPI_ANY_TAG, &
                           MPI_COMM_WORLD, recvReq(i), ierr)

         end do

!
!        Gather the distances to send
!        ------------------------------
         do i = 1, MPI_Process % nProcs
            if ( mpi_faces(i) % no_of_faces .le. 0 ) cycle

            do mpifID = 1, mpi_faces(i) % no_of_faces
               fID = mpi_faces(i) % faceIDs(mpifID)
               hsend(mpifID,i) = self % faces(fID) % geom % h
            end do
         end do
!
!        Send the distances
!        ------------------
         do i = 1, MPI_Process % nProcs
            if ( mpi_faces(i) % no_of_faces .le. 0 ) then
               sendReq(i) = MPI_REQUEST_NULL
               cycle

            end if

            call mpi_isend(hsend(:,i), mpi_faces(i) % no_of_faces, MPI_DOUBLE, i-1, DEFAULT_TAG, &
                           MPI_COMM_WORLD, sendReq(i), ierr)

         end do

         call mpi_waitall(MPI_Process % nProcs, recvReq, recvSt, ierr)
!
!        Collect the distances
!        ---------------------      
         do i = 1, MPI_Process % nProcs
            if ( mpi_faces(i) % no_of_faces .le. 0 ) cycle

            do mpifID = 1, mpi_faces(i) % no_of_faces
               fID = mpi_faces(i) % faceIDs(mpifID)
               self % faces(fID) % geom % h = min(self % faces(fID) % geom % h, hrecv(mpifID,i))
            end do
         end do

         call mpi_waitall(MPI_Process % nProcs, sendReq, sendSt, ierr)

         deallocate(hsend, hrecv)

#endif
      end subroutine CommunicateMPIFaceMinimumDistance

      subroutine HexMesh_DefineAsBoundaryFaces(self)
         implicit none
         class(HexMesh) :: self
!
!        ---------------
!        Local variables
!        ---------------
!
         integer  :: fID

         do fID = 1, size(self % faces)
            if ( self % faces(fID) % faceType .eq. HMESH_UNDEFINED ) then
               if ( trim(self % faces(fID) % boundaryName) .ne. emptyBCName ) then
                  self % faces(fID) % faceType = HMESH_BOUNDARY
               end if
            end if
         end do

      end subroutine HexMesh_DefineAsBoundaryFaces
!
!///////////////////////////////////////////////////////////////////////////////////////////////////////////////////////////////////
!
!     ---------------------------
!     Export mesh to a hmesh file
!     ---------------------------
      subroutine HexMesh_Export(self, fileName)
         use SolutionFile
         use MPI_Process_Info
         implicit none
         class(HexMesh),   intent(in)     :: self
         character(len=*), intent(in)     :: fileName
!
!        ---------------
!        Local variables
!        ---------------
!
         integer        :: fID, eID, pos
         character(len=LINE_LENGTH)    :: meshName
         real(kind=RP), parameter      :: refs(NO_OF_SAVED_REFS) = 0.0_RP
         interface
            character(len=LINE_LENGTH) function RemovePath( inputLine )
               use SMConstants
               implicit none
               character(len=*)     :: inputLine
            end function RemovePath
      
            character(len=LINE_LENGTH) function getFileName( inputLine )
               use SMConstants
               implicit none
               character(len=*)     :: inputLine
            end function getFileName
         end interface

            
!
!        Create file: it will be contained in ./MESH
!        -------------------------------------------
         meshName = "./MESH/" // trim(removePath(getFileName(fileName))) // ".hmesh"
         call CreateNewSolutionFile( trim(meshName), MESH_FILE, self % nodeType, &
                                     self % no_of_allElements, 0, 0.0_RP, refs)
!
!        Introduce all element nodal coordinates
!        ---------------------------------------
         fID = putSolutionFileInWriteDataMode(trim(meshName))
         do eID = 1, self % no_of_elements
            associate(e => self % elements(eID))
            pos = POS_INIT_DATA + (e % globID-1)*5*SIZEOF_INT + 3*e % offsetIO*SIZEOF_RP
            call writeArray(fID, e % geom % x, position=pos)
            end associate
         end do
         close(fid)
!
!        Close the file
!        --------------
         call SealSolutionFile(trim(meshName))
         
      end subroutine HexMesh_Export
!
!///////////////////////////////////////////////////////////////////////////////////////////////////////////////////////////////////
!
!     ----------------------------
!     Export mesh orders to a file
!     ----------------------------
      subroutine HexMesh_ExportOrders(self,fileName)
         implicit none
         !------------------------------------------
         class(HexMesh),   intent(in)     :: self
         character(len=*), intent(in)     :: fileName          !<  Name of file containing polynomial orders to initialize
         !------------------------------------------
         integer                          :: fd       ! File unit
         integer                          :: k
         character(len=LINE_LENGTH)       :: OrderFileName
         !------------------------------------------
         interface
            character(len=LINE_LENGTH) function RemovePath( inputLine )
               use SMConstants
               implicit none
               character(len=*)     :: inputLine
            end function RemovePath
      
            character(len=LINE_LENGTH) function getFileName( inputLine )
               use SMConstants
               implicit none
               character(len=*)     :: inputLine
            end function getFileName
         end interface
         !------------------------------------------
            
!
!        Create file: it will be contained in ./MESH
!        -------------------------------------------
         OrderFileName = "./MESH/" // trim(removePath(getFileName(fileName))) // ".omesh"
         
         
         open( newunit = fd , FILE = TRIM(OrderFileName), ACTION = 'write')
            
            write(fd,*) size(self % elements)
            
            do k=1, size(self % elements)
               write(fd,*) self % elements(k) % Nxyz
            end do
            
         close (fd)
         
      end subroutine HexMesh_ExportOrders
!
!///////////////////////////////////////////////////////////////////////////////////////////////////////////////////////////////////
!
!
!     ************************************************************************
!           Save solution subroutine for the Navier-Stokes solver. It saves
!        the state vector (Q), and optionally the gradients.
!     ************************************************************************
!
      subroutine HexMesh_SaveSolution(self, iter, time, name, saveGradients)
         use SolutionFile
         use MPI_Process_Info
         implicit none
         class(HexMesh)                         :: self
         integer,             intent(in)        :: iter
         real(kind=RP),       intent(in)        :: time
         character(len=*),    intent(in)        :: name
         logical,             intent(in)        :: saveGradients
!
!        ---------------
!        Local variables
!        ---------------
!
         integer  :: fid, eID, pos, padding
         real(kind=RP)                    :: refs(NO_OF_SAVED_REFS) 
         real(kind=RP), allocatable       :: Q(:,:,:,:)
#if (!defined(NAVIERSTOKES))
         logical                          :: computeGradients = .true.
#endif
!
!        Gather reference quantities
!        ---------------------------
#if defined(NAVIERSTOKES)
         refs(GAMMA_REF) = thermodynamics % gamma
         refs(RGAS_REF)  = thermodynamics % R
         refs(RHO_REF)   = refValues      % rho
         refs(V_REF)     = refValues      % V
         refs(T_REF)     = refValues      % T
         refs(MACH_REF)  = dimensionless  % Mach
#else
         refs = 0.0_RP
#endif
!
!        Create new file
!        ---------------
         if ( saveGradients .and. computeGradients) then
            call CreateNewSolutionFile(trim(name),SOLUTION_AND_GRADIENTS_FILE, &
                                       self % nodeType, self % no_of_allElements, iter, time, refs)
            padding = NTOTALVARS + 3*NTOTALGRADS
         else
            call CreateNewSolutionFile(trim(name),SOLUTION_FILE, self % nodeType, &
                                       self % no_of_allElements, iter, time, refs)
            padding = NTOTALVARS
         end if
!
!        Write arrays
!        ------------
         fID = putSolutionFileInWriteDataMode(trim(name))
         do eID = 1, self % no_of_elements
            associate( e => self % elements(eID) )

            allocate(Q(NTOTALVARS, 0:e % Nxyz(1), 0:e % Nxyz(2), 0:e % Nxyz(3)))

#if defined(NAVIERSTOKES)
            Q(1:NCONS,:,:,:) = e % storage % Q
#endif
#if defined(CAHNHILLIARD)
            Q(NTOTALVARS,:,:,:) = e % storage % c(1,:,:,:)
#endif
            
            pos = POS_INIT_DATA + (e % globID-1)*5*SIZEOF_INT + padding*e % offsetIO * SIZEOF_RP
            call writeArray(fid, Q, position=pos)

            deallocate(Q)
            if ( saveGradients .and. computeGradients ) then

               allocate(Q(NTOTALGRADS,0:e % Nxyz(1), 0:e % Nxyz(2), 0:e % Nxyz(3)))

#if defined(NAVIERSTOKES)
               Q(1:NGRAD,:,:,:) = e % storage % U_x
#endif
#if defined(CAHNHILLIARD)
               Q(NTOTALGRADS,:,:,:) = e % storage % c_x(1,:,:,:)
#endif
               write(fid) Q

#if defined(NAVIERSTOKES)
               Q(1:NGRAD,:,:,:) = e % storage % U_y
#endif
#if defined(CAHNHILLIARD)
               Q(NTOTALGRADS,:,:,:) = e % storage % c_y(1,:,:,:)
#endif
               write(fid) Q

#if defined(NAVIERSTOKES)
               Q(1:NGRAD,:,:,:) = e % storage % U_z
#endif
#if defined(CAHNHILLIARD)
               Q(NTOTALGRADS,:,:,:) = e % storage % c_z(1,:,:,:)
#endif
               write(fid) Q

               deallocate(Q)
            end if
            end associate
         end do
         close(fid)
!
!        Close the file
!        --------------
         call SealSolutionFile(trim(name))

      end subroutine HexMesh_SaveSolution
#if defined(NAVIERSTOKES)
      subroutine HexMesh_SaveStatistics(self, iter, time, name)
         use SolutionFile
         implicit none
         class(HexMesh),      intent(in)        :: self
         integer,             intent(in)        :: iter
         real(kind=RP),       intent(in)        :: time
         character(len=*),    intent(in)        :: name
!
!        ---------------
!        Local variables
!        ---------------
!
         integer  :: fid, eID, pos
         real(kind=RP)                    :: refs(NO_OF_SAVED_REFS) 
!
!        Gather reference quantities
!        ---------------------------
         refs(GAMMA_REF) = thermodynamics % gamma
         refs(RGAS_REF)  = thermodynamics % R
         refs(RHO_REF)   = refValues      % rho
         refs(V_REF)     = refValues      % V
         refs(T_REF)     = refValues      % T
         refs(MACH_REF)  = dimensionless  % Mach
!
!        Create new file
!        ---------------
         call CreateNewSolutionFile(trim(name),STATS_FILE, self % nodeType, self % no_of_allElements, iter, time, refs)
!
!        Write arrays
!        ------------
         fID = putSolutionFileInWriteDataMode(trim(name))
         do eID = 1, self % no_of_elements
            associate( e => self % elements(eID) )
            pos = POS_INIT_DATA + (e % globID-1)*5*SIZEOF_INT + 9*e % offsetIO*SIZEOF_RP
            call writeArray(fid, e % storage % stats % data, position=pos)
            end associate
         end do
         close(fid)
!
!        Close the file
!        --------------
         call SealSolutionFile(trim(name))

      end subroutine HexMesh_SaveStatistics

      subroutine HexMesh_ResetStatistics(self)
         implicit none
         class(HexMesh)       :: self
!
!        ---------------
!        Local variables
!        ---------------
!
         integer     :: eID

         do eID = 1, self % no_of_elements
            self % elements(eID) % storage % stats % data = 0.0_RP
         end do

      end subroutine HexMesh_ResetStatistics
#endif
      subroutine HexMesh_LoadSolution( self, fileName, initial_iteration, initial_time ) 
         use SolutionFile
         IMPLICIT NONE
         CLASS(HexMesh)             :: self
         character(len=*)           :: fileName
         integer,       intent(out) :: initial_iteration
         real(kind=RP), intent(out) :: initial_time
         
!
!        ---------------
!        Local variables
!        ---------------
!
         INTEGER                        :: fID, eID, fileType, no_of_elements, flag, nodetype
         integer                        :: padding, pos
         integer                        :: Nxp1, Nyp1, Nzp1, no_of_eqs, array_rank
         real(kind=RP), allocatable     :: Q(:,:,:,:)
         character(len=SOLFILE_STR_LEN) :: rstName
!
!        Get the file title
!        ------------------
         rstName = getSolutionFileName(trim(fileName))
!
!        Get the file type
!        -----------------
         fileType = getSolutionFileType(trim(fileName))

         select case (fileType)
         case(MESH_FILE)
            print*, "The selected restart file is a mesh file"
            errorMessage(STD_OUT)
            stop

         case(SOLUTION_FILE)
            padding = 1*NTOTALVARS

         case(SOLUTION_AND_GRADIENTS_FILE)
            padding = NTOTALVARS + 3 * NTOTALGRADS

         case(STATS_FILE)
            print*, "The selected restart file is a statistics file"
            errorMessage(STD_OUT)
            stop
         case default
            print*, "Unknown restart file format"
            errorMessage(STD_OUT)
            stop
         end select
!
!        Get the node type
!        -----------------
         nodeType = getSolutionFileNodeType(trim(fileName))

         if ( nodeType .ne. self % nodeType ) then
            print*, "Solution file uses a different discretization nodes that the mesh."
            errorMessage(STD_OUT)
         end if
!
!        Read the number of elements
!        ---------------------------
         no_of_elements = getSolutionFileNoOfElements(trim(fileName))

         if ( no_of_elements .ne. self % no_of_allElements ) then
            write(STD_OUT,'(A,A)') "The number of elements stored in the restart file ", &
                                   "do not match that of the mesh file"
            errorMessage(STD_OUT)
            stop
         end if
!
!        Read the initial iteration and time
!        -----------------------------------
         call getSolutionFileTimeAndITeration(trim(fileName), initial_iteration, initial_time)
!
!        Read the terminator indicator
!        -----------------------------
         flag = getSolutionFileDataInitFlag(trim(fileName))

         if ( flag .ne. BEGINNING_DATA ) then
            print*, "Beginning data flag was not found in the file."
            errorMessage(STD_OUT)
            stop
         end if
!
!        Read elements data
!        ------------------
         fID = putSolutionFileInReadDataMode(trim(fileName))
         do eID = 1, size(self % elements)
            associate( e => self % elements(eID) )
            pos = POS_INIT_DATA + (e % globID-1)*5*SIZEOF_INT + padding*e % offsetIO*SIZEOF_RP
            read(fID, pos=pos) array_rank
            read(fID) no_of_eqs, Nxp1, Nyp1, Nzp1
            if (      ((Nxp1-1) .ne. e % Nxyz(1)) &
                 .or. ((Nyp1-1) .ne. e % Nxyz(2)) &
                 .or. ((Nzp1-1) .ne. e % Nxyz(3)) &
                 .or. (no_of_eqs .ne. NTOTALVARS )       ) then
               write(STD_OUT,'(A,I0,A)') "Error reading restart file: wrong dimension for element "&
                                           ,eID,"."

               write(STD_OUT,'(A,I0,A,I0,A,I0,A)') "Element dimensions: ", e % Nxyz(1), &
                                                                     " ,", e % Nxyz(2), &
                                                                     " ,", e % Nxyz(3), &
                                                                     "."
                                                                     
               write(STD_OUT,'(A,I0,A,I0,A,I0,A)') "Restart dimensions: ", Nxp1-1, &
                                                                     " ,", Nyp1-1, &
                                                                     " ,", Nzp1-1, &
                                                                     "."

               errorMessage(STD_OUT)
               stop
            end if

            allocate(Q(NTOTALVARS, 0:e % Nxyz(1), 0:e % Nxyz(2), 0:e % Nxyz(3)))
            read(fID) Q

#if defined(NAVIERSTOKES)
            e % storage % Q = Q(1:NCONS,:,:,:)
#endif
#if defined(CAHNHILLIARD)
            e % storage % c(1,:,:,:) = Q(NTOTALVARS,:,:,:)
#endif

            deallocate(Q)
            end associate
         end do
!
!        Close the file
!        --------------
         close(fID)

      END SUBROUTINE HexMesh_LoadSolution
!
!////////////////////////////////////////////////////////////////////////
!
!        AUXILIAR SUBROUTINES
!        --------------------
! 
!////////////////////////////////////////////////////////////////////////
!
      logical function HexMesh_FindPointWithCoords(self, x, eID, xi, optionalElements)
         implicit none
         class(HexMesh), intent(in)         :: self
         real(kind=RP),    intent(in)       :: x(NDIM)
         integer,          intent(out)      :: eID
         real(kind=RP),    intent(out)      :: xi(NDIM)
         integer, optional,intent(in)       :: optionalElements(:)
!
!        ---------------
!        Local variables
!        ---------------
!
         integer     :: op_eID
         logical     :: success

         HexMesh_FindPointWithCoords = .false.

         if ( present(optionalElements) ) then
            do op_eID = 1, size(optionalElements)
               if ( optionalElements(op_eID) .eq. -1 ) cycle
               associate(e => self % elements(optionalElements(op_eID)))
               success = e % FindPointWithCoords(x, xi) 
               if ( success ) then
                  eID = optionalElements(op_eID)
                  HexMesh_FindPointWithCoords = .true.
                  return 
               end if
               end associate
            end do
         end if      
         
         do eID = 1, self % no_of_elements
            associate(e => self % elements(eID))
            success = e % FindPointWithCoords(x, xi)
            if ( success ) then
               HexMesh_FindPointWithCoords = .true.
               return
            end if
            end associate
         end do

      end function HexMesh_FindPointWithCoords

      subroutine HexMesh_ComputeWallDistances(self)
         implicit none
         class(HexMesh)     :: self
!
!        ---------------
!        Local variables
!        ---------------
!
         integer       :: eID, i, j, k, no_of_wallDOFS
         real(kind=RP) :: currentDistance, minimumDistance
         integer       :: fID
         real(kind=RP) :: xP(NDIM)
         real(kind=RP), allocatable    :: Xwall(:,:)
!
!        Gather all walls coordinates
!        ----------------------------
         call HexMesh_GatherAllWallCoordinates(self, no_of_wallDOFS, Xwall)
!
!        Get the minimum distance to each elements nodal degree of freedom
!        -----------------------------------------------------------------            
         do eID = 1, self % no_of_elements
            associate(e => self % elements(eID))
            allocate(e % geom % dWall(0:e % Nxyz(1), 0:e % Nxyz(2), 0:e % Nxyz(3)))

            do k = 0, e % Nxyz(3)   ; do j = 0, e % Nxyz(2) ; do i = 0, e % Nxyz(1)
               xP = e % geom % x(:,i,j,k) 

               minimumDistance = HUGE(1.0_RP)
               do fID = 1, no_of_wallDOFS
                  currentDistance = sum(POW2(xP - Xwall(:,fID)))
                  minimumDistance = min(minimumDistance, currentDistance)
               end do 

               e % geom % dWall(i,j,k) = sqrt(minimumDistance)

            end do                  ; end do                ; end do
            end associate
         end do
!
!        Get the minimum distance to each face nodal degree of freedom
!        -------------------------------------------------------------            
         do eID = 1, size(self % faces)
            associate(fe => self % faces(eID))
            allocate(fe % geom % dWall(0:fe % Nf(1), 0:fe % Nf(2)))

            do j = 0, fe % Nf(2) ; do i = 0, fe % Nf(1)
               xP = fe % geom % x(:,i,j) 

               minimumDistance = HUGE(1.0_RP)
               do fID = 1, no_of_wallDOFS
                  currentDistance = sum(POW2(xP - Xwall(:,fID)))
                  minimumDistance = min(minimumDistance, currentDistance)
               end do 

               fe % geom % dWall(i,j) = sqrt(minimumDistance)

            end do                ; end do
            end associate
         end do

         deallocate(Xwall)

      end subroutine HexMesh_ComputeWallDistances

      subroutine HexMesh_GatherAllWallCoordinates(self, no_of_wallDOFS, Xwall)
         implicit none
         class(HexMesh),              intent(in)  :: self
         integer,                     intent(out) :: no_of_wallDOFS
         real(kind=RP),  allocatable, intent(out) :: Xwall(:,:)
!
!        ---------------
!        Local variables
!        ---------------
!
         integer                    :: no_of_localWallDOFS
         integer                    :: no_of_wallDOFS_perProcess(MPI_Process % nProcs)
         integer                    :: displ(MPI_Process % nProcs)
         real(kind=RP), allocatable :: localXwall(:,:)
         integer                    :: zID, ierr, fID, zonefID, i, j, displacement
         character(len=LINE_LENGTH) :: zoneName

         no_of_localWallDOFS = 0
         do zID = 1, size(self % zones)
            zoneName = trim(bcTypeDictionary % stringValueForKey(trim(self % zones(zID) % Name), LINE_LENGTH))

            if ( (trim(zoneName) .ne. "noslipadiabaticwall") .and. (trim(zoneName) .ne. "noslipisothermalwall") ) then
               cycle
            end if

            do zonefID = 1, self % zones(zID) % no_of_faces
               fID = self % zones(zID) % faces(zonefID)
               no_of_localWallDOFS = no_of_localWallDOFS + product(self % faces(fID) % Nf + 1)
            end do
         end do
         allocate( localXwall(NDIM, no_of_localWallDOFS) )
!
!        Loop all faces to gather the local wall coordinates
!        ---------------------------------------------------
         no_of_localWallDOFS = 0
         do zID = 1, size(self % zones)
            zoneName = trim(bcTypeDictionary % stringValueForKey(trim(self % zones(zID) % Name), LINE_LENGTH))

            if ( (trim(zoneName) .ne. "noslipadiabaticwall") .and. (trim(zoneName) .ne. "noslipisothermalwall") ) then
               cycle
            end if

            do zonefID = 1, self % zones(zID) % no_of_faces
               fID = self % zones(zID) % faces(zonefID)
               associate( f => self % faces(fID) ) 
               do j = 0, f % Nf(2)  ; do i = 0, f % Nf(1)
                  no_of_localWalLDOFS = no_of_localWallDOFS + 1  
                  localXWall(1:NDIM,no_of_localWallDOFS) = f % geom % x(1:NDIM,i,j) 
               end do               ; end do
               end associate
            end do
         end do
!
!        ******************************************************************
!        MPI: To communicate each process walls, we use the allgatherv
!             function
!        ******************************************************************
!
         if ( MPI_Process % doMPIAction ) then
#ifdef _HAS_MPI_
!   
!           Perform a reduction to how many walls are in each process
!           --------------------------------------------------------- 
            call mpi_allgather(no_of_localWallDOFS, 1, MPI_INT, no_of_wallDOFS_perProcess, 1, MPI_INT, MPI_COMM_WORLD, ierr)
!   
!           Compute the displacements
!           -------------------------
            displ(1) = 0
            do zID = 1, MPI_Process % nProcs - 1
               displ(zID+1) = displ(zID) + no_of_wallDOFS_perProcess(zID) * NDIM
            end do
!   
!           Allocate the data
!           -----------------
            no_of_wallDOFS = sum(no_of_wallDOFS_perProcess)
            allocate( Xwall(NDIM, no_of_wallDOFS) )
!   
!           Perform an allgatherv
!           ---------------------
            call mpi_allgatherv(localXwall, NDIM*no_of_localWallDOFS, MPI_DOUBLE, Xwall, NDIM*no_of_wallDOFS_perProcess, displ, MPI_DOUBLE, MPI_COMM_WORLD, ierr)
#endif
         else
            no_of_wallDOFS = no_of_localWallDOFS
            allocate( Xwall(NDIM, no_of_wallDOFS) )
            Xwall = localXwall
         end if

         deallocate(localXwall)

      end subroutine HexMesh_GatherAllWallCoordinates
!
!//////////////////////////////////////////////////////////////////////// 
!
!        CONSTRUCT ZONES
!        ---------------
! 
!//////////////////////////////////////////////////////////////////////// 
! 
      subroutine HexMesh_ConstructZones( self )
      implicit none
      class(HexMesh)          :: self

      call ConstructZones ( self % faces , self % zones )

      end subroutine HexMesh_ConstructZones

!
!///////////////////////////////////////////////////////////////////////
!
   subroutine HexMesh_AllocateStorage(self,NDOF,controlVariables,computeGradients)
      use FTValueDictionaryClass
      implicit none
      !-----------------------------------------------------------
      class(HexMesh), target                 :: self
      integer                 , intent(in)   :: NDOF
      class(FTValueDictionary), intent(in)   :: controlVariables
      logical                 , intent(in)   :: computeGradients
      !-----------------------------------------------------------
      integer :: bdf_order, eID, firstIdx
      !-----------------------------------------------------------
      
      if (controlVariables % containsKey("bdf order")) then
         bdf_order = controlVariables % integerValueForKey("bdf order")
      else
         bdf_order = 1
      end if
      
!     Construct global storage
!     ------------------------
      call self % storage % construct(NDOF, bdf_order)
      
!     Construct element storage
!     -------------------------
      firstIdx = 1
      DO eID = 1, SIZE(self % elements)
         associate (e => self % elements(eID))
         call self % elements(eID) % Storage % Construct(Nx = e % Nxyz(1), &
                                                         Ny = e % Nxyz(2), &
                                                         Nz = e % Nxyz(3), &
                                                       nEqn = N_EQN, &
                                                   nGradEqn = N_GRAD_EQN, &
                                           computeGradients = computeGradients, &
                                              globalStorage = self % storage, &
                                                   firstIdx = firstIdx)
         firstIdx = firstIdx + e % Storage % NDOF
!
!        Point face Jacobians
!        --------------------
         e % Storage % dfdq_fr(1:,1:,0:,0:) => self % faces(e % faceIDs(EFRONT )) % storage(e %faceSide(EFRONT )) % dFStar_dqEl(:,:,:,:,e %faceSide(EFRONT ))
         e % Storage % dfdq_ba(1:,1:,0:,0:) => self % faces(e % faceIDs(EBACK  )) % storage(e %faceSide(EBACK  )) % dFStar_dqEl(:,:,:,:,e %faceSide(EBACK  ))
         e % Storage % dfdq_bo(1:,1:,0:,0:) => self % faces(e % faceIDs(EBOTTOM)) % storage(e %faceSide(EBOTTOM)) % dFStar_dqEl(:,:,:,:,e %faceSide(EBOTTOM))
         e % Storage % dfdq_to(1:,1:,0:,0:) => self % faces(e % faceIDs(ETOP   )) % storage(e %faceSide(ETOP   )) % dFStar_dqEl(:,:,:,:,e %faceSide(ETOP   ))
         e % Storage % dfdq_ri(1:,1:,0:,0:) => self % faces(e % faceIDs(ERIGHT )) % storage(e %faceSide(ERIGHT )) % dFStar_dqEl(:,:,:,:,e %faceSide(ERIGHT ))
         e % Storage % dfdq_le(1:,1:,0:,0:) => self % faces(e % faceIDs(ELEFT  )) % storage(e %faceSide(ELEFT  )) % dFStar_dqEl(:,:,:,:,e %faceSide(ELEFT  ))
         
         e % Storage % dfdGradQ_fr(1:,1:,1:,1:,0:,0:) => self % faces(e % faceIDs(EFRONT )) % storage(e %faceSide(EFRONT )) % dFv_dGradQEl
         e % Storage % dfdGradQ_ba(1:,1:,1:,1:,0:,0:) => self % faces(e % faceIDs(EBACK  )) % storage(e %faceSide(EBACK  )) % dFv_dGradQEl
         e % Storage % dfdGradQ_bo(1:,1:,1:,1:,0:,0:) => self % faces(e % faceIDs(EBOTTOM)) % storage(e %faceSide(EBOTTOM)) % dFv_dGradQEl
         e % Storage % dfdGradQ_to(1:,1:,1:,1:,0:,0:) => self % faces(e % faceIDs(ETOP   )) % storage(e %faceSide(ETOP   )) % dFv_dGradQEl
         e % Storage % dfdGradQ_ri(1:,1:,1:,1:,0:,0:) => self % faces(e % faceIDs(ERIGHT )) % storage(e %faceSide(ERIGHT )) % dFv_dGradQEl
         e % Storage % dfdGradQ_le(1:,1:,1:,1:,0:,0:) => self % faces(e % faceIDs(ELEFT  )) % storage(e %faceSide(ELEFT  )) % dFv_dGradQEl
         
         end associate
      END DO
      
   end subroutine HexMesh_AllocateStorage
   
!
!///////////////////////////////////////////////////////////////////////
!
!  ---------------------------------------------------------------
!  Checks if the representation is conforming on a zone (Boundary)
!  ---------------------------------------------------------------
   function HexMesh_ConformingOnZone (self,zoneID) result(conforming)
      implicit none
      !-----------------------------------------------------------
      class(HexMesh), intent(in) :: self
      integer       , intent(in) :: zoneID
      logical                    :: conforming
      !-----------------------------------------------------------
      integer :: fIdx   ! Local face index in zone
      integer :: fID    ! Face index
      integer :: eID    ! Element index
      integer :: eSide  ! Side of the element in contact with boundary
      integer :: nFace  ! Counter for neighbor faces
      !-----------------------------------------------------------
      
      if (zoneID < lbound(self % zones,1) .or. zoneID > ubound(self % zones,1) ) ERROR stop 'HexMesh_ConformingOnZone :: Out of bounds'
      
      conforming = .TRUE.
      do fIdx = 1, self % zones(zoneID) % no_of_faces
         
         fID   = self % zones(zoneID) % faces(fIdx)
         eID   = self % faces(fID) % elementIDs(1)
         eSide = self % faces(fID) % elementSide(1)
         
         ! loop over the faces that are shared between boundary elements
         do nFace = 1, 4
            associate (f => self % faces ( self % elements(eID) % faceIDs (neighborFaces(nFace,eSide) ) ) )
            
            if (f % FaceType == HMESH_BOUNDARY) cycle
            
            if (any(f % NfLeft /= f % NfRight)) then
               conforming = .FALSE.
               return
            end if
            
            end associate
         end do
         
      end do
      
   end function
END MODULE HexMeshClass
      <|MERGE_RESOLUTION|>--- conflicted
+++ resolved
@@ -24,11 +24,8 @@
       use NodalStorageClass
       use MPI_Process_Info
       use MPI_Face_Class
-<<<<<<< HEAD
       use FluidData
-=======
       use StorageClass
->>>>>>> ad98e9bd
 #if defined(NAVIERSTOKES)
       use WallDistance
 #endif
@@ -95,6 +92,7 @@
             procedure :: FindPointWithCoords           => HexMesh_FindPointWithCoords
             procedure :: ComputeWallDistances          => HexMesh_ComputeWallDistances
             procedure :: ConformingOnZone              => HexMesh_ConformingOnZone
+            procedure :: SetStorage                    => HexMesh_SetStorage
       end type HexMesh
 
       TYPE Neighbour         ! added to introduce colored computation of numerical Jacobian (is this the best place to define this type??) - only usable for conforming meshes
@@ -772,17 +770,11 @@
 ! 
 !//////////////////////////////////////////////////////////////////////// 
 ! 
-<<<<<<< HEAD
-      subroutine HexMesh_ProlongGradientsToFaces(self, nGradEqn)
+      subroutine HexMesh_ProlongGradientsToFaces(self, nGradEqn, prolong_gradRho)
          implicit none
          class(HexMesh),   intent(inout)  :: self
          integer,          intent(in)     :: nGradEqn
-=======
-      subroutine HexMesh_ProlongGradientsToFaces(self,Prolong_gradRho)
-         implicit none
-         class(HexMesh),   intent(inout)  :: self
          logical, optional                :: Prolong_gradRho
->>>>>>> ad98e9bd
 !
 !        ---------------
 !        Local variables
@@ -2761,8 +2753,6 @@
          call self % elements(eID) % Storage % Construct(Nx = e % Nxyz(1), &
                                                          Ny = e % Nxyz(2), &
                                                          Nz = e % Nxyz(3), &
-                                                       nEqn = N_EQN, &
-                                                   nGradEqn = N_GRAD_EQN, &
                                            computeGradients = computeGradients, &
                                               globalStorage = self % storage, &
                                                    firstIdx = firstIdx)
@@ -2788,7 +2778,69 @@
       END DO
       
    end subroutine HexMesh_AllocateStorage
-   
+
+   subroutine HexMesh_SetStorageToEqn(self, which)
+      implicit none
+      class(HexMesh)    :: self
+      integer, intent(in)  :: which
+!
+!     ---------------
+!     Local variables
+!     ---------------
+!
+      integer  :: off, ns, c, mu
+      integer  :: eID, fID
+
+      call GetStorageEquations(off, ns, c, mu)
+
+      select case(which)
+      case(off)
+
+      case(ns)
+#if defined(NAVIERSTOKES)
+         self % storage % Q => self % storage % QNS 
+         self % storage % QDot => self % storage % QDotNS 
+         self % storage % PrevQ => self % storage % PrevQNS 
+
+         do eID = 1, self % no_of_elements
+            call self % elements(eID) % storage % SetStorageToNS
+         end do
+
+         do fID = 1, size(self % faces)
+            call self % elements(fID) % storage % SetStorageToNS
+         end do
+#endif
+      case(c)
+#if defined(CAHNHILLIARD)
+         self % storage % Q => self % storage % c
+         self % storage % QDot => self % storage % cDot
+         self % storage % PrevQ => self % storage % PrevC 
+
+         do eID = 1, self % no_of_elements
+            call self % elements(eID) % storage % SetStorageToCH_c
+         end do
+
+         do fID = 1, size(self % faces)
+            call self % elements(fID) % storage % SetStorageToCH_c
+         end do
+#endif
+      case(mu)
+#if defined(CAHNHILLIARD)
+         self % storage % Q => self % storage % c
+         self % storage % QDot => self % storage % cDot
+         self % storage % PrevQ => self % storage % PrevC 
+
+         do eID = 1, self % no_of_elements
+            call self % elements(eID) % storage % SetStorageToCH_mu
+         end do
+
+         do fID = 1, size(self % faces)
+            call self % elements(fID) % storage % SetStorageToCH_mu
+         end do
+#endif
+      end select
+
+   end subroutine HexMesh_SetStorageToEqn
 !
 !///////////////////////////////////////////////////////////////////////
 !
