!
!////////////////////////////////////////////////////////////////////////
!
!      HexMesh.f95
!      Created: 2007-03-22 17:05:00 -0400 
!      By: David Kopriva  
!
!
!////////////////////////////////////////////////////////////////////////
!
#include "Includes.h"
MODULE HexMeshClass
      USE MeshTypes
      USE NodeClass
      USE ElementClass
      USE FaceClass
      USE TransfiniteMapClass
      use SharedBCModule
      use ElementConnectivityDefinitions
      use ZoneClass
      use PhysicsStorage
      IMPLICIT NONE
!
!     ---------------
!     Mesh definition
!     ---------------
!
<<<<<<< HEAD
      TYPE HexMesh
         INTEGER                                  :: numberOfFaces
         INTEGER                                  :: no_of_elements
         INTEGER      , DIMENSION(:), ALLOCATABLE :: Ns              !Polynomial orders of all elements
         TYPE(Node)   , DIMENSION(:), ALLOCATABLE :: nodes
         TYPE(Face)   , DIMENSION(:), ALLOCATABLE :: faces
         TYPE(Element), DIMENSION(:), ALLOCATABLE :: elements
         CLASS(Zone_t), DIMENSION(:), ALLOCATABLE :: zones
!
!        ========         
         CONTAINS
!        ========         
!
         PROCEDURE :: constructFromFile => ConstructMesh_FromFile_
         PROCEDURE :: destruct          => DestructMesh
         PROCEDURE :: Describe          => DescribeMesh
         PROCEDURE :: ConstructZones    => HexMesh_ConstructZones
         PROCEDURE :: WriteCoordFile
      END TYPE HexMesh

      TYPE Neighbour             ! added to introduce colored computation of numerical Jacobian (is this the best place to define this type??) - only usable for conforming meshes
         INTEGER :: elmnt(7)     ! "7" hardcoded for 3D hexahedrals in conforming meshes... This definition must change if the code is expected to be more general
=======
      type HexMesh
         integer                                   :: numberOfFaces
         integer                                   :: no_of_elements
         integer      , dimension(:), allocatable  :: Ns              !Polynomial orders of all elements
         type(Node)   , dimension(:), allocatable  :: nodes
         type(Face)   , dimension(:), allocatable  :: faces
         type(Element), dimension(:), allocatable  :: elements
         class(Zone_t), dimension(:), allocatable  :: zones
         contains
            procedure :: constructFromFile => ConstructMesh_FromFile_
            procedure :: destruct          => DestructMesh
            procedure :: Describe          => DescribeMesh
            procedure :: ConstructZones    => HexMesh_ConstructZones
            procedure :: SetConnectivities => HexMesh_SetConnectivities
            procedure :: Export            => HexMesh_Export
            procedure :: SaveSolution      => HexMesh_SaveSolution
            procedure :: SaveStatistics    => HexMesh_SaveStatistics
            procedure :: ResetStatistics   => HexMesh_ResetStatistics
            procedure :: LoadSolution      => HexMesh_LoadSolution
            procedure :: WriteCoordFile
      end type HexMesh

      TYPE Neighbour         ! added to introduce colored computation of numerical Jacobian (is this the best place to define this type??) - only usable for conforming meshes
         INTEGER :: elmnt(7) ! "7" hardcoded for 3D hexahedrals in conforming meshes... This definition must change if the code is expected to be more general
>>>>>>> 62a1b9dc
      END TYPE Neighbour

!
!     ========
      CONTAINS
!     ========
!
!
!////////////////////////////////////////////////////////////////////////
!
!!    Constructs mesh from mesh file
!!    Only valid for conforming meshes
      SUBROUTINE ConstructMesh_FromFile_( self, fileName, spA, Nx, Ny, Nz, success )
         USE Physics
         IMPLICIT NONE
!
!        ---------------
!        Input variables
!        ---------------
!
         CLASS(HexMesh)     :: self
         TYPE(NodalStorage) :: spA(0:,0:,0:)
         CHARACTER(LEN=*)   :: fileName
         INTEGER            :: Nx(:), Ny(:), Nz(:)     !<  Polynomial orders for all the elements
         LOGICAL            :: success
!
!        ---------------
!        Local variables
!        ---------------
!
         TYPE(TransfiniteHexMap), POINTER :: hexMap, hex8Map, genHexMap
         
         INTEGER                         :: numberOfElements
         INTEGER                         :: numberOfNodes
         INTEGER                         :: numberOfBoundaryFaces
         INTEGER                         :: numberOfFaces
         
         INTEGER                         :: bFaceOrder, numBFacePoints
         INTEGER                         :: i, j, k, l
         INTEGER                         :: fUnit, fileStat
         INTEGER                         :: nodeIDs(NODES_PER_ELEMENT), nodeMap(NODES_PER_FACE)
         REAL(KIND=RP)                   :: x(NDIM)
         INTEGER                         :: faceFlags(FACES_PER_ELEMENT)
         CHARACTER(LEN=BC_STRING_LENGTH) :: names(FACES_PER_ELEMENT)
         TYPE(FacePatch), DIMENSION(6)   :: facePatches
         REAL(KIND=RP)                   :: corners(NDIM,NODES_PER_ELEMENT)
         INTEGER, EXTERNAL               :: UnusedUnit
!
!        ------------------
!        For curved patches
!        ------------------
!
         REAL(KIND=RP)  , DIMENSION(:)    , ALLOCATABLE :: uNodes, vNodes
         REAL(KIND=RP)  , DIMENSION(:,:,:), ALLOCATABLE :: values
!
!        ----------------
!        For flat patches
!        ----------------
!
         REAL(KIND=RP)  , DIMENSION(2)     :: uNodesFlat = [-1.0_RP,1.0_RP]
         REAL(KIND=RP)  , DIMENSION(2)     :: vNodesFlat = [-1.0_RP,1.0_RP]
         REAL(KIND=RP)  , DIMENSION(3,2,2) :: valuesFlat
          
         numberOfBoundaryFaces = 0
         corners               = 0.0_RP
         success               = .TRUE.
         
         ALLOCATE(hex8Map)
         CALL hex8Map % constructWithCorners(corners)
         ALLOCATE(genHexMap)
!
!        -----------------------
!        Read header information
!        -----------------------
!
         fUnit = UnusedUnit()
         OPEN( UNIT = fUnit, FILE = fileName, iostat = fileStat )
         IF ( fileStat /= 0 )     THEN
            PRINT *, "Error opening file: ", fileName
            success = .FALSE.
            RETURN 
         END IF
         
         READ(fUnit,*) numberOfNodes, numberOfElements, bFaceOrder

         self % no_of_elements = numberOfElements
!
!        ---------------
!        Allocate memory
!        ---------------
!
         ALLOCATE( self % elements(numberOfelements) )
         ALLOCATE( self % nodes(numberOfNodes) )
!
!        ----------------------------
!        Set up for face patches
!        Face patches are defined 
!        at chebyshev- lobatto points
!        ----------------------------
!
         numBFacePoints = bFaceOrder + 1
         ALLOCATE(uNodes(numBFacePoints))
         ALLOCATE(vNodes(numBFacePoints))
         ALLOCATE(values(3,numBFacePoints,numBFacePoints))
         
         DO i = 1, numBFacePoints
            uNodes(i) = -COS((i-1)*PI/(numBFacePoints-1)) 
            vNodes(i) = -COS((i-1)*PI/(numBFacePoints-1)) 
         END DO
         
         DO k = 1, 6 ! Most patches will be flat, so set up for self
            CALL facePatches(k) % construct(uNodesFlat,vNodesFlat) 
         END DO  
!
!        ----------------------------------
!        Read nodes: Nodes have the format:
!        x y z
!        ----------------------------------
!
         DO j = 1, numberOfNodes 
            READ( fUnit, * ) x
            CALL ConstructNode( self % nodes(j), x )
         END DO
!
!        -----------------------------------------
!        Read elements: Elements have the format:
!        node1ID node2ID node3ID node4ID ... node8ID
!        b1 b2 b3 b4 b5 b6
!           (=0 for straight side, 1 for curved)
!        If curved boundaries, then for each:
!           for j = 0 to bFaceOrder
!              x_j  y_j  z_j
!           next j
!        bname1 bname2 bname3 bname4 bname5 bname6
!        -----------------------------------------
!
         DO l = 1, numberOfElements 
            READ( fUnit, * ) nodeIDs
            READ( fUnit, * ) faceFlags
!
!           -----------------------------------------------------------------------------
!           If the faceFlags are all zero, then self is a straight-sided
!           hex. In that case, set the corners of the hex8Map and use that in determining
!           the element geometry.
!           -----------------------------------------------------------------------------
!
            IF(MAXVAL(faceFlags) == 0)     THEN
               DO k = 1, NODES_PER_ELEMENT
                  corners(:,k) = self % nodes(nodeIDs(k)) % x
               END DO
               CALL hex8Map % setCorners(corners)
               hexMap => hex8Map
            ELSE
!
!              --------------------------------------------------------------
!              Otherwise, we have to look at each of the faces of the element 
!              --------------------------------------------------------------
!
               DO k = 1, FACES_PER_ELEMENT 
                 IF ( faceFlags(k) == 0 )     THEN
!
!                    ----------
!                    Flat faces
!                    ----------
!
                     nodeMap           = localFaceNode(:,k)
                     valuesFlat(:,1,1) = self % nodes(nodeIDs(nodeMap(1))) % x
                     valuesFlat(:,2,1) = self % nodes(nodeIDs(nodeMap(2))) % x
                     valuesFlat(:,2,2) = self % nodes(nodeIDs(nodeMap(3))) % x
                     valuesFlat(:,1,2) = self % nodes(nodeIDs(nodeMap(4))) % x
                     
                     IF(facePatches(k) % noOfKnots(1) /= 2)     THEN
                        CALL facePatches(k) % destruct()
                        CALL facePatches(k) % construct(uNodesFlat, vNodesFlat, valuesFlat)
                     ELSE
                        CALL facePatches(k) % setFacePoints(points = valuesFlat)
                     END IF 
                     
                  ELSE
!
!                    -------------
!                    Curved faces 
!                    -------------
!
                     DO j = 1, numBFacePoints
                        DO i = 1, numBFacePoints
                           READ( fUnit, * ) values(:,i,j)
                        END DO  
                     END DO
                        
                     IF(facePatches(k) % noOfKnots(1) == 2)     THEN             ! TODO This could be problematic with anisotropy
                        CALL facePatches(k) % destruct()
                        CALL facePatches(k) % construct(uNodes, vNodes, values)
                     ELSE
                       CALL facePatches(k) % setFacePoints(points = values)
                     END IF 
                     
                  END IF
               END DO
               CALL genHexMap % destruct()
               CALL genHexMap % constructWithFaces(facePatches)
               
               hexMap => genHexMap
            END IF 
!
!           -------------------------
!           Now construct the element
!           -------------------------
!
            CALL ConstructElementGeometry( self % elements(l), spA(Nx(l),Ny(l),Nz(l)), nodeIDs, hexMap )
            
            READ( fUnit, * ) names
            CALL SetElementBoundaryNames( self % elements(l), names )
            
            DO k = 1, 6
               IF(TRIM(names(k)) /= emptyBCName) numberOfBoundaryFaces = numberOfBoundaryFaces + 1
            END DO  
            
!
!           ------------------------------------
!           Construct the element connectivities
!           ------------------------------------
!
            DO k = 1, 6
               IF (TRIM(names(k)) == emptyBCName ) THEN
                  self%elements(l)%NumberOfConnections(k) = 1
                  CALL self%elements(l)%Connection(k)%construct (1)  ! Just conforming elements
               ELSE
                  self%elements(l)%NumberOfConnections(k) = 0
               ENDIF
            ENDDO
            
            
         END DO      ! l = 1, numberOfElement
        
!
!        ---------------------------
!        Construct the element faces
!        ---------------------------
!
         numberOfFaces        = (6*numberOfElements + numberOfBoundaryFaces)/2
         self % numberOfFaces = numberOfFaces
         ALLOCATE( self % faces(self % numberOfFaces) )
         CALL ConstructFaces( self, success )
!
!        ------------------------------
!        Set the element connectivities
!        ------------------------------
!
         call self % SetConnectivities
!
!        -------------------------
!        Build the different zones
!        -------------------------
!
         call self % ConstructZones()
!
!        ---------------------------
!        Construct periodic faces
!        ---------------------------
!
         CALL ConstructPeriodicFaces( self )
!
!        ---------------------------
!        Delete periodic- faces
!        ---------------------------
!
         CALL DeletePeriodicMinusFaces( self )

            
         CLOSE( fUnit )
!
!        ---------
!        Finish up
!        ---------
!
         CALL hex8Map % destruct()
         DEALLOCATE(hex8Map)
         CALL genHexMap % destruct()
         DEALLOCATE(genHexMap)

         CALL self % Describe( trim(fileName) )
         
         self % Ns = Nx

         call self % Export( trim(fileName) )
         
      END SUBROUTINE ConstructMesh_FromFile_

!
!     -----------
!     Destructors
!     -----------
!
!////////////////////////////////////////////////////////////////////////
!
      SUBROUTINE DestructMesh( self )
         IMPLICIT NONE 
         CLASS(HexMesh) :: self
         INTEGER        :: j
!
!        -----
!        Nodes
!        -----
!
         DO j = 1, SIZE( self % nodes )
            CALL DestructNode( self % nodes(j)) 
         END DO  
         DEALLOCATE( self % nodes )
!
!        --------
!        Elements
!        --------
!
         DO j = 1, SIZE(self % elements) 
            CALL DestructElement( self % elements(j) )
         END DO
         DEALLOCATE( self % elements )
!
!        -----
!        Faces
!        -----
!
         DO j = 1, SIZE(self % faces) 
            CALL DestructFace( self % faces(j) )
         END DO
         DEALLOCATE( self % faces )
!
!        -----
!        Zones
!        -----
!
         if (allocated(self % zones)) DEALLOCATE( self % zones )

         
      END SUBROUTINE DestructMesh
!
!     -------------
!     Print methods
!     -------------
!
!////////////////////////////////////////////////////////////////////////
!
      SUBROUTINE PrintMesh( self ) 
      IMPLICIT NONE 
      TYPE(HexMesh) :: self
      INTEGER ::  k
      
      PRINT *, "Nodes..."
      DO k = 1, SIZE(self % nodes)
         CALL PrintNode( self % nodes(k), k )
      END DO
      PRINT *, "Elements..."
      DO k = 1, SIZE(self % elements) 
         CALL PrintElement( self % elements(k), k )
      END DO
      PRINT *, "Faces..."
      DO k = 1, SIZE(self % faces) 
         CALL PrintFace( self % faces(k))
      END DO
      
      END SUBROUTINE PrintMesh
!
!//////////////////////////////////////////////////////////////////////// 
! 
      SUBROUTINE ConstructFaces( self, success )
!
!     -------------------------------------------------------------
!     Go through the elements and find the unique faces in the mesh
!     -------------------------------------------------------------
!
         USE FTMultiIndexTableClass 
         USE FTValueClass
         
         IMPLICIT NONE  
         TYPE(HexMesh) :: self
         LOGICAL       :: success
         
         INTEGER                 :: eID, faceNumber
         INTEGER                 :: faceID
         INTEGER                 :: nodeIDs(8), faceNodeIDs(4), j
         
         CLASS(FTMultiIndexTable), POINTER  :: table
         CLASS(FTObject), POINTER :: obj
         CLASS(FTValue) , POINTER :: v
         
         ALLOCATE(table)
         CALL table % initWithSize( SIZE( self % nodes) )
         
         self % numberOfFaces = 0
         DO eID = 1, SIZE( self % elements )
         
            nodeIDs = self % elements(eID) % nodeIDs
            DO faceNumber = 1, 6
               DO j = 1, 4
                  faceNodeIDs(j) = nodeIDs(localFaceNode(j,faceNumber)) 
               END DO
            
               IF ( table % containsKeys(faceNodeIDs) )     THEN
!
!                 --------------------------------------------------------------
!                 Add this element to the slave side of the face associated with
!                 these nodes.
!                 --------------------------------------------------------------
!
                  obj => table % objectForKeys(faceNodeIDs)
                  v   => valueFromObject(obj)
                  faceID = v % integerValue()
                  
                  self % faces(faceID) % elementIDs(2)  = eID
                  self % faces(faceID) % elementSide(2) = faceNumber
                  self % faces(faceID) % FaceType       = HMESH_INTERIOR
                  self % faces(faceID) % rotation       = faceRotation(masterNodeIDs = self % faces(faceID) % nodeIDs       , &
                                                                       slaveNodeIDs  = faceNodeIDs                          , &
                                                                       masterSide    = self % faces(faceID) % elementSide(1), &
                                                                       slaveSide     = faceNumber)
               ELSE 
!
!                 ------------------
!                 Construct new face
!                 ------------------
!
                  self % numberOfFaces = self % numberOfFaces + 1
                  
                  IF(self % numberOfFaces > SIZE(self % faces))     THEN
          
                     CALL release(table)
                     PRINT *, "Too many faces for # of elements:", self % numberOfFaces, " vs ", SIZE(self % faces)
                     success = .FALSE.
                     RETURN  
                  END IF 
                  
                  CALL ConstructFace( self % faces(self % numberOfFaces),   &
                                       nodeIDs = faceNodeIDs, &
                                       elementID = eID,       &
                                       side = faceNumber)
                  self % faces(self % numberOfFaces) % boundaryName = &
                           self % elements(eID) % boundaryName(faceNumber)
!
!                 ----------------------------------------------
!                 Mark which face is associated with these nodes
!                 ----------------------------------------------
!
                  ALLOCATE(v)
                  CALL v % initWithValue(self % numberOfFaces)
                  obj => v
                  CALL table % addObjectForKeys(obj,faceNodeIDs)
                  CALL release(v)
               END IF 
            END DO 
              
         END DO  
         
         CALL release(table)
         
      END SUBROUTINE ConstructFaces
!
!//////////////////////////////////////////////////////////////////////// 
! 
!
!---------------------------------------------------------------------
!! Element faces can be rotated with respect to each other. Orientation
!! gives the relative orientation of the master (1) face to the 
!! slave (2) face . In this routine,
!! orientation is measured in 90 degree increments:
!!                   rotation angle = orientation*pi/2
!!
!! As an example, faceRotation = 1 <=> rotating master by 90 deg. 
!
      INTEGER FUNCTION faceRotation( masterNodeIDs, slaveNodeIDs,masterSide   , slaveSide)
         IMPLICIT NONE 
         INTEGER               :: masterSide   , slaveSide    !< Sides connected in interface
         INTEGER, DIMENSION(4) :: masterNodeIDs, slaveNodeIDs !< Node IDs
         !-----------------------------------------------------
         INTEGER, DIMENSION(3), PARAMETER :: CCW = (/1, 5, 4/) ! Faces that are numbered counter-clockwise
         INTEGER, DIMENSION(3), PARAMETER :: CW  = (/2, 3, 6/) ! Faces that are numbered clockwise
         
         INTEGER :: j
         !-----------------------------------------------------
         
         DO j = 1, 4
            IF(masterNodeIDs(1) == slaveNodeIDs(j)) EXIT 
         END DO  
         
         IF ((ANY(CCW == masterSide) .AND. ANY(CW  == slaveSide)) .OR. &
             (ANY(CW  == masterSide) .AND. ANY(CCW == slaveSide))      ) THEN
            faceRotation = j - 1
         ELSE
            faceRotation = j + 3
         END IF
      END FUNCTION faceRotation
! 
!//////////////////////////////////////////////////////////////////////// 
!
      SUBROUTINE ConstructPeriodicFaces(self) 
      USE Physics
      IMPLICIT NONE  
! 
!------------------------------------------------------------------- 
! This subroutine looks for periodic boundary conditions. If they 
! are found, periodic+ face is set as an interior face. The slave 
! face is the periodic- face and will be deleted in the following
! step. 
!------------------------------------------------------------------- 
! 
! 
!-------------------- 
! External variables 
!-------------------- 
!  
      TYPE(HexMesh) :: self

! 
!-------------------- 
! Local variables 
!-------------------- 
! 
!
      REAL(KIND=RP) :: x1(NDIM), x2(NDIM)
      LOGICAL       :: master_matched(4), slave_matched(4)
      INTEGER       :: coord
      
      INTEGER       :: i,j,k,l 
      integer       :: zIDplus, zIDMinus, iFace, jFace
!
!     ---------------------------------------------
!     Loop to find faces with the label "periodic+"
!     ---------------------------------------------
!
!     ------------------------------
!     Loop zones with BC "periodic+"
!     ------------------------------
!
      if ( bcTypeDictionary % COUNT() .eq. 0 ) return
      do zIDPlus = 1, size(self % zones)
!
!        Cycle if the zone is not periodic+
!        ----------------------------------
         if ( trim(bcTypeDictionary % stringValueForKey(key = self % zones(zIDPlus) % Name, &
                                                      requestedLength = BC_STRING_LENGTH)) .ne. "periodic+") cycle
!
!        ------------------------------
!        Loop zones with BC "periodic-"
!        ------------------------------
!
         do zIDMinus = 1, size(self % zones)
!
!           Cycle if the zone is not periodic-
!           ----------------------------------
            if ( trim(bcTypeDictionary % stringValueForKey(key = self % zones(zIDMinus) % Name, &
                                                      requestedLength = BC_STRING_LENGTH)) .ne. "periodic-") cycle
!
!           Loop all faces in both zones
!           ----------------------------
            do iFace = 1, self % zones(zIDPlus) % no_of_faces;    do jFace = 1, self % zones(zIDMinus) % no_of_faces
               i = self % zones(zIDPlus) % faces(iFace)
               j = self % zones(zIDMinus) % faces(jFace)
!
!              ----------------------------------------------------------------------------------------
!              The index i is a periodic+ face
!              The index j is a periodic- face
!              We are looking for couples of periodic+ and periodic- faces where 2 of the 3 coordinates
!              in all the corners are shared. The non-shared coordinate has to be always the same one.
!              ----------------------------------------------------------------------------------------
!
               coord = 0                         ! This is the non-shared coordinate
               master_matched(:)   = .FALSE.     ! True if the master corner finds a partner
               slave_matched(:)    = .FALSE.     ! True if the slave corner finds a partner
               
               DO k = 1, 4
                  x1 = self%nodes(self%faces(i)%nodeIDs(k))%x                           !x1 is the master coordinate
                  DO l = 1, 4
                     IF (.NOT.slave_matched(l)) THEN 
                        x2 = self%nodes(self%faces(j)%nodeIDs(l))%x                     !x2 is the slave coordinate
                        CALL CompareTwoNodes(x1, x2, master_matched(k), coord)          !x1 and x2 are compared here
                        IF (master_matched(k)) THEN 
                           slave_matched(l) = .TRUE. 
                           EXIT
                        ENDIF  
                     ENDIF 
                  ENDDO 
                  IF (.NOT.master_matched(k)) EXIT  
               ENDDO          
               
               IF ( (master_matched(1)) .AND. (master_matched(2)) .AND. (master_matched(3)) .AND. (master_matched(4)) ) THEN
                  self % faces(i) % boundaryName   = ""
                  self % faces(i) % elementIDs(2)  = self % faces(j) % elementIDs(1)
                  self % faces(i) % elementSide(2) = self % faces(j) % elementSide(1) 
                  self % faces(i) % FaceType       = HMESH_INTERIOR
                  self % faces(i) % rotation       = 0!faceRotation(masterNodeIDs = self % faces(i) % nodeIDs, &
                                                     !           slaveNodeIDs  = self % faces(i) % nodeIDs)      
                                                                            
               ENDIF    
            end do;  end do
         end do
      end do
           
      END SUBROUTINE ConstructPeriodicFaces
! 
!//////////////////////////////////////////////////////////////////////// 
!     
      SUBROUTINE CompareTwoNodes(x1, x2, success, coord) 
      IMPLICIT NONE  
! 
!------------------------------------------------------------------- 
! Comparison of two nodes. If two of the three coordinates are the 
! same, there is success. If there is success, the coordinate which 
! is not the same is saved. If the initial value of coord is not 0, 
! only that coordinate is checked. 
!------------------------------------------------------------------- 
! 
! 
!     -------------------- 
!     External variables 
!     -------------------- 
!  
      REAL(KIND=RP) :: x1(3)
      REAL(KIND=RP) :: x2(3)
      LOGICAL       :: success
      INTEGER       :: coord 
!
!     ---------
!     Externals
!     ---------
!
      LOGICAL, EXTERNAL :: AlmostEqual
! 
!     -------------------- 
!     Local variables 
!     -------------------- 
! 
      INTEGER :: i
      INTEGER :: counter    
      
      counter = 0
      
      IF (coord == 0) THEN

         DO i = 1,3
            IF ( AlmostEqual( x1(i), x2(i) ) ) THEN 
               counter = counter + 1
            ELSE 
               coord = i
            ENDIF  
         ENDDO 
         
         IF (counter.ge.2) THEN 
            success = .TRUE.
         ELSE 
            success = .FALSE. 
         ENDIF  
         
      ELSE 

         DO i = 1,3
            IF (i /= coord) THEN 
               IF ( AlmostEqual( x1(i), x2(i) ) ) THEN 
                  counter = counter + 1
               ENDIF 
            ENDIF 
         ENDDO 
         
         IF (counter.ge.2) THEN 
            success = .TRUE.
         ELSE           
            success = .FALSE. 
         ENDIF  
   
      ENDIF
          
             
      END SUBROUTINE CompareTwoNodes
! 
!//////////////////////////////////////////////////////////////////////// 
!
      SUBROUTINE DeletePeriodicminusfaces(self) 
      IMPLICIT NONE  
! 
!------------------------------------------------------------------- 
! This subroutine looks for periodic boundary conditions. If they 
! are found, periodic+ face is set as an interior face. The slave 
! face is the periodic- face and will be deleted in the following
! step. 
!------------------------------------------------------------------- 
! 
! 
!     -------------------- 
!     External variables 
!     -------------------- 
!  
      TYPE(HexMesh) :: self
! 
!     -------------------- 
!     Local variables 
!     -------------------- 
! 
      TYPE(Face),ALLOCATABLE  :: dummy_faces(:)
      INTEGER                 :: i
      INTEGER                 :: iFace, numberOfFaces
      
         
      iFace = 0
      ALLOCATE( dummy_faces(self % numberOfFaces) )
      DO i = 1, self%numberOfFaces 
         IF (TRIM(bcTypeDictionary % stringValueForKey(key             = self%faces(i)%boundaryName, &
                                                      requestedLength = BC_STRING_LENGTH)) /= "periodic-") THEN 
            iFace = iFace + 1
            dummy_faces(iFace) = self%faces(i)
         ENDIF 
      ENDDO
       
      numberOfFaces = iFace

      IF (numberOfFaces /= self%numberOfFaces) THEN     
         PRINT*, "WARNING: FACE ROTATION IN PERIODIC BOUNDARY CONDITIONS NOT IMPLEMENTED YET"
         PRINT*, "IF A PROBLEM IS SUSPECTED, CONTACT THE DEVELOPERS WITH YOUR MESH FILE"
      ENDIF            

      DEALLOCATE(self%faces)
      ALLOCATE(self%faces(numberOfFaces))
      
      self%numberOfFaces = numberOfFaces
      
      DO i = 1, self%numberOfFaces
         self%faces(i) = dummy_faces(i)
      ENDDO 
      
           
      END SUBROUTINE DeletePeriodicminusfaces
! 
!//////////////////////////////////////////////////////////////////////// 
! 
      SUBROUTINE DescribeMesh( self , fileName )
      USE Headers
      IMPLICIT NONE
!
!--------------------------------------------------------------------
!  This subroutine describes the loaded mesh
!--------------------------------------------------------------------
!
!
!     ------------------
!     External variables
!     ------------------
!
      CLASS(HexMesh)    :: self
      CHARACTER(LEN=*)  :: fileName
!
!     ---------------
!     Local variables
!     ---------------
!
      INTEGER           :: fID
      INTEGER           :: no_of_bdryfaces
      
      no_of_bdryfaces = 0
      
      write(STD_OUT,'(/)')
      call Section_Header("Reading mesh")
      write(STD_OUT,'(/)')
      
      call SubSection_Header('Mesh file "' // trim(fileName) // '".')

      write(STD_OUT,'(30X,A,A28,I10)') "->" , "Number of nodes: " , size ( self % nodes )
      write(STD_OUT,'(30X,A,A28,I10)') "->" , "Number of elements: " , size ( self % elements )
      write(STD_OUT,'(30X,A,A28,I10)') "->" , "Number of faces: " , size ( self % faces )
   
      do fID = 1 , size ( self % faces )
         if ( self % faces(fID) % faceType .ne. HMESH_INTERIOR) then
            no_of_bdryfaces = no_of_bdryfaces + 1
         end if
      end do

      write(STD_OUT,'(30X,A,A28,I10)') "->" , "Number of boundary faces: " , no_of_bdryfaces

      END SUBROUTINE DescribeMesh     
!
!////////////////////////////////////////////////////////////////////////
! 
      SUBROUTINE WriteCoordFile(self,FileName)
         USE PhysicsStorage
         IMPLICIT NONE
!
!        -----------------------------------------------------------------
!        This subroutine writes a *.coo file containing all the mesh nodes
!        that can be used for eigenvalue analysis using the TAUev code
!        -----------------------------------------------------------------
!
         !--------------------------------------------------------
         CLASS(HexMesh)       :: self        !<  this mesh
         CHARACTER(len=*)     :: FileName    !<  ...
         !--------------------------------------------------------
         INTEGER              :: NumOfElem
         INTEGER              :: i, j, k, el, Nx, Ny, Nz, ndof, cooh
         !--------------------------------------------------------
          
         NumOfElem = SIZE(self % elements)
!
!        ------------------------------------------------------------------------
!        Determine the number of degrees of freedom
!           TODO: Move this to another place if needed in other parts of the code
!        ------------------------------------------------------------------------
!
         ndof = 0
         DO el = 1, NumOfElem
            Nx = self % elements(el) % Nxyz(1)
            Ny = self % elements(el) % Nxyz(2)
            Nz = self % elements(el) % Nxyz(3)
            ndof = ndof + (Nx + 1)*(Ny + 1)*(Nz + 1)*N_EQN
         END DO
         
         OPEN(newunit=cooh, file=FileName, action='WRITE')
         
         WRITE(cooh,*) ndof, ndim   ! defined in PhysicsStorage
         DO el = 1, NumOfElem
            Nx = self % elements(el) % Nxyz(1)
            Ny = self % elements(el) % Nxyz(2)
            Nz = self % elements(el) % Nxyz(3)
            DO k = 0, Nz
               DO j = 0, Ny
                  DO i = 0, Nx
                     WRITE(cooh,*) self % elements(el) % geom % x(1,i,j,k), &
                                   self % elements(el) % geom % x(2,i,j,k), &
                                   self % elements(el) % geom % x(3,i,j,k)
                  END DO
               END DO
            END DO
         END DO
         
         CLOSE(cooh)
         
      END SUBROUTINE WriteCoordFile
!
!////////////////////////////////////////////////////////////////////////
!
!        Set element connectivities
!        --------------------------
!
!////////////////////////////////////////////////////////////////////////
!
      subroutine HexMesh_SetConnectivities(self)
         implicit none
         class(HexMesh)       :: self
!
!        ---------------
!        Local variables
!        ---------------
!
         integer  :: fID, eL, eR, fL, fR
         

         do fID = 1, size(self % faces)
!
!           Gather involved elements
!           ------------------------
            eL = self % faces(fID) % elementIDs(1)
            eR = self % faces(fID) % elementIDs(2)
!
!           Cycle if the right element is zero (boundary face)
!           --------------------------------------------------
            if ( eR .eq. 0 ) cycle
!
!           Get element sides
!           -----------------
            fL = self % faces(fID) % elementSide(1)
            fR = self % faces(fID) % elementSide(2)
!
!           Fill the information with the connectivities
!           --------------------------------------------
            self % elements(eL) % Connection( fL ) % ElementIDs(1) = eR
            self % elements(eR) % Connection( fR ) % ElementIDs(1) = eL

         end do

      end subroutine HexMesh_SetConnectivities

      subroutine HexMesh_Export(self, fileName)
         use SolutionFile
         implicit none
         class(HexMesh),   intent(in)     :: self
         character(len=*), intent(in)     :: fileName
!
!        ---------------
!        Local variables
!        ---------------
!
         integer        :: fID, eID
         character(len=LINE_LENGTH)    :: meshName
         real(kind=RP), parameter      :: refs(NO_OF_SAVED_REFS) = 0.0_RP
         interface
            character(len=LINE_LENGTH) function RemovePath( inputLine )
               use SMConstants
               implicit none
               character(len=*)     :: inputLine
            end function RemovePath
      
            character(len=LINE_LENGTH) function getFileName( inputLine )
               use SMConstants
               implicit none
               character(len=*)     :: inputLine
            end function getFileName
         end interface

            
!
!        Create file: it will be contained in ./MESH
!        -------------------------------------------
         meshName = "./MESH/" // trim(removePath(getFileName(fileName))) // ".hmesh"
         fID = CreateNewSolutionFile( trim(meshName), MESH_FILE, self % no_of_elements, 0, 0.0_RP, refs)
!
!        Introduce all element nodal coordinates
!        ---------------------------------------
         do eID = 1, self % no_of_elements
            call writeArray(fID, self % elements(eID) % geom % x)
         end do
!
!        Close the file
!        --------------
         call CloseSolutionFile(fID)
         
      end subroutine HexMesh_Export

      subroutine HexMesh_SaveSolution(self, iter, time, name, saveGradients)
         use SolutionFile
         implicit none
         class(HexMesh),      intent(in)        :: self
         integer,             intent(in)        :: iter
         real(kind=RP),       intent(in)        :: time
         character(len=*),    intent(in)        :: name
         logical,             intent(in)        :: saveGradients
!
!        ---------------
!        Local variables
!        ---------------
!
         integer  :: fid, eID
         real(kind=RP)                    :: refs(NO_OF_SAVED_REFS) 
!
!        Gather reference quantities
!        ---------------------------
         refs(GAMMA_REF) = thermodynamics % gamma
         refs(RGAS_REF)  = thermodynamics % R
         refs(RHO_REF)   = refValues      % rho
         refs(V_REF)     = refValues      % V
         refs(T_REF)     = refValues      % T
         refs(MACH_REF)  = dimensionless  % Mach
!
!        Create new file
!        ---------------
         if ( saveGradients ) then
            fid = CreateNewSolutionFile(trim(name),SOLUTION_AND_GRADIENTS_FILE, self % no_of_elements, iter, time, refs)
         else
            fid = CreateNewSolutionFile(trim(name),SOLUTION_FILE, self % no_of_elements, iter, time, refs)
         end if
!
!        Write arrays
!        ------------
         do eID = 1, self % no_of_elements
            associate( e => self % elements(eID) )
            call writeArray(fid, e % storage % Q)
            if ( saveGradients ) then
               write(fid) e % storage % U_x
               write(fid) e % storage % U_y
               write(fid) e % storage % U_z
            end if
            end associate
         end do

      end subroutine HexMesh_SaveSolution

      subroutine HexMesh_SaveStatistics(self, iter, time, name)
         use SolutionFile
         implicit none
         class(HexMesh),      intent(in)        :: self
         integer,             intent(in)        :: iter
         real(kind=RP),       intent(in)        :: time
         character(len=*),    intent(in)        :: name
!
!        ---------------
!        Local variables
!        ---------------
!
         integer  :: fid, eID
         real(kind=RP)                    :: refs(NO_OF_SAVED_REFS) 
!
!        Gather reference quantities
!        ---------------------------
         refs(GAMMA_REF) = thermodynamics % gamma
         refs(RGAS_REF)  = thermodynamics % R
         refs(RHO_REF)   = refValues      % rho
         refs(V_REF)     = refValues      % V
         refs(T_REF)     = refValues      % T
         refs(MACH_REF)  = dimensionless  % Mach
!
!        Create new file
!        ---------------
         fid = CreateNewSolutionFile(trim(name),STATS_FILE, self % no_of_elements, iter, time, refs)
!
!        Write arrays
!        ------------
         do eID = 1, self % no_of_elements
            associate( e => self % elements(eID) )
            call writeArray(fid, e % storage % stats % data)
            end associate
         end do

      end subroutine HexMesh_SaveStatistics

      subroutine HexMesh_ResetStatistics(self)
         implicit none
         class(HexMesh)       :: self
!
!        ---------------
!        Local variables
!        ---------------
!
         integer     :: eID

         do eID = 1, self % no_of_elements
            self % elements(eID) % storage % stats % data = 0.0_RP
         end do

      end subroutine HexMesh_ResetStatistics

      subroutine HexMesh_LoadSolution( self, fileName, initial_iteration, initial_time ) 
         use SolutionFile
         IMPLICIT NONE
         CLASS(HexMesh)             :: self
         character(len=*)           :: fileName
         integer,       intent(out) :: initial_iteration
         real(kind=RP), intent(out) :: initial_time
         
!
!        ---------------
!        Local variables
!        ---------------
!
         INTEGER          :: fID, eID, fileType, no_of_elements, flag
         integer          :: Nxp1, Nyp1, Nzp1, no_of_eqs
         character(len=SOLFILE_STR_LEN)      :: rstName
!
!        Open the file
!        -------------
         open(newunit = fID, file=trim(fileName), status="old", action="read", form="unformatted")
!
!        Get the file title
!        ------------------
         read(fID) rstName
!
!        Get the file type
!        -----------------
         read(fID) fileType

         select case (fileType)
         case(MESH_FILE)
            print*, "The selected restart file is a mesh file"
            errorMessage(STD_OUT)
            stop

         case(SOLUTION_FILE)
         case(SOLUTION_AND_GRADIENTS_FILE)
         case(STATS_FILE)
            print*, "The selected restart file is a statistics file"
            errorMessage(STD_OUT)
            stop
         case default
            print*, "Unknown restart file format"
            errorMessage(STD_OUT)
            stop
         end select
!
!        Read the number of elements
!        ---------------------------
         read(fID) no_of_elements

         if ( no_of_elements .ne. size(self % elements) ) then
            write(STD_OUT,'(A,A)') "The number of elements stored in the restart file ", &
                                   "do not match that of the mesh file"
            errorMessage(STD_OUT)
            stop
         end if
!
!        Read the initial iteration and time
!        -----------------------------------
         read(fID) initial_iteration
         read(fID) initial_time          
!
!        Read the terminator indicator
!        -----------------------------
         read(fID) flag

         if ( flag .ne. BEGINNING_DATA ) then
            print*, "Beginning data flag was not found in the file."
            errorMessage(STD_OUT)
            stop
         end if
!
!        Read elements data
!        ------------------
         do eID = 1, size(self % elements)
            associate( e => self % elements(eID) )
            read(fID) Nxp1, Nyp1, Nzp1, no_of_eqs
            if (      ((Nxp1-1) .ne. e % Nxyz(1)) &
                 .or. ((Nyp1-1) .ne. e % Nxyz(2)) &
                 .or. ((Nzp1-1) .ne. e % Nxyz(3)) &
                 .or. (no_of_eqs .ne. NCONS )       ) then
               write(STD_OUT,'(A,I0,A)') "Error reading restart file: wrong dimension for element "&
                                           ,eID,"."

               write(STD_OUT,'(A,I0,A,I0,A,I0,A)') "Element dimensions: ", e % Nxyz(1), &
                                                                     " ,", e % Nxyz(2), &
                                                                     " ,", e % Nxyz(3), &
                                                                     "."
                                                                     
               write(STD_OUT,'(A,I0,A,I0,A,I0,A)') "Restart dimensions: ", Nxp1-1, &
                                                                     " ,", Nyp1-1, &
                                                                     " ,", Nzp1-1, &
                                                                     "."

               errorMessage(STD_OUT)
               stop
            end if

            read(fID) e % storage % Q 
!
!           Skip the gradients record if proceeds
!           -------------------------------------   
            if ( fileType .eq. SOLUTION_AND_GRADIENTS_FILE ) then
               read(fID)
               read(fID)
               read(fID)
            end if
            end associate
         end do

      END SUBROUTINE HexMesh_LoadSolution
! 
!//////////////////////////////////////////////////////////////////////// 
!
!        CONSTRUCT ZONES
!        ---------------
! 
!//////////////////////////////////////////////////////////////////////// 
! 
      subroutine HexMesh_ConstructZones( self )
      implicit none
      class(HexMesh)          :: self

      call ConstructZones ( self % faces , self % zones )

      end subroutine HexMesh_ConstructZones
!
!///////////////////////////////////////////////////////////////////////
!
END MODULE HexMeshClass
      <|MERGE_RESOLUTION|>--- conflicted
+++ resolved
@@ -25,30 +25,6 @@
 !     Mesh definition
 !     ---------------
 !
-<<<<<<< HEAD
-      TYPE HexMesh
-         INTEGER                                  :: numberOfFaces
-         INTEGER                                  :: no_of_elements
-         INTEGER      , DIMENSION(:), ALLOCATABLE :: Ns              !Polynomial orders of all elements
-         TYPE(Node)   , DIMENSION(:), ALLOCATABLE :: nodes
-         TYPE(Face)   , DIMENSION(:), ALLOCATABLE :: faces
-         TYPE(Element), DIMENSION(:), ALLOCATABLE :: elements
-         CLASS(Zone_t), DIMENSION(:), ALLOCATABLE :: zones
-!
-!        ========         
-         CONTAINS
-!        ========         
-!
-         PROCEDURE :: constructFromFile => ConstructMesh_FromFile_
-         PROCEDURE :: destruct          => DestructMesh
-         PROCEDURE :: Describe          => DescribeMesh
-         PROCEDURE :: ConstructZones    => HexMesh_ConstructZones
-         PROCEDURE :: WriteCoordFile
-      END TYPE HexMesh
-
-      TYPE Neighbour             ! added to introduce colored computation of numerical Jacobian (is this the best place to define this type??) - only usable for conforming meshes
-         INTEGER :: elmnt(7)     ! "7" hardcoded for 3D hexahedrals in conforming meshes... This definition must change if the code is expected to be more general
-=======
       type HexMesh
          integer                                   :: numberOfFaces
          integer                                   :: no_of_elements
@@ -73,7 +49,6 @@
 
       TYPE Neighbour         ! added to introduce colored computation of numerical Jacobian (is this the best place to define this type??) - only usable for conforming meshes
          INTEGER :: elmnt(7) ! "7" hardcoded for 3D hexahedrals in conforming meshes... This definition must change if the code is expected to be more general
->>>>>>> 62a1b9dc
       END TYPE Neighbour
 
 !
