--- conflicted
+++ resolved
@@ -113,10 +113,10 @@
             procedure :: UpdateMPIFacesPolynomial      => HexMesh_UpdateMPIFacesPolynomial
             procedure :: UpdateMPIFacesSolution        => HexMesh_UpdateMPIFacesSolution
             procedure :: UpdateMPIFacesGradients       => HexMesh_UpdateMPIFacesGradients
-            procedure :: UpdateMPIFacesHflux           => HexMesh_UpdateMPIFacesHflux
+            procedure :: UpdateMPIFacesAviscflux       => HexMesh_UpdateMPIFacesAviscflux
             procedure :: GatherMPIFacesSolution        => HexMesh_GatherMPIFacesSolution
             procedure :: GatherMPIFacesGradients       => HexMesh_GatherMPIFacesGradients
-            procedure :: GatherMPIFacesHflux           => HexMesh_GatherMPIFacesHflux
+            procedure :: GatherMPIFacesAviscFlux       => HexMesh_GatherMPIFacesAviscFlux
             procedure :: FindPointWithCoords           => HexMesh_FindPointWithCoords
             procedure :: FindPointWithCoordsInNeighbors=> HexMesh_FindPointWithCoordsInNeighbors
             procedure :: ComputeWallDistances          => HexMesh_ComputeWallDistances
@@ -428,11 +428,8 @@
 
       END FUNCTION faceRotation
 !
-<<<<<<< HEAD
-=======
 !////////////////////////////////////////////////////////////////////////
 !
->>>>>>> 3a42bc52
       SUBROUTINE ConstructPeriodicFaces(self, useRelaxTol)
       USE Physics
       IMPLICIT NONE
@@ -719,11 +716,8 @@
 
 
       END SUBROUTINE CompareTwoNodes
-<<<<<<< HEAD
-=======
 !
 !////////////////////////////////////////////////////////////////////////
->>>>>>> 3a42bc52
 !
       SUBROUTINE CompareTwoNodesRelax(x1, x2, success, coord, min_edge_length)
       IMPLICIT NONE
@@ -1118,7 +1112,7 @@
 !
 !////////////////////////////////////////////////////////////////////////
 !
-      subroutine HexMesh_UpdateMPIFacesHflux(self, nEqn)
+      subroutine HexMesh_UpdateMPIFacesAviscFlux(self, nEqn)
          use MPI_Face_Class
          implicit none
          class(HexMesh)         :: self
@@ -1140,7 +1134,7 @@
 !        ***************************
 !
          do domain = 1, MPI_Process % nProcs
-            call self % MPIfaces % faces(domain) % RecvHflux(domain, nEqn)
+            call self % MPIfaces % faces(domain) % RecvAviscFlux(domain, nEqn)
          end do
 !
 !        ***********
@@ -1161,7 +1155,8 @@
                thisSide = self % MPIfaces % faces(domain) % elementSide(mpifID)
                associate(f => self % faces(fID))
                do j = 0, f % Nf(2)  ; do i = 0, f % Nf(1)
-                  self % MPIfaces % faces(domain) % HfluxSend(counter:counter+nEqn-1) = f % storage(thisSide) % Hflux(:,i,j)
+                  self % MPIfaces % faces(domain) % AviscFluxSend(counter:counter+nEqn-1) = &
+                     f % storage(thisSide) % AviscFlux(:,i,j)
                   counter = counter + nEqn
                end do               ; end do
                end associate
@@ -1171,10 +1166,10 @@
 !           Send solution
 !           -------------
 !
-            call self % MPIfaces % faces(domain) % SendHflux(domain, nEqn)
-         end do
-#endif
-      end subroutine HexMesh_UpdateMPIFacesHflux
+            call self % MPIfaces % faces(domain) % SendAviscFlux(domain, nEqn)
+         end do
+#endif
+      end subroutine HexMesh_UpdateMPIFacesAviscFlux
 !
 !////////////////////////////////////////////////////////////////////////
 !
@@ -1277,7 +1272,7 @@
 !
 !////////////////////////////////////////////////////////////////////////
 !
-      subroutine HexMesh_GatherMPIFacesHflux(self, nEqn)
+      subroutine HexMesh_GatherMPIFacesAviscflux(self, nEqn)
          implicit none
          class(HexMesh)      :: self
          integer, intent(in) :: nEqn
@@ -1297,15 +1292,13 @@
 !        Gather solution
 !        ***************
 !
-<<<<<<< HEAD
-=======
          do domain = 1, MPI_Process % nProcs
 !
 !           **************************************
 !           Wait until messages have been received
 !           **************************************
 !
-            call self % MPIfaces % faces(domain) % WaitForHflux
+            call self % MPIfaces % faces(domain) % WaitForAviscflux
 
             counter = 1
             do mpifID = 1, self % MPIfaces % faces(domain) % no_of_faces
@@ -1313,16 +1306,16 @@
                thisSide = self % MPIfaces % faces(domain) % elementSide(mpifID)
                associate(f => self % faces(fID))
                do j = 0, f % Nf(2)  ; do i = 0, f % Nf(1)
-                  f % storage(otherSide(thisSide)) % Hflux(:,i,j) = self % MPIfaces % faces(domain) % HfluxRecv(counter:counter+nEqn-1)
+                  f % storage(otherSide(thisSide)) % Aviscflux(:,i,j) = &
+                     self % MPIfaces % faces(domain) % AviscfluxRecv(counter:counter+nEqn-1)
                   counter = counter + nEqn
                end do               ; end do
                end associate
             end do
          end do
 #endif
-      end subroutine HexMesh_GatherMPIFacesHflux
-!
->>>>>>> 3a42bc52
+      end subroutine HexMesh_GatherMPIFacesAviscflux
+!
 !////////////////////////////////////////////////////////////////////////
 !
       subroutine HexMesh_PrepareForIO(self)
