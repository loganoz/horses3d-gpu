--- conflicted
+++ resolved
@@ -4,15 +4,9 @@
 !   @File:
 !   @Author:  David Kopriva
 !   @Created: Tue Mar 22 17:05:00 2007
-<<<<<<< HEAD
 !   @Last revision date: Tue Feb 12 17:06:51 2019
 !   @Last revision author: Andrés Rueda (am.rueda@upm.es)
 !   @Last revision commit: cfd6acc1abd01d482788e60c94d0bd440c1066b6
-=======
-!   @Last revision date: Tue Feb 12 10:22:10 2019
-!   @Last revision author: Andrés Rueda (am.rueda@upm.es)
-!   @Last revision commit: ef1a68982e9b4d6cf051357cba284f67316d9dcc
->>>>>>> 67e0ffff
 !
 !//////////////////////////////////////////////////////
 !
