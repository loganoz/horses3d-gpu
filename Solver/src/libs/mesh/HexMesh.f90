#include "Includes.h"
MODULE HexMeshClass
      use Utilities                       , only: toLower, almostEqual, AlmostEqualRelax
      use SMConstants
      USE MeshTypes
      USE NodeClass
      USE ElementClass
      USE FaceClass
      use FacePatchClass
      USE TransfiniteMapClass
      use SharedBCModule
      use ElementConnectivityDefinitions
      use ZoneClass                       , only: Zone_t, ConstructZones, ReassignZones
      use PhysicsStorage
      use NodalStorageClass
      use MPI_Process_Info
      use MPI_Face_Class
      use FluidData
      use StorageClass
      use FileReadingUtilities            , only: RemovePath, getFileName
      use FTValueDictionaryClass          , only: FTValueDictionary
      use SolutionFile
      !use BoundaryConditions,               only: BCs
      use IntegerDataLinkedList           , only: IntegerDataLinkedList_t
      use PartitionedMeshClass            , only: mpi_partition
      use IBMClass
#if defined(NAVIERSTOKES)
      use WallDistance
#endif
#ifdef _HAS_MPI_
      use mpi
#endif
      IMPLICIT NONE

      private
      public      HexMesh
      public      Neighbor_t, NUM_OF_NEIGHBORS

      public      GetOriginalNumberOfFaces
      public      ConstructFaces, ConstructPeriodicFaces
      public      DeletePeriodicMinusFaces, GetElementsFaceIDs
      public      no_of_stats_variables, HexMesh_ProlongSolToFaces
!
!     ---------------
!     Mesh definition
!     ---------------
!
      type HexMesh
         integer                                   :: numberOfFaces
         integer                                   :: nodeType
         integer                                   :: no_of_elements
         integer                                   :: no_of_allElements
         integer                                   :: no_of_faces
         integer                                   :: dt_restriction = DT_FIXED     ! Time step restriction of last step (DT_FIXED -initial value-, DT_DIFF or DT_CONV)
         integer      , dimension(:), allocatable  :: Nx, Ny, Nz
         integer                                   :: NDOF
         integer,                     allocatable  :: faces_interior(:)
         integer,                     allocatable  :: faces_mpi(:)
         integer,                     allocatable  :: faces_boundary(:)
         integer,                     allocatable  :: elements_sequential(:)
         integer,                     allocatable  :: elements_mpi(:)
         integer, allocatable                      :: HOPRnodeIDs(:)
         character(len=LINE_LENGTH)                :: meshFileName
         type(SolutionStorage_t)                   :: storage              ! Here the solution and its derivative are stored
         type(Node)   , dimension(:), allocatable  :: nodes
         type(Face)   , dimension(:), allocatable  :: faces
         type(Element), dimension(:), allocatable  :: elements
         type(MPI_FacesSet_t)                      :: MPIfaces
         type(IBM_type)                            :: IBM
         type(Zone_t), dimension(:), allocatable  :: zones
         logical                                   :: child       = .FALSE.         ! Is this a (multigrid) child mesh? default .FALSE.
         logical                                   :: meshIs2D    = .FALSE.         ! Is this a 2D mesh? default .FALSE.
         integer                                   :: dir2D       = 0               ! If it is in fact a 2D mesh, dir 2D stores the global direction IX, IY or IZ
         integer                                   :: dir2D_ctrl  = 0               ! dir2D as in the control file
         logical                                   :: anisotropic = .FALSE.         ! Is the mesh composed by elements with anisotropic polynomial orders? default false
         logical                                   :: ignoreBCnonConformities = .FALSE.
         integer,                     allocatable  :: HO_Elements(:)           !List of elements with polynomial order greater than 1
         integer,                     allocatable  :: LO_Elements(:)           !List of elements with polynomial order less or equal than 1
         integer,                     allocatable  :: HO_FacesInterior(:)      !List of interior faces with polynomial order greater than 1
         integer,                     allocatable  :: HO_FacesBoundary(:)      !List of boundary faces with polynomial order greater than 1
         integer,                     allocatable  :: HO_ElementsMPI(:)        !List of MPI elements with polynomial order greater than 1
         integer,                     allocatable  :: HO_ElementsSequential(:) !List of sequential elements with polynomial order greater than 1
         contains
            procedure :: destruct                      => HexMesh_Destruct
            procedure :: Describe                      => HexMesh_Describe
            procedure :: DescribePartition             => DescribeMeshPartition
            procedure :: AllocateStorage               => HexMesh_AllocateStorage
            procedure :: CreateDeviceData              => HexMesh_CreateDeviceData
            procedure :: ConstructZones                => HexMesh_ConstructZones
            procedure :: DefineAsBoundaryFaces         => HexMesh_DefineAsBoundaryFaces
            procedure :: CheckIfMeshIs2D               => HexMesh_CheckIfMeshIs2D
            procedure :: CorrectOrderFor2DMesh         => HexMesh_CorrectOrderFor2DMesh
            procedure :: SetConnectivitiesAndLinkFaces => HexMesh_SetConnectivitiesAndLinkFaces
            procedure :: UpdateFacesWithPartition      => HexMesh_UpdateFacesWithPartition
            procedure :: ConstructGeometry             => HexMesh_ConstructGeometry
            procedure :: ProlongSolutionToFaces        => HexMesh_ProlongSolutionToFaces
            procedure :: ProlongGradientsToFaces       => HexMesh_ProlongGradientsToFaces
            procedure :: PrepareForIO                  => HexMesh_PrepareForIO
            procedure :: Export                        => HexMesh_Export
            procedure :: ExportOrders                  => HexMesh_ExportOrders
            procedure :: ExportBoundaryMesh            => HexMesh_ExportBoundaryMesh
            procedure :: SaveSolution                  => HexMesh_SaveSolution
            procedure :: pAdapt                        => HexMesh_pAdapt
            procedure :: pAdapt_MPI                    => HexMesh_pAdapt_MPI
            procedure :: UpdateHOArrays                => HexMesh_UpdateHOArrays
#if defined(NAVIERSTOKES) || defined(INCNS)
            procedure :: SaveStatistics                => HexMesh_SaveStatistics
            procedure :: ResetStatistics               => HexMesh_ResetStatistics
#endif
            procedure :: LoadSolution                  => HexMesh_LoadSolution
            procedure :: LoadSolutionForRestart        => HexMesh_LoadSolutionForRestart
            procedure :: WriteCoordFile
#if defined(ACOUSTIC)
            procedure :: SetUniformBaseFlow            => HexMesh_SetUniformBaseFlow
            ! procedure :: LoadBaseFlowSolution          => HexMesh_LoadBaseFlowSolution
            procedure :: ProlongBaseSolutionToFaces    => HexMesh_ProlongBaseSolutionToFaces
            procedure :: UpdateMPIFacesBaseSolution    => HexMesh_UpdateMPIFacesBaseSolution
            procedure :: GatherMPIFacesBaseSolution    => HexMesh_GatherMPIFacesBaseSolution
#endif
            procedure :: UpdateMPIFacesPolynomial      => HexMesh_UpdateMPIFacesPolynomial
            procedure :: UpdateMPIFacesSolution        => HexMesh_UpdateMPIFacesSolution
            procedure :: UpdateMPIFacesGradients       => HexMesh_UpdateMPIFacesGradients
            procedure :: UpdateMPIFacesAviscflux       => HexMesh_UpdateMPIFacesAviscflux
            procedure :: GatherMPIFacesSolution        => HexMesh_GatherMPIFacesSolution
            procedure :: GatherMPIFacesGradients       => HexMesh_GatherMPIFacesGradients
            procedure :: GatherMPIFacesAviscFlux       => HexMesh_GatherMPIFacesAviscFlux
            procedure :: FindPointWithCoords           => HexMesh_FindPointWithCoords
            procedure :: FindPointWithCoordsInNeighbors=> HexMesh_FindPointWithCoordsInNeighbors
            procedure :: ComputeWallDistances          => HexMesh_ComputeWallDistances
            procedure :: ConformingOnZone              => HexMesh_ConformingOnZone
            procedure :: SetStorageToEqn          => HexMesh_SetStorageToEqn
#if defined(INCNS) && defined(CAHNHILLIARD)
            procedure :: ConvertDensityToPhaseFIeld    => HexMesh_ConvertDensityToPhaseField
            procedure :: ConvertPhaseFieldToDensity    => HexMesh_ConvertPhaseFieldToDensity
#endif
            procedure :: copy                          => HexMesh_Assign
            generic   :: assignment(=)                 => copy
      end type HexMesh

      integer, parameter :: NUM_OF_NEIGHBORS = 6 ! Hardcoded: Hexahedral conforming meshes
      integer            :: no_of_stats_variables

      TYPE Neighbor_t         ! added to introduce colored computation of numerical Jacobian (is this the best place to define this type??) - only usable for conforming meshes
         INTEGER :: elmnt(NUM_OF_NEIGHBORS+1) ! "7" hardcoded for 3D hexahedrals in conforming meshes (the last one is itself)... This definition must change if the code is expected to be more general
      END TYPE Neighbor_t
!
      abstract interface
      pure subroutine HyperbolicFlux0D_f(Q, F, rho_)
         !$acc routine seq
         use SMConstants
         use PhysicsStorage
         implicit none
         real(kind=RP), intent(in)           :: Q(1:NCONS     )
         real(kind=RP), intent(out)          :: F(1:NCONS, 1:NDIM)
         real(kind=RP), intent(in), optional :: rho_
      end subroutine HyperbolicFlux0D_f
   end interface
!     ========
      CONTAINS
!     ========
!
!     -----------
!     Destructors
!     -----------
!
!////////////////////////////////////////////////////////////////////////
!
      SUBROUTINE HexMesh_Destruct( self )
         IMPLICIT NONE
         CLASS(HexMesh) :: self

         safedeallocate (self % Nx)
         safedeallocate (self % Ny)
         safedeallocate (self % Nz)
!
!        -----
!        Nodes
!        -----
!
         call self % nodes % destruct
         DEALLOCATE( self % nodes )
         safedeallocate (self % HOPRnodeIDs)
!
!        --------
!        Elements
!        --------
!
         call self % elements % destruct
         DEALLOCATE( self % elements )
!
!        -----
!        Faces
!        -----
!
         call self % faces % Destruct
         DEALLOCATE( self % faces )
!
!        -----
!        Zones
!        -----
!
         if (allocated(self % zones)) DEALLOCATE( self % zones )
!
!        ----------------
!        Solution storage
!        ----------------
!
         call self % storage % destruct

         safedeallocate(self % elements_sequential)
         safedeallocate(self % elements_mpi)
         safedeallocate(self % faces_interior)
         safedeallocate(self % faces_mpi)
         safedeallocate(self % faces_boundary)

         safedeallocate(self % HO_Elements)
         safedeallocate(self % LO_Elements)
         safedeallocate(self % HO_FacesInterior)
         safedeallocate(self % HO_FacesBoundary)
         safedeallocate(self % HO_ElementsMPI)
         safedeallocate(self % HO_ElementsSequential)

!
!        ----------------
!        IBM storage
!        ----------------
!
         if( self% IBM% active ) then
            if( self% child ) then
               call self% IBM% destruct( .true. )
            else
               call self% IBM% destruct( .false. )
            end if
         end if
         
      END SUBROUTINE HexMesh_Destruct
!
!     -------------
!     Print methods
!     -------------
!
!////////////////////////////////////////////////////////////////////////
!
      SUBROUTINE PrintMesh( self )
      IMPLICIT NONE
      TYPE(HexMesh) :: self
      INTEGER ::  k

      PRINT *, "Nodes..."
      DO k = 1, SIZE(self % nodes)
         CALL PrintNode( self % nodes(k), k )
      END DO
      PRINT *, "Elements..."
      DO k = 1, SIZE(self % elements)
         CALL PrintElement( self % elements(k), k )
      END DO
      PRINT *, "Faces..."
      DO k = 1, SIZE(self % faces)
         CALL  self % faces(k) % Print
      END DO

      END SUBROUTINE PrintMesh
!
!////////////////////////////////////////////////////////////////////////
!
      integer function GetOriginalNumberOfFaces(self)
         USE FTMultiIndexTableClass
         USE FTValueClass

         IMPLICIT NONE
         TYPE(HexMesh) :: self

         INTEGER                 :: eID, faceNumber
         INTEGER                 :: faceID
         INTEGER                 :: nodeIDs(8), faceNodeIDs(4), j

         CLASS(FTMultiIndexTable), POINTER  :: table
         CLASS(FTObject), POINTER :: obj
         CLASS(FTValue) , POINTER :: v

         ALLOCATE(table)
         CALL table % initWithSize( SIZE( self % nodes) )

         GetOriginalNumberOfFaces = 0
         DO eID = 1, SIZE( self % elements )

            nodeIDs = self % elements(eID) % nodeIDs
            DO faceNumber = 1, 6
               DO j = 1, 4
                  faceNodeIDs(j) = nodeIDs(localFaceNode(j,faceNumber))
               END DO

               IF (.not. table % containsKeys(faceNodeIDs) )     THEN
                  GetOriginalNumberOfFaces = GetOriginalNumberOfFaces + 1

                  ALLOCATE(v)
                  CALL v % initWithValue(GetOriginalNumberOfFaces)
                  obj => v
                  CALL table % addObjectForKeys(obj,faceNodeIDs)
                  CALL release(v)
               END IF
            END DO
         END DO

         CALL release(table)

      end function GetOriginalNumberOfFaces

      SUBROUTINE ConstructFaces( self, success )
!
!     -------------------------------------------------------------
!     Go through the elements and find the unique faces in the mesh
!     -------------------------------------------------------------
!
         use IntegerArrayLinkedListTable
         IMPLICIT NONE
         TYPE(HexMesh) :: self
         LOGICAL       :: success

         INTEGER                 :: eID, faceNumber
         INTEGER                 :: faceID
         INTEGER                 :: nodeIDs(8), faceNodeIDs(4), j
         type(Table_t)           :: table

         table = Table_t(size(self % nodes))

         self % numberOfFaces = 0
         DO eID = 1, SIZE( self % elements )

            nodeIDs = self % elements(eID) % nodeIDs
            DO faceNumber = 1, 6
               DO j = 1, 4
                  faceNodeIDs(j) = nodeIDs(localFaceNode(j,faceNumber))
               END DO

               faceID = table % ContainsEntry(faceNodeIDs)
               IF ( faceID .ne. 0 )     THEN
!
!                 --------------------------------------------------------------
!                 Add this element to the slave side of the face associated with
!                 these nodes.
!                 --------------------------------------------------------------
!
                  self % faces(faceID) % elementIDs(2)  = eID
                  self % faces(faceID) % elementSide(2) = faceNumber
                  self % faces(faceID) % FaceType       = HMESH_INTERIOR
                  self % faces(faceID) % rotation       = faceRotation(masterNodeIDs = self % faces(faceID) % nodeIDs, &
                                                                       slaveNodeIDs  = faceNodeIDs                      )
               ELSE
!
!                 ------------------
!                 Construct new face
!                 ------------------
!
                  self % numberOfFaces = self % numberOfFaces + 1

                  IF(self % numberOfFaces > SIZE(self % faces))     THEN

                     call table % Destruct
                     PRINT *, "Too many faces for # of elements:", self % numberOfFaces, " vs ", SIZE(self % faces)
                     success = .FALSE.
                     RETURN
                  END IF

                  CALL self % faces(self % numberOfFaces) % Construct(ID  = self % numberOfFaces, &
                                                                      nodeIDs = faceNodeIDs, &
                                                                      elementID = eID,       &
                                                                      side = faceNumber)

                  self % faces(self % numberOfFaces) % boundaryName = &
                           self % elements(eID) % boundaryName(faceNumber)
!
!                 ----------------------------------------------
!                 Mark which face is associated with these nodes
!                 ----------------------------------------------
!
                  call table % AddEntry(faceNodeIDs)
               END IF
            END DO

         END DO

         call table % Destruct

      END SUBROUTINE ConstructFaces

      subroutine GetElementsFaceIDs(self)
         implicit none
         type(HexMesh), intent(inout)  :: self
!
!        ---------------
!        Local variables
!        ---------------
!
         integer  :: fID, eL, eR, e, side

         do fID = 1, size(self % faces)
            select case (self % faces(fID) % faceType)
            case (HMESH_INTERIOR)
               eL = self % faces(fID) % elementIDs(1)
               eR = self % faces(fID) % elementIDs(2)

               self % elements(eL) % faceIDs(self % faces(fID) % elementSide(1)) = fID
               self % elements(eR) % faceIDs(self % faces(fID) % elementSide(2)) = fID
               self % elements(eL) % faceSide(self % faces(fID) % elementSide(1)) = 1
               self % elements(eR) % faceSide(self % faces(fID) % elementSide(2)) = 2

            case (HMESH_BOUNDARY)
               eL = self % faces(fID) % elementIDs(1)
               self % elements(eL) % faceIDs(self % faces(fID) % elementSide(1)) = fID
               self % elements(eL) % faceSide(self % faces(fID) % elementSide(1)) = 1

            case (HMESH_MPI)
               side = maxloc(self % faces(fID) % elementIDs, 1)

               e = self % faces(fID) % elementIDs(side)
               self % elements(e) % faceIDs(self % faces(fID) % elementSide(side)) = fID
               self % elements(e) % faceSide(self % faces(fID) % elementSide(side)) = side
               self % elements(e) % hasSharedFaces = .true.

            case (HMESH_UNDEFINED)
               eL = self % faces(fID) % elementIDs(1)
               self % elements(eL) % faceIDs(self % faces(fID) % elementSide(1)) = fID
               self % elements(eL) % faceSide(self % faces(fID) % elementSide(1)) = 1

            end select
         end do

      end subroutine GetElementsFaceIDs
!
!////////////////////////////////////////////////////////////////////////
!
!
!---------------------------------------------------------------------
!! Element faces can be rotated with respect to each other. Orientation
!! gives the relative orientation of the master (1) face to the
!! slave (2) face . In this routine,
!! orientation is measured in 90 degree increments:
!!                   rotation angle = orientation*pi/2
!!
!! As an example, faceRotation = 1 <=> rotating master by 90 deg.
!
      INTEGER pure FUNCTION faceRotation(masterNodeIDs, slaveNodeIDs)
         IMPLICIT NONE
         INTEGER, DIMENSION(4), intent(in) :: masterNodeIDs, slaveNodeIDs !< Node IDs
!
!        ---------------
!        Local variables
!        ---------------
!
         integer, dimension(4), parameter :: NEXTNODE = (/2,3,4,1/)
         INTEGER :: j
!
!        Rotate until both first nodes match (each j corresponds to a 90deg rotation)
!        -----------------------------------
         DO j = 1, 4
            IF(masterNodeIDs(1) == slaveNodeIDs(j)) EXIT
         END DO
!
!        Check whether the orientation is same or opposite
!        -------------------------------------------------
         if ( masterNodeIDS(2) == slaveNodeIDs(NEXTNODE(j)) ) then
            faceRotation = j - 1
         else
            faceRotation = j + 3
         end if

      END FUNCTION faceRotation
!
!////////////////////////////////////////////////////////////////////////
!
      SUBROUTINE ConstructPeriodicFaces(self, useRelaxTol)
      USE Physics
      IMPLICIT NONE
!
!-------------------------------------------------------------------
! This subroutine looks for periodic boundary conditions. If they
! are found, periodic+ face is set as an interior face. The slave
! face is the periodic- face and will be deleted in the following
! step.
!-------------------------------------------------------------------
!
!
!--------------------
! External variables
!--------------------
!
      TYPE(HexMesh)              :: self
      LOGICAL, intent(in)        :: useRelaxTol

!
!--------------------
! Local variables
!--------------------
!
!
      REAL(KIND=RP)              :: x1(NDIM), x2(NDIM), edge_length(4), min_edge_length
      LOGICAL                    :: master_matched(4), slave_matched(4), success, found
      INTEGER                    :: coord, slaveNodeIDs(4), localCoord

      INTEGER                    :: i,j,k,l
      integer                    :: zIDplus, zIDMinus, iFace, jFace
      character(len=LINE_LENGTH) :: associatedBname
!
!     --------------------------------------------
!     Loop to find faces with the label "periodic"
!     --------------------------------------------
!
!     -----------------------------
!     Loop zones with BC "periodic"
!     -----------------------------
!

      do zIDPlus = 1, size(self % zones)
!
!        Cycle if the zone is not periodic
!        ---------------------------------
         !if ( trim(BCs(zIDPlus) % bc % bcType) .ne. "periodic") cycle 
         if (self % zones(zIDPlus) % zoneBCName .ne.  "periodic") cycle 
!
!        Cycle if the zone has already marked to be deleted
!        --------------------------------------------------
         if ( self % zones(zIDPlus) % toBeDeleted ) cycle
!
!        Reset the coordinate (changes when changing zones)
!        --------------------------------------------------
         coord = 0
!
!        Get the marker of the associated zone
!        -------------------------------------
         found = .false.
         do zIDMinus = 1, size(self % zones)
            !call BCs(zIDPlus) % bc % GetPeriodicPair(associatedBname)
            associatedBname = self % zones(zIDPlus) % assocPeriodZone
            if ( trim(associatedBname) .eq. trim(self % zones(zIDMinus) % Name) ) then
               found = .true.
               self % zones(zIDMinus) % toBeDeleted = .true.
               exit
            end if
         end do

         if ( .not. found ) then
            print*, 'coupled boundary "',trim(associatedBname),' for boundary "',trim(self % zones(zIDPlus) % Name),'" not found.'
            errorMessage(STD_OUT)
            error stop
         end if
!
!        Loop faces in the periodic+ zone
!        --------------------------------
ploop:   do iFace = 1, self % zones(zIDPlus) % no_of_faces
!
!           Get the face ID
!           ---------------
            i = self % zones(zIDPlus) % faces(iFace)
!
!           Consider only HMESH_UNDEFINED faces
!           -----------------------------------
            if ( (self % faces(i) % faceType .ne. HMESH_UNDEFINED)) cycle ploop
!
!           Loop faces in the periodic- zone
!           --------------------------------
mloop:      do jFace = 1, self % zones(zIDMinus) % no_of_faces
!
!              Get the face ID
!              ---------------
               j = self % zones(zIDMinus) % faces(jFace)
!
!              Consider only HMESH_UNDEFINED faces
!              -----------------------------------
               if ( (self % faces(j) % faceType .ne. HMESH_UNDEFINED)) cycle mloop
!
!              ----------------------------------------------------------------------------------------
!              The index i is a periodic+ face
!              The index j is a periodic- face
!              We are looking for couples of periodic+ and periodic- faces where 2 of the 3 coordinates
!              in all the corners are shared. The non-shared coordinate has to be always the same one.
!              ---------------------------------------------------------------------------------------
!
               master_matched(:)   = .FALSE.     ! True if the master corner finds a partner
               slave_matched(:)    = .FALSE.     ! True if the slave corner finds a partner

               ! compute minimum edge length to make matching tolerance relative to element size. Assumes that the periodic
               ! coordinate of all the nodes not vary significativelly compared to the other two coordinates.
               if (useRelaxTol) then
                   edge_length(1)=NORM2(self % nodes(self % faces(i) % nodeIDs(1)) % x - self % nodes(self % faces(i) % nodeIDs(2)) % x)
                   edge_length(2)=NORM2(self % nodes(self % faces(i) % nodeIDs(2)) % x - self % nodes(self % faces(i) % nodeIDs(3)) % x)
                   edge_length(3)=NORM2(self % nodes(self % faces(i) % nodeIDs(3)) % x - self % nodes(self % faces(i) % nodeIDs(4)) % x)
                   edge_length(4)=NORM2(self % nodes(self % faces(i) % nodeIDs(4)) % x - self % nodes(self % faces(i) % nodeIDs(1)) % x)
                   min_edge_length=minval(edge_length)
               end if

               if ( coord .eq. 0 ) then
!
!                 Check all coordinates
!                 ---------------------
                  do localCoord = 1, 3
                     master_matched = .false.
                     slave_matched = .false.
mastercoord:         DO k = 1, 4
                        x1 = self%nodes(self%faces(i)%nodeIDs(k))%x
slavecoord:             DO l = 1, 4
                           IF (.NOT.slave_matched(l)) THEN
                              x2 = self%nodes(self%faces(j)%nodeIDs(l))%x
                              IF (useRelaxTol) THEN
                                  CALL CompareTwoNodesRelax(x1, x2, master_matched(k), localCoord, min_edge_length)
                              ELSE
                                  CALL CompareTwoNodes(x1, x2, master_matched(k), localCoord)
                              END IF
                              IF (master_matched(k)) THEN
                                 slave_matched(l) = .TRUE.
                                 EXIT  slavecoord
                              ENDIF
                           ENDIF
                        ENDDO    slavecoord
                        IF (.NOT.master_matched(k)) EXIT mastercoord
                     ENDDO mastercoord

                     if ( all(master_matched) ) exit
                  end do

               else
!
!                 Check only the shared coordinates
!                 ---------------------------------
                  DO k = 1, 4
                     x1 = self%nodes(self%faces(i)%nodeIDs(k))%x
                     DO l = 1, 4
                        IF (.NOT.slave_matched(l)) THEN
                           x2 = self%nodes(self%faces(j)%nodeIDs(l))%x
                           IF (useRelaxTol) THEN
                               CALL CompareTwoNodesRelax(x1, x2, master_matched(k), coord, min_edge_length)
                           ELSE
                               CALL CompareTwoNodes(x1, x2, master_matched(k), coord)
                           END IF
                           IF (master_matched(k)) THEN
                              slave_matched(l) = .TRUE.
                              EXIT
                           ENDIF
                        ENDIF
                     ENDDO
                     IF (.NOT.master_matched(k)) EXIT
                  ENDDO

               end if

               IF ( all(master_matched) ) THEN
                  if ( coord .eq. 0 ) coord = localCoord
                  self % faces(i) % boundaryName   = emptyBCName
                  self % faces(i) % elementIDs(2)  = self % faces(j) % elementIDs(1)
                  self % faces(i) % elementSide(2) = self % faces(j) % elementSide(1)
                  self % faces(i) % FaceType       = HMESH_INTERIOR
                  self % elements(self % faces(i) % elementIDs(1)) % boundaryName(self % faces(i) % elementSide(1)) = emptyBCName
                  self % elements(self % faces(i) % elementIDs(2)) % boundaryName(self % faces(i) % elementSide(2)) = emptyBCName
!
!                 To obtain the face rotation, we traduce the right element node IDs to the left
!                 ------------------------------------------------------------------------------
                  do k = 1, 4
                     x1 = self % nodes ( self % faces(i) % nodeIDs(k)) % x
                     do l = 1, 4
                        x2 = self % nodes ( self % faces(j) % nodeIDs(l) ) % x
                        IF (useRelaxTol) THEN
                            CALL CompareTwoNodesRelax(x1, x2, success, coord, min_edge_length)
                        ELSE
                            CALL CompareTwoNodes(x1, x2, success, coord)
                        END IF
                        if ( success ) then
                           slaveNodeIDs(l) = self % faces(i) % nodeIDs(k)
                        end if
                     end do
                  end do
                  self % faces(i) % rotation = faceRotation(self % faces(i) % nodeIDs, &
                                                            slaveNodeIDs)
                  cycle ploop

               ENDIF
            end do   mloop ! periodic- faces
!
!           If the code arrives here, the periodic+ face was not able to find a partner
!           ---------------------------------------------------------------------------
            print*, "When constructing periodic boundary conditions,"
            write(STD_OUT,'(A,I0,A,I0,A,I0)') "Face ",i," in zone ",zIDPlus, &
                  " was not able to find a partner. Element: ", self % faces(i) % elementIDs(1)
            errorMessage(STD_OUT)
            error stop

            end do   ploop    ! periodic+ faces
         end do               ! periodic+ zones

         if ( MPI_Process % isRoot .and. useRelaxTol) print *, "Success: when matching all periodic boundary conditions with relaxed comparison"

      END SUBROUTINE ConstructPeriodicFaces
!
!////////////////////////////////////////////////////////////////////////
!
      SUBROUTINE CompareTwoNodes(x1, x2, success, coord)
      IMPLICIT NONE
!
!-------------------------------------------------------------------
! Comparison of two nodes. If two of the three coordinates are the
! same, there is success. If there is success, the coordinate which
! is not the same is saved. If the initial value of coord is not 0,
! only that coordinate is checked.
!-------------------------------------------------------------------
!
!
!     --------------------
!     External variables
!     --------------------
!
      REAL(KIND=RP) :: x1(3)
      REAL(KIND=RP) :: x2(3)
      LOGICAL       :: success
      INTEGER       :: coord
!
!     --------------------
!     Local variables
!     --------------------
!
      INTEGER :: i
      INTEGER :: counter

      counter = 0

      IF (coord == 0) THEN

         DO i = 1,3
            IF ( AlmostEqual( x1(i), x2(i) ) ) THEN
               counter = counter + 1
            ELSE
               coord = i
            ENDIF
         ENDDO

         IF (counter.ge.2) THEN
            success = .TRUE.
         ELSE
            success = .FALSE.
         ENDIF

      ELSE

         DO i = 1,3
            IF (i /= coord) THEN
               IF ( AlmostEqual( x1(i), x2(i) ) ) THEN
                  counter = counter + 1
               ENDIF
            ENDIF
         ENDDO

         IF (counter.ge.2) THEN
            success = .TRUE.
         ELSE
            success = .FALSE.
         ENDIF

      ENDIF


      END SUBROUTINE CompareTwoNodes
!
!////////////////////////////////////////////////////////////////////////
!
      SUBROUTINE CompareTwoNodesRelax(x1, x2, success, coord, min_edge_length)
      IMPLICIT NONE
!
!-------------------------------------------------------------------
! Similar to CompareTwoNodes, but the comparison of the two nodes
! is done relaxed by the minimum edge length
!-------------------------------------------------------------------
!     --------------------
!     External variables
!     --------------------
!
      REAL(KIND=RP) :: x1(3)
      REAL(KIND=RP) :: x2(3)
      REAL(KIND=RP) :: min_edge_length
      LOGICAL       :: success
      INTEGER       :: coord
!
!     --------------------
!     Local variables
!     --------------------
!
      INTEGER :: i
      INTEGER :: counter

      counter = 0

      IF (coord == 0) THEN

         DO i = 1,3
            IF ( AlmostEqualRelax( x1(i), x2(i) , min_edge_length ) ) THEN
               counter = counter + 1
            ELSE
               coord = i
            ENDIF
         ENDDO

         IF (counter.ge.2) THEN
            success = .TRUE.
         ELSE
            success = .FALSE.
         ENDIF

      ELSE

         DO i = 1,3
            IF (i /= coord) THEN
               IF ( AlmostEqualRelax( x1(i), x2(i) , min_edge_length ) ) THEN
                  counter = counter + 1
               ENDIF
            ENDIF
         ENDDO

         IF (counter.ge.2) THEN
            success = .TRUE.
         ELSE
            success = .FALSE.
         ENDIF

      ENDIF

      END SUBROUTINE CompareTwoNodesRelax
!
!////////////////////////////////////////////////////////////////////////
!
      SUBROUTINE DeletePeriodicminusfaces(self)
      use MPI_Face_Class
      IMPLICIT NONE
!
!-------------------------------------------------------------------
! This subroutine looks for periodic boundary conditions. If they
! are found, periodic+ face is set as an interior face. The slave
! face is the periodic- face and will be deleted in the following
! step.
!-------------------------------------------------------------------
!
!
!     --------------------
!     External variables
!     --------------------
!
      TYPE(HexMesh) :: self
!
!     --------------------
!     Local variables
!     --------------------
!
      TYPE(Face),ALLOCATABLE  :: dummy_faces(:)
      INTEGER                 :: i, domain
      INTEGER                 :: iFace, numberOfFaces
      character(len=LINE_LENGTH)    :: bName
      integer                 :: newFaceID(self % numberOfFaces)
!
!     This first loop marks which faces will not be deleted
!     -----------------------------------------------------
      newFaceID = -1
      iFace = 0
      ALLOCATE( dummy_faces(self % numberOfFaces) )
      DO i = 1, self%numberOfFaces
         if ( self % faces(i) % faceType .ne. HMESH_UNDEFINED ) then
            iFace = iFace + 1
            dummy_faces(iFace) = self%faces(i)
            dummy_faces(iFace) % ID = iFace
            newFaceID(i) = iFace
         elseif (.not. self % zones(self % faces(i) % zone) % toBeDeleted) then
            iFace = iFace + 1
            dummy_faces(iFace) = self%faces(i)
            dummy_faces(iFace) % ID = iFace
            newFaceID(i) = iFace
         ENDIF
      ENDDO

      numberOfFaces = iFace

      DEALLOCATE(self%faces)
      ALLOCATE(self%faces(numberOfFaces))

      self%numberOfFaces = numberOfFaces

      DO i = 1, self%numberOfFaces
         self%faces(i) = dummy_faces(i)
      ENDDO
!
!     Update MPI face IDs
!     -------------------
      if ( (MPI_Process % doMPIAction) .and. self % MPIfaces % Constructed ) then
         do domain = 1, MPI_Process % nProcs
            do iFace = 1, self % MPIfaces % faces(domain) % no_of_faces
               self % MPIfaces % faces(domain) % faceIDs(iFace) = newFaceID(self % MPIfaces % faces(domain) % faceIDs(iFace))
            end do
         end do
      end if
!
!     Reassign zones
!     -----------------
      CALL ReassignZones(self % faces, self % zones)

      END SUBROUTINE DeletePeriodicminusfaces
!
!////////////////////////////////////////////////////////////////////////
!
      subroutine HexMesh_ProlongSolutionToFaces(self, nEqn, HO_Elements)
         implicit none
         class(HexMesh),    intent(inout) :: self
         integer,           intent(in)    :: nEqn
         logical, optional, intent(in)    :: HO_Elements
!
!        ---------------
!        Local variables
!        ---------------
!
         integer  :: fIDs(6)
         integer  :: eID, i
         logical :: HOElements

<<<<<<< HEAD
         if (present(HO_Elements)) then
            HOElements = HO_Elements
         else
            HOElements = .false.
         end if
=======
!!$omp do schedule(runtime)
         !!$acc parallel loop gang present(self) private(fIDs)
         !do eID = 1, size(self % elements)
         !   fIDs = self % elements(eID) % faceIDs
            !call HexElement_ProlongSolToFaces (self % elements(eID) ,NCONS, &
            !                                        self % faces(fIDs(1)),&
            !                                        self % faces(fIDs(2)),&
            !                                        self % faces(fIDs(3)),&
            !                                        self % faces(fIDs(4)),&
            !                                        self % faces(fIDs(5)),&
            !                                        self % faces(fIDs(6)) )
         !end do
         !!$acc end parallel loop
!!$omp end do
>>>>>>> 844b4a3a

         if (HOElements) then
!$omp do schedule(runtime) private(eID, fIDs)
            do i = 1, size(self % HO_Elements)
               eID = self % HO_Elements(i)
               fIDs = self % elements(eID) % faceIDs
            !   call self % elements(eID) % ProlongSolutionToFaces(nEqn, &
            !                                                      self % faces(fIDs(1)),&
            !                                                      self % faces(fIDs(2)),&
            !                                                      self % faces(fIDs(3)),&
            !                                                      self % faces(fIDs(4)),&
            !                                                      self % faces(fIDs(5)),&
            !                                                      self % faces(fIDs(6)) )
            end do
!$omp end do
         else
!$omp do schedule(runtime) private(fIDs)
            do eID = 1, size(self % elements)
               fIDs = self % elements(eID) % faceIDs
            !   call self % elements(eID) % ProlongSolutionToFaces(nEqn, &
            !                                                      self % faces(fIDs(1)),&
            !                                                      self % faces(fIDs(2)),&
            !                                                      self % faces(fIDs(3)),&
            !                                                      self % faces(fIDs(4)),&
            !                                                      self % faces(fIDs(5)),&
            !                                                      self % faces(fIDs(6)) )
            end do
!$omp end do
         end if
      end subroutine HexMesh_ProlongSolutionToFaces

      subroutine HexMesh_ProlongSolToFaces(self, nEqn)
         implicit none
         type(HexMesh),   intent(inout)  :: self
         integer,          intent(in)     :: nEqn
!
!        ---------------
!        Local variables
!        ---------------
!
         integer  :: fIDs(6)
         integer  :: eID

!$omp do schedule(runtime)
         !$acc parallel loop gang num_gangs(size(self % elements)) vector_length(128) present(self, self % elements, self % faces) 
         do eID = 1, size(self % elements)
            call HexElement_ProlongSolToFaces(self % elements(eID), NCONS, self % faces(self % elements(eID) % faceIDs(1)), &
                                                                           self % faces(self % elements(eID) % faceIDs(2)), & 
                                                                           self % faces(self % elements(eID) % faceIDs(3)), &
                                                                           self % faces(self % elements(eID) % faceIDs(4)), &
                                                                           self % faces(self % elements(eID) % faceIDs(5)), &
                                                                           self % faces(self % elements(eID) % faceIDs(6)))                        
         end do
         !$acc end parallel loop
!$omp end do

      end subroutine HexMesh_ProlongSolToFaces
!
!////////////////////////////////////////////////////////////////////////
!
      subroutine HexMesh_ProlongGradientsToFaces(self, nGradEqn)
         implicit none
         class(HexMesh),   intent(inout)  :: self
         integer,          intent(in)     :: nGradEqn
!
!        ---------------
!        Local variables
!        ---------------
!
         integer  :: fIDs(6)
         integer  :: eID

!!$omp do schedule(runtime)
!         do eID = 1, size(self % elements)
!            fIDs = self % elements(eID) % faceIDs
!            call self % elements(eID) % ProlongGradientsToFaces(nGradEqn, &
!                                                                self % faces(fIDs(1)),&
!                                                                self % faces(fIDs(2)),&
!                                                                self % faces(fIDs(3)),&
!                                                                self % faces(fIDs(4)),&
!                                                                self % faces(fIDs(5)),&
!                                                                self % faces(fIDs(6)) )
!         end do
!!$omp end do

      end subroutine HexMesh_ProlongGradientsToFaces
!
!///////////////////////////////////////////////////////////////////////////////////////////////////////////////////////////////////
!
!     ------------------------------------------------------------------------------------
!     HexMesh_UpdateMPIFacesPolynomial:
!        Send the face polynomial orders to the duplicate faces in the neighbor partitions
!        The information sent per face is:
!              [fNxi, fNeta, eNxi, eNeta, eNzeta, eGlobID],
!        where:
!           fNxi:    Polynomial order 1 for neighbor face
!           fNeta:   Polynomial order 2 for neighbor face
!           eNxi:    Polynomial order 1 for neighbor element
!           eNeta:   Polynomial order 2 for neighbor element
!           eNzeta:  Polynomial order 3 for neighbor element
!           eGlobID: Global ID of neighbor element
!     ------------------------------------------------------------------------------------
      subroutine HexMesh_UpdateMPIFacesPolynomial(self)
         use MPI_Face_Class
         implicit none
         !-arguments----------------------------------------------------------
         class(HexMesh)         :: self
#ifdef _HAS_MPI_
         !-local-variables----------------------------------------------------
         integer            :: mpifID, fID, thisSide, domain
         integer            :: i, j, counter
         !--------------------------------------------------------------------

         if ( .not. MPI_Process % doMPIAction ) return
!
!        ***************************
!        Perform the receive request
!        ***************************
!
         do domain = 1, MPI_Process % nProcs
            call self % MPIfaces % faces(domain) % RecvN(domain)
         end do
!
!        *************
!        Send solution
!        *************
!
         do domain = 1, MPI_Process % nProcs
!
!           ---------------
!           Gather solution
!           ---------------
!
            counter = 1
            if ( self % MPIfaces % faces(domain) % no_of_faces .eq. 0 ) cycle
            do mpifID = 1, self % MPIfaces % faces(domain) % no_of_faces
               fID = self % MPIfaces % faces(domain) % faceIDs(mpifID)
               thisSide = self % MPIfaces % faces(domain) % elementSide(mpifID)
               associate( f => self % faces(fID))
               associate( e => self % elements(maxval(f % elementIDs)) )


               self % MPIfaces % faces(domain) % Nsend(counter:counter+1  ) = e % Nxyz(axisMap(:,f % elementSide(thisSide)))
               self % MPIfaces % faces(domain) % Nsend(counter+2:counter+4) = e % Nxyz
               self % MPIfaces % faces(domain) % Nsend(counter+5)           = e % globID

               counter = counter + 6

               end associate
               end associate
            end do
!
!           -------------
!           Send solution
!           -------------
!
            call self % MPIfaces % faces(domain) % SendN(domain)
         end do
#endif
      end subroutine HexMesh_UpdateMPIFacesPolynomial
!
!////////////////////////////////////////////////////////////////////////
!
      subroutine HexMesh_UpdateMPIFacesSolution(self, nEqn)
         use MPI_Face_Class
         implicit none
         class(HexMesh)         :: self
         integer,    intent(in) :: nEqn
#ifdef _HAS_MPI_
!
!        ---------------
!        Local variables
!        ---------------
!
         integer            :: mpifID, fID, thisSide, domain
         integer            :: i, j, counter, linear_idx, faceSize
         integer, parameter :: otherSide(2) = (/2,1/)

         if ( .not. MPI_Process % doMPIAction ) return
!
!        ***************************
!        Perform the receive request
!        ***************************
!
         do domain = 1, MPI_Process % nProcs
            call self % MPIfaces % faces(domain) % RecvQ(domain, nEqn)
         end do
!
!        *************
!        Send solution
!        *************
!
         do domain = 1, MPI_Process % nProcs
!
!           ---------------
!           Gather solution
!           ---------------
!
            if ( self % MPIfaces % faces(domain) % no_of_faces .eq. 0 ) cycle
            !$acc parallel loop gang present(self) copyin(nEqn)
            do mpifID = 1, self % MPIfaces % faces(domain) % no_of_faces
               fID = self % MPIfaces % faces(domain) % faceIDs(mpifID)
               thisSide = self % MPIfaces % faces(domain) % elementSide(mpifID)
               faceSize = (self % faces(fID) % Nf(2) + 1) * (self % faces(fID) % Nf(1) + 1) * nEqn  ! Total size of the face data block
               !$acc loop vector collapse(2)
               do j = 0, self % faces(fID) % Nf(2)  ; do i = 0, self % faces(fID) % Nf(1)
                  linear_idx = ((mpifID - 1) * faceSize) + (j * (self % faces(fID) % Nf(1) + 1) + i) * nEqn + 1
                  self % MPIfaces % faces(domain) % Qsend(linear_idx:linear_idx+nEqn-1) = self % faces(fID) % storage(thisSide) % Q(:,i,j)
               end do               ; end do
            end do
            !$acc end parallel loop
!
!           -------------
!           Send solution
!           -------------
!
            call self % MPIfaces % faces(domain) % SendQ(domain, nEqn)
         end do
#endif
      end subroutine HexMesh_UpdateMPIFacesSolution

      subroutine HexMesh_UpdateMPIFacesGradients(self, nEqn)
         use MPI_Face_Class
         implicit none
         class(HexMesh)      :: self
         integer, intent(in) :: nEqn
#ifdef _HAS_MPI_
!
!        ---------------
!        Local variables
!        ---------------
!
         integer            :: mpifID, fID, thisSide, domain
         integer            :: i, j, counter, linear_idx_x, linear_idx_y, linear_idx_z, faceSize
         integer, parameter :: otherSide(2) = (/2,1/)

         if ( .not. MPI_Process % doMPIAction ) return
!
!        ***************************
!        Perform the receive request
!        ***************************
!
         do domain = 1, MPI_Process % nProcs
            call self % MPIfaces % faces(domain) % RecvU_xyz(domain, nEqn)
         end do
!
!        ***************
!        Gather gradients
!        ***************
!
         do domain = 1, MPI_Process % nProcs
            if ( self % MPIfaces % faces(domain) % no_of_faces .eq. 0 ) cycle

            !$acc parallel loop gang present(self) copyin(nEqn)
            do mpifID = 1, self % MPIfaces % faces(domain) % no_of_faces
               fID = self % MPIfaces % faces(domain) % faceIDs(mpifID)
               thisSide = self % MPIfaces % faces(domain) % elementSide(mpifID)
               faceSize = (self % faces(fID) % Nf(2) + 1) * (self % faces(fID) % Nf(1) + 1) * nEqn  ! Total size of the face data block

               !$acc loop vector collapse(2)
               do j = 0, self % faces(fID) % Nf(2)  ; do i = 0, self % faces(fID) % Nf(1)      
                  linear_idx_x = ((mpifID - 1) * 3 * faceSize) + (j * (self % faces(fID) % Nf(1) + 1) + i) * nEqn + 1
                  self % MPIfaces % faces(domain) % U_xyzsend(linear_idx_x:linear_idx_x+nEqn-1) = self % faces(fID) % storage(thisSide) % U_x(:,i,j)
                  !counter = counter + nEqn
               end do               ; end do

               !$acc loop vector collapse(2)
               do j = 0, self % faces(fID) % Nf(2)  ; do i = 0, self % faces(fID) % Nf(1)
                  linear_idx_y = ((mpifID - 1) * 3 * faceSize) + faceSize + (j * (self % faces(fID) % Nf(1) + 1) + i) * nEqn + 1
                  self % MPIfaces % faces(domain) % U_xyzsend(linear_idx_y:linear_idx_y+nEqn-1) = self % faces(fID) % storage(thisSide) % U_y(:,i,j)
                  !counter = counter + nEqn
               end do               ; end do

               !$acc loop vector collapse(2)
               do j = 0, self % faces(fID) % Nf(2)  ; do i = 0, self % faces(fID) % Nf(1)
                  linear_idx_z = ((mpifID - 1) * 3 * faceSize) + 2 * faceSize + (j * (self % faces(fID) % Nf(1) + 1) + i) * nEqn + 1
                  self % MPIfaces % faces(domain) % U_xyzsend(linear_idx_z:linear_idx_z+nEqn-1) = self % faces(fID) % storage(thisSide) % U_z(:,i,j)
                  !counter = counter + nEqn
               end do               ; end do
            end do
            !$acc end parallel loop

            call self % MPIfaces % faces(domain) % SendU_xyz(domain, nEqn)
         end do
#endif
      end subroutine HexMesh_UpdateMPIFacesGradients
!
!////////////////////////////////////////////////////////////////////////
!
      subroutine HexMesh_UpdateMPIFacesAviscFlux(self, nEqn)
         use MPI_Face_Class
         implicit none
         class(HexMesh)         :: self
         integer,    intent(in) :: nEqn
#ifdef _HAS_MPI_
!
!        ---------------
!        Local variables
!        ---------------
!
         integer            :: mpifID, fID, thisSide, domain
         integer            :: i, j, counter
         integer, parameter :: otherSide(2) = (/2,1/)

         if ( .not. MPI_Process % doMPIAction ) return
!
!        ***************************
!        Perform the receive request
!        ***************************
!
         do domain = 1, MPI_Process % nProcs
            call self % MPIfaces % faces(domain) % RecvAviscFlux(domain, nEqn)
         end do
!
!        ***********
!        Send H flux
!        ***********
!
         do domain = 1, MPI_Process % nProcs
!
!           ---------------
!           Gather solution
!           ---------------
!
            counter = 1
            if ( self % MPIfaces % faces(domain) % no_of_faces .eq. 0 ) cycle

            do mpifID = 1, self % MPIfaces % faces(domain) % no_of_faces
               fID = self % MPIfaces % faces(domain) % faceIDs(mpifID)
               thisSide = self % MPIfaces % faces(domain) % elementSide(mpifID)
               associate(f => self % faces(fID))
               do j = 0, f % Nf(2)  ; do i = 0, f % Nf(1)
                  self % MPIfaces % faces(domain) % AviscFluxSend(counter:counter+nEqn-1) = &
                     f % storage(thisSide) % AviscFlux(:,i,j)
                  counter = counter + nEqn
               end do               ; end do
               end associate
            end do
!
!           -------------
!           Send solution
!           -------------
!
            call self % MPIfaces % faces(domain) % SendAviscFlux(domain, nEqn)
         end do
#endif
      end subroutine HexMesh_UpdateMPIFacesAviscFlux
!
!////////////////////////////////////////////////////////////////////////
!
#if defined(ACOUSTIC)
      subroutine HexMesh_UpdateMPIFacesBaseSolution(self, nEqn)
         use MPI_Face_Class
         implicit none
         class(HexMesh)         :: self
         integer,    intent(in) :: nEqn
#ifdef _HAS_MPI_
!
!        ---------------
!        Local variables
!        ---------------
!
         integer            :: mpifID, fID, thisSide, domain
         integer            :: i, j, counter
         integer, parameter :: otherSide(2) = (/2,1/)

         if ( .not. MPI_Process % doMPIAction ) return
!
!        ***************************
!        Perform the receive request
!        ***************************
!
         do domain = 1, MPI_Process % nProcs
            call self % MPIfaces % faces(domain) % RecvQ(domain, nEqn)
         end do
!
!        *************
!        Send solution
!        *************
!
         do domain = 1, MPI_Process % nProcs
!
!           ---------------
!           Gather solution
!           ---------------
!
            counter = 1
            if ( self % MPIfaces % faces(domain) % no_of_faces .eq. 0 ) cycle

            do mpifID = 1, self % MPIfaces % faces(domain) % no_of_faces
               fID = self % MPIfaces % faces(domain) % faceIDs(mpifID)
               thisSide = self % MPIfaces % faces(domain) % elementSide(mpifID)
               associate(f => self % faces(fID))
               do j = 0, f % Nf(2)  ; do i = 0, f % Nf(1)
                  self % MPIfaces % faces(domain) % Qsend(counter:counter+nEqn-1) = f % storage(thisSide) % Qbase(:,i,j)
                  counter = counter + nEqn
               end do               ; end do
               end associate
            end do
!
!           -------------
!           Send solution
!           -------------
!
            call self % MPIfaces % faces(domain) % SendQ(domain, nEqn)
         end do
#endif
      end subroutine HexMesh_UpdateMPIFacesBaseSolution
#endif
!
!////////////////////////////////////////////////////////////////////////
!
      subroutine HexMesh_GatherMPIFacesSolution(self, nEqn)
         implicit none
         class(HexMesh)    :: self
         integer, intent(in) :: nEqn
#ifdef _HAS_MPI_
!
!        ---------------
!        Local variables
!        ---------------
!
         integer            :: mpifID, fID, thisSide, domain
         integer            :: i, j, counter, linear_idx, faceSize
         integer, parameter :: otherSide(2) = (/2,1/)

         if ( .not. MPI_Process % doMPIAction ) return
!
!        ***************
!        Gather solution
!        ***************
!
         do domain = 1, MPI_Process % nProcs
!
!           **************************************
!           Wait until messages have been received
!           **************************************
!
            call self % MPIfaces % faces(domain) % WaitForSolution

            !$acc parallel loop gang present(self) copyin(nEqn)
            do mpifID = 1, self % MPIfaces % faces(domain) % no_of_faces
               fID = self % MPIfaces % faces(domain) % faceIDs(mpifID)
               thisSide = self % MPIfaces % faces(domain) % elementSide(mpifID)
               faceSize = (self % faces(fID) % Nf(2) + 1) * (self % faces(fID) % Nf(1) + 1) * nEqn  ! Total size of the face data block
               !$acc loop vector collapse(2)
               do j = 0, self % faces(fID) % Nf(2)  ; do i = 0, self % faces(fID) % Nf(1)
                  linear_idx = ((mpifID - 1) * faceSize) + (j * (self % faces(fID) % Nf(1) + 1) + i) * nEqn + 1
                  self % faces(fID) % storage(otherSide(thisSide)) % Q(:,i,j) = self % MPIfaces % faces(domain) % Qrecv(linear_idx:linear_idx+nEqn-1)
                  counter = counter + nEqn
               end do               ; end do
            end do
            !$acc end parallel loop
         end do
#endif
      end subroutine HexMesh_GatherMPIFacesSolution

      subroutine HexMesh_GatherMPIFacesGradients(self, nEqn)
         implicit none
         class(HexMesh)      :: self
         integer, intent(in) :: nEqn
#ifdef _HAS_MPI_
!
!        ---------------
!        Local variables
!        ---------------
!
         integer            :: mpifID, fID, thisSide, domain
         integer            :: i, j, counter, linear_idx_x, linear_idx_y, linear_idx_z, faceSize
         integer, parameter :: otherSide(2) = (/2,1/)

         if ( .not. MPI_Process % doMPIAction ) return
!
!        ***************
!        Gather solution
!        ***************
!
         do domain = 1, MPI_Process % nProcs

!
!           **************************************
!           Wait until messages have been received
!           **************************************
!
            call self % MPIfaces % faces(domain) % WaitForGradients

            !counter = 1
            !$acc parallel loop gang present(self) copyin(nEqn)
            do mpifID = 1, self % MPIfaces % faces(domain) % no_of_faces
               fID = self % MPIfaces % faces(domain) % faceIDs(mpifID)
               thisSide = self % MPIfaces % faces(domain) % elementSide(mpifID)
               faceSize = (self % faces(fID) % Nf(2) + 1) * (self % faces(fID) % Nf(1) + 1) * nEqn  ! Total size of the face data block

               !$acc loop vector collapse(2)
               do j = 0, self % faces(fID) % Nf(2)  ; do i = 0, self % faces(fID) % Nf(1)
                  linear_idx_x = ((mpifID - 1) * 3 * faceSize) + (j * (self % faces(fID) % Nf(1) + 1) + i) * nEqn + 1
                  self % faces(fID) % storage(otherSide(thisSide)) % U_x(:,i,j) = self % MPIfaces % faces(domain) % U_xyzrecv(counter:counter+nEqn-1)
                  !counter = counter + nEqn
               end do               ; end do
               !$acc loop vector collapse(2)
               do j = 0, self % faces(fID) % Nf(2)  ; do i = 0, self % faces(fID) % Nf(1)
                  linear_idx_y = ((mpifID - 1) * 3 * faceSize) + faceSize + (j * (self % faces(fID) % Nf(1) + 1) + i) * nEqn + 1
                  self % faces(fID) % storage(otherSide(thisSide)) % U_y(:,i,j) = self % MPIfaces % faces(domain) % U_xyzrecv(counter:counter+nEqn-1)
                  !counter = counter + nEqn
               end do               ; end do
               !$acc loop vector collapse(2)
               do j = 0, self % faces(fID) % Nf(2)  ; do i = 0, self % faces(fID) % Nf(1)
                  linear_idx_z = ((mpifID - 1) * 3 * faceSize) + 2 * faceSize + (j * (self % faces(fID) % Nf(1) + 1) + i) * nEqn + 1
                  self % faces(fID) % storage(otherSide(thisSide)) % U_z(:,i,j) = self % MPIfaces % faces(domain) % U_xyzrecv(counter:counter+nEqn-1)
                  !counter = counter + nEqn
               end do               ; end do
            end do
            !$acc end parallel loop
         end do
#endif
      end subroutine HexMesh_GatherMPIFacesGradients
!
!////////////////////////////////////////////////////////////////////////
!
      subroutine HexMesh_GatherMPIFacesAviscflux(self, nEqn)
         implicit none
         class(HexMesh)      :: self
         integer, intent(in) :: nEqn
#ifdef _HAS_MPI_
!
!        ---------------
!        Local variables
!        ---------------
!
         integer            :: mpifID, fID, thisSide, domain
         integer            :: i, j, counter
         integer, parameter :: otherSide(2) = [2, 1]

         if ( .not. MPI_Process % doMPIAction ) return
!
!        ***************
!        Gather solution
!        ***************
!
         do domain = 1, MPI_Process % nProcs
!
!           **************************************
!           Wait until messages have been received
!           **************************************
!
            call self % MPIfaces % faces(domain) % WaitForAviscflux

            counter = 1
            do mpifID = 1, self % MPIfaces % faces(domain) % no_of_faces
               fID = self % MPIfaces % faces(domain) % faceIDs(mpifID)
               thisSide = self % MPIfaces % faces(domain) % elementSide(mpifID)
               associate(f => self % faces(fID))
               do j = 0, f % Nf(2)  ; do i = 0, f % Nf(1)
                  f % storage(otherSide(thisSide)) % Aviscflux(:,i,j) = &
                     self % MPIfaces % faces(domain) % AviscfluxRecv(counter:counter+nEqn-1)
                  counter = counter + nEqn
               end do               ; end do
               end associate
            end do
         end do
#endif
      end subroutine HexMesh_GatherMPIFacesAviscflux
!
!////////////////////////////////////////////////////////////////////////
!
#if defined(ACOUSTIC)
      subroutine HexMesh_GatherMPIFacesBaseSolution(self, nEqn)
         implicit none
         class(HexMesh)    :: self
         integer, intent(in) :: nEqn
#ifdef _HAS_MPI_
!
!        ---------------
!        Local variables
!        ---------------
!
         integer            :: mpifID, fID, thisSide, domain
         integer            :: i, j, counter
         integer, parameter :: otherSide(2) = (/2,1/)

         if ( .not. MPI_Process % doMPIAction ) return
!
!        ***************
!        Gather solution
!        ***************
!
         do domain = 1, MPI_Process % nProcs
!
!           **************************************
!           Wait until messages have been received
!           **************************************
!
            call self % MPIfaces % faces(domain) % WaitForSolution

            counter = 1
            do mpifID = 1, self % MPIfaces % faces(domain) % no_of_faces
               fID = self % MPIfaces % faces(domain) % faceIDs(mpifID)
               thisSide = self % MPIfaces % faces(domain) % elementSide(mpifID)
               associate(f => self % faces(fID))
               do j = 0, f % Nf(2)  ; do i = 0, f % Nf(1)
                  f % storage(otherSide(thisSide)) % Qbase(:,i,j) = self % MPIfaces % faces(domain) % Qrecv(counter:counter+nEqn-1)
                  counter = counter + nEqn
               end do               ; end do
               end associate
            end do
         end do
#endif
      end subroutine HexMesh_GatherMPIFacesBaseSolution
#endif
!
!////////////////////////////////////////////////////////////////////////
!
      subroutine HexMesh_PrepareForIO(self)
         implicit none
         class(HexMesh)    :: self
!
!        ---------------
!        Local variables
!        ---------------
!
         integer              :: ierr, eID
         integer, allocatable :: elementSizes(:)
         integer, allocatable :: allElementSizes(:)
         integer, allocatable :: allElementsOffset(:)
!
!        Get each element size
!        ---------------------
         allocate(elementSizes(self % no_of_allElements))

         elementSizes = 0     ! Default value 0 to use allreduce with SUM
         do eID = 1, self % no_of_elements
            associate(e => self % elements(eID))
            elementSizes(e % globID) = product( e % Nxyz + 1)
            end associate
         end do
!
!        Gather the rest of the mesh values if it is a partition
!        -------------------------------------------------------
         allocate(allElementSizes(self % no_of_allElements))

         allElementSizes = 0
         if ( (MPI_Process % doMPIAction) ) then
#ifdef _HAS_MPI_
            call mpi_allreduce(elementSizes, allElementSizes, &
                               self % no_of_allElements, MPI_INT, MPI_SUM, MPI_COMM_WORLD, ierr)
#endif
         else
            allElementSizes = elementSizes

         end if
!
!        Get all elements offset: the accumulation of allElementSizes
!        -----------------------
         allocate(allElementsOffset(self % no_of_allElements))

         allElementsOffset(1) = 0
         do eID = 2, self % no_of_allElements
            allElementsOffset(eID) = allElementsOffset(eID-1) + allElementSizes(eID-1)
         end do
!
!        Assign the results to the elements
!        ----------------------------------
         do eID = 1, self % no_of_elements
            associate(e => self % elements(eID))
            e % offsetIO = allElementsOffset(e % globID)
            end associate
         end do
!
!        Free memory
!        -----------
         deallocate(elementSizes, allElementSizes, allElementsOffset)

      end subroutine HexMesh_PrepareForIO
!
!////////////////////////////////////////////////////////////////////////
!
!     --------------------------------------------------------------------
!     This subroutine describes the loaded mesh
!     --------------------------------------------------------------------
      SUBROUTINE HexMesh_Describe( self , fileName, bFaceOrder )
      USE Headers
      IMPLICIT NONE
      !-arguments------------------------------------------
      CLASS(HexMesh)      :: self
      CHARACTER(LEN=*)    :: fileName
      integer, intent(in) :: bFaceOrder
      !-local-variables------------------------------------
      integer           :: ierr
      integer           :: zoneID
      integer           :: no_of_bdry_faces
      integer           :: no_of_faces
      integer, allocatable :: facesPerZone(:)
      character(len=LINE_LENGTH) :: str
      !----------------------------------------------------

      allocate ( facesPerZone(size(self % zones)) )

!     Gather information
!     ------------------

      if (  MPI_Process % doMPIAction ) then
#ifdef _HAS_MPI_
         do zoneID = 1, size(self % zones)
            call mpi_reduce ( self % zones(zoneID) % no_of_faces, facesPerZone(zoneID) , 1, MPI_INTEGER, MPI_SUM, 0, MPI_COMM_WORLD, ierr )
         end do

         no_of_bdry_faces = sum(facesPerZone)
         no_of_faces      = (6*self % no_of_allElements + no_of_bdry_faces)/2
#endif
      else
         do zoneID = 1, size(self % zones)
            facesPerZone(zoneID) = self % zones(zoneID) % no_of_faces
         end do

         no_of_bdry_faces = sum(facesPerZone)
         no_of_faces = size ( self % faces )
      end if


!     Describe the mesh
!     -----------------

      if ( .not. MPI_Process % isRoot ) return

      write(STD_OUT,'(/)')
      call Section_Header("Mesh information")
      write(STD_OUT,'(/)')

      call SubSection_Header('Mesh file "' // trim(fileName) // '".')

      write(STD_OUT,'(30X,A,A28,I10)') "->" , "Number of elements: " , self % no_of_allElements
      write(STD_OUT,'(30X,A,A28,I10)') "->" , "Number of faces: " , no_of_faces

      write(STD_OUT,'(30X,A,A28,I10)') "->" , "Number of boundary faces: " , no_of_bdry_faces
      write(STD_OUT,'(30X,A,A28,I10)') "->" , "Order of curved faces: " , bFaceOrder
      write(STD_OUT,'(30X,A,A28,L10)') "->" , "2D extruded mesh: " , self % meshIs2D

      END SUBROUTINE HexMesh_Describe
!
!////////////////////////////////////////////////////////////////////////
!
      SUBROUTINE DescribeMeshPartition( self )
      USE Headers
      use PartitionedMeshClass
      IMPLICIT NONE
!
!--------------------------------------------------------------------
!  This subroutine describes the loaded mesh partition
!--------------------------------------------------------------------
!
!
!     ------------------
!     External variables
!     ------------------
!
      CLASS(HexMesh)    :: self
#ifdef _HAS_MPI_
!
!     ---------------
!     Local variables
!     ---------------
!
      INTEGER           :: fID, zoneID, rank, ierr
      INTEGER           :: no_of_bdryfaces, no_of_mpifaces
      integer           :: no_of_elementsP(MPI_Process % nProcs)
      integer           :: no_of_facesP(MPI_Process % nProcs)
      integer           :: no_of_bfacesP(MPI_Process % nProcs)
      integer           :: no_of_mpifacesP(MPI_Process % nProcs)
	  integer           :: no_of_mpiSuggest(2)
	  real(KIND=RP)     :: maxRatio_mpifacesShared
      character(len=64) :: partitionID

      if ( .not. MPI_Process % doMPIAction ) return

      no_of_bdryfaces = 0
      no_of_mpifaces  = 0

      do fID = 1 , size ( self % faces )
         if ( self % faces(fID) % faceType .eq. HMESH_BOUNDARY) then
            no_of_bdryfaces = no_of_bdryfaces + 1
         elseif ( self % faces(fID) % faceType .eq. HMESH_MPI ) then
            no_of_mpifaces = no_of_mpifaces + 1
         end if
      end do
!
!     Share all quantities to the root process
!     ----------------------------------------
      call mpi_gather(size(self % elements) , 1 , MPI_INT , no_of_elementsP , 1 , MPI_INT , 0 , MPI_COMM_WORLD , ierr)
      call mpi_gather(size(self % faces)    , 1 , MPI_INT , no_of_facesP    , 1 , MPI_INT , 0 , MPI_COMM_WORLD , ierr)
      call mpi_gather(no_of_bdryfaces       , 1 , MPI_INT , no_of_bfacesP   , 1 , MPI_INT , 0 , MPI_COMM_WORLD , ierr)
      call mpi_gather(no_of_mpifaces        , 1 , MPI_INT , no_of_mpifacesP , 1 , MPI_INT , 0 , MPI_COMM_WORLD , ierr)

      if ( .not. MPI_Process % isRoot ) return

      write(STD_OUT,'(/)')
      call Section_Header("Mesh partitions")
      write(STD_OUT,'(/)')

      write(STD_OUT,'(10X,A21)', advance='no') "Partitioning method: "

      select case (MPI_Partitioning)
         case (METIS_PARTITIONING)
            write(STD_OUT,'(A)') 'METIS'
         case (SFC_PARTITIONING)
            write(STD_OUT,'(A)') 'Space-filling curve'
      end select
      write(STD_OUT,*)

      do rank = 1, MPI_Process % nProcs

         write(partitionID,'(A,I0)') "Partition ", rank
         call SubSection_Header(trim(partitionID))

         write(STD_OUT,'(30X,A,A28,I10)') "->" , "Number of elements: " , no_of_elementsP(rank)
         write(STD_OUT,'(30X,A,A28,I10)') "->" , "Number of faces: " , no_of_facesP(rank)
         write(STD_OUT,'(30X,A,A28,I10)') "->" , "Number of boundary faces: " , no_of_bfacesP(rank)
         write(STD_OUT,'(30X,A,A28,I10)') "->" , "Number of mpi faces: " , no_of_mpifacesP(rank)

      end do
	  
	  maxRatio_mpifacesShared = maxval(REAL(no_of_mpifacesP)/REAL(no_of_facesP))
	  no_of_mpiSuggest(1) = FLOOR(0.4*MPI_Process % nProcs/(maxRatio_mpifacesShared))
	  no_of_mpiSuggest(2) = CEILING(0.6*MPI_Process % nProcs/(maxRatio_mpifacesShared))
	  
	  write(STD_OUT,'(/)')
	  call SubSection_Header("MPI Suggestion: ")
	  
	  if (self % NDOF.gt.5000000) then
		  write(STD_OUT,'(30X,A,A28,F4.2)') "->" , "Max mpi faces ratio: " ,maxRatio_mpifacesShared
		  write(STD_OUT,'(30X,A,A28,A10)')  "->" , "Optimum mpi faces ratio: " ,"0.4-0.6"
		  write(STD_OUT,'(30X,A,A28,I4,A3,I4)')"->" , "Suggested number of mpi: ",no_of_mpiSuggest(1)," - ", no_of_mpiSuggest(2)
      else 
	      write(STD_OUT,'(30X,A,A28,A28)') "->" , "NDOF < 5000000 : " ,"Maximize number of OpenMP"
	  end if 
	  
#endif

      END SUBROUTINE DescribeMeshPartition

!
!////////////////////////////////////////////////////////////////////////
!
      SUBROUTINE WriteCoordFile(self,nEqn, FileName)
         USE PhysicsStorage
         IMPLICIT NONE
!
!        -----------------------------------------------------------------
!        This subroutine writes a *.coo file containing all the mesh nodes
!        that can be used for eigenvalue analysis using the TAUev code
!        -----------------------------------------------------------------
!
         !--------------------------------------------------------
         CLASS(HexMesh)       :: self        !<  this mesh
         integer              :: nEqn
         CHARACTER(len=*)     :: FileName    !<  ...
         !--------------------------------------------------------
         INTEGER              :: NumOfElem
         INTEGER              :: i, j, k, el, Nx, Ny, Nz, ndof, cooh
         !--------------------------------------------------------

         NumOfElem = SIZE(self % elements)
!
!        ------------------------------------------------------------------------
!        Determine the number of degrees of freedom
!           TODO: Move this to another place if needed in other parts of the code
!        ------------------------------------------------------------------------
!
         ndof = 0
         DO el = 1, NumOfElem
            Nx = self % elements(el) % Nxyz(1)
            Ny = self % elements(el) % Nxyz(2)
            Nz = self % elements(el) % Nxyz(3)
            ndof = ndof + (Nx + 1)*(Ny + 1)*(Nz + 1)*nEqn
         END DO

         OPEN(newunit=cooh, file=FileName, action='WRITE')

         WRITE(cooh,*) ndof, ndim   ! defined in PhysicsStorage
         DO el = 1, NumOfElem
            Nx = self % elements(el) % Nxyz(1)
            Ny = self % elements(el) % Nxyz(2)
            Nz = self % elements(el) % Nxyz(3)
            DO k = 0, Nz
               DO j = 0, Ny
                  DO i = 0, Nx
                     WRITE(cooh,*) self % elements(el) % geom % x(1,i,j,k), &
                                   self % elements(el) % geom % x(2,i,j,k), &
                                   self % elements(el) % geom % x(3,i,j,k)
                  END DO
               END DO
            END DO
         END DO

         CLOSE(cooh)

      END SUBROUTINE WriteCoordFile
!
!//////////////////////////////////////////////////////////////////////////////
!
!     This subroutine checks if the mesh is a 2D extruded mesh and gets the 2D direction
!     in the local frame for each element
!     --------------------------------------------------------------------
!
!//////////////////////////////////////////////////////////////////////////////
!
      subroutine HexMesh_CheckIfMeshIs2D(self)
         implicit none
         !-arguments---------------------------------------
         class(HexMesh),   intent(inout) :: self
         !-local-variables---------------------------------
         integer  :: eID, nID, no_of_orientedNodes
         integer  :: dir
         integer  :: ierr                             ! Error for MPI calls
         integer  :: face1Nodes(NODES_PER_FACE)
         integer  :: face2Nodes(NODES_PER_FACE)
         integer  :: no_of_orientedElems(NDIM)
         logical  :: meshExtrudedIn(NDIM)
         logical  :: meshExtrudedInLocal(NDIM)
         real(kind=RP)  :: xNodesF1(NDIM,NODES_PER_FACE)
         real(kind=RP)  :: xNodesF2(NDIM,NODES_PER_FACE)
         real(kind=RP)  :: dx(NDIM,NODES_PER_FACE)
         real(kind=RP), parameter   :: d2D(NDIM,NDIM) = reshape(  (/1._RP, 0._RP, 0._RP, &
                                                                    0._RP, 1._RP, 0._RP, &
                                                                    0._RP, 0._RP, 1._RP /) , (/3,3/) )
         !-------------------------------------------------

         no_of_orientedElems = 0

         elem_loop: do eID = 1, self % no_of_elements
            associate(e => self % elements(eID))
!
!           *****************************************
!           Check if the direction is xi (Left,Right)
!           *****************************************
!
!           Get both face node IDs
!           ----------------------
            face1Nodes = e % nodeIDs(localFaceNode(:, ELEFT))
            face2Nodes = e % nodeIDs(localFaceNode(:, ERIGHT))
!
!           Get the nodes coordinates
!           -------------------------
            do nID = 1, NODES_PER_FACE
               xNodesF1(:,nID) = self % nodes(face1Nodes(nID)) % x
               xNodesF2(:,nID) = self % nodes(face2Nodes(nID)) % x

            end do
!
!           Compute the delta x vectors
!           ---------------------------
            dx = xNodesF2 - xNodesF1
!
!           Normalize!
!           ----------
            do nID = 1, NODES_PER_FACE
               dx(:,nID) = dx(:,nID) / norm2( dx(:,nID) )
            end do
!
!           Check how many delta x vectors are parallel to the the x, y or z axis
!           ---------------------------------------------------------------

            do dir = 1, NDIM
               no_of_orientedNodes = 0
               do nID = 1, NODES_PER_FACE
                  if ( almostEqual(abs(dot_product(dx(:,nID),d2D(:,dir))),1.0_RP) ) then
                     no_of_orientedNodes = no_of_orientedNodes + 1
                  end if
               end do

               if ( no_of_orientedNodes .eq. 4 ) then
!
!                 This is (at least one of) the 2D direction(s)
!                 ---------------------------------------------
                  e % dir2D = IX
                  no_of_orientedElems(dir) = no_of_orientedElems(dir) + 1
                  e % globDir(dir) = IX

               end if
            end do

!
!           *****************************************
!           Check if the direction is eta (Front,Back)
!           *****************************************
!
!           Get both face node IDs
!           ----------------------
            face1Nodes = e % nodeIDs(localFaceNode(:, EFRONT))
            face2Nodes = e % nodeIDs(localFaceNode(:, EBACK))
!
!           Get the nodes coordinates
!           -------------------------
            do nID = 1, NODES_PER_FACE
               xNodesF1(:,nID) = self % nodes(face1Nodes(nID)) % x
               xNodesF2(:,nID) = self % nodes(face2Nodes(nID)) % x
            end do
!
!           Compute the delta x vectors
!           ---------------------------
            dx = xNodesF2 - xNodesF1
!
!           Normalize!
!           ----------
            do nID = 1, NODES_PER_FACE
               dx(:,nID) = dx(:,nID) / norm2( dx(:,nID) )
            end do
!
!           Check how many delta x vectors are parallel to the 2D direction
!           ---------------------------------------------------------------
            do dir = 1, NDIM
               no_of_orientedNodes = 0
               do nID = 1, NODES_PER_FACE
                  if ( almostEqual(abs(dot_product(dx(:,nID),d2D(:,dir))),1.0_RP) ) then
                     no_of_orientedNodes = no_of_orientedNodes + 1
                  end if
               end do

               if ( no_of_orientedNodes .eq. 4 ) then
!
!                 This is (at least one of) the 2D direction(s)
!                 ---------------------------------------------
                  if (e % dir2D == IX) then
                     e % dir2D = IXY
                  else
                     e % dir2D = IY
                  end if
                  no_of_orientedElems(dir) = no_of_orientedElems(dir) + 1
                  e % globDir(dir) = IY

               end if

            end do
!
!           *****************************************
!           Check if the direction is zeta (Bottom,Top)
!           *****************************************
!
!           Get both face node IDs
!           ----------------------
            face1Nodes = e % nodeIDs(localFaceNode(:, EBOTTOM))
            face2Nodes = e % nodeIDs(localFaceNode(:, ETOP))
!
!           Get the nodes coordinates
!           -------------------------
            do nID = 1, NODES_PER_FACE
               xNodesF1(:,nID) = self % nodes(face1Nodes(nID)) % x
               xNodesF2(:,nID) = self % nodes(face2Nodes(nID)) % x
            end do
!
!           Compute the delta x vectors
!           ---------------------------
            dx = xNodesF2 - xNodesF1
!
!           Normalize!
!           ----------
            do nID = 1, NODES_PER_FACE
               dx(:,nID) = dx(:,nID) / norm2( dx(:,nID) )
            end do
!
!           Check how many delta x vectors are parallel to the 2D direction
!           ---------------------------------------------------------------
            do dir = 1, NDIM
               no_of_orientedNodes = 0
               do nID = 1, NODES_PER_FACE
                  if ( almostEqual(abs(dot_product(dx(:,nID),d2D(:,dir))),1.0_RP) ) then
                     no_of_orientedNodes = no_of_orientedNodes + 1
                  end if
               end do

               if ( no_of_orientedNodes .eq. 4 ) then
!
!                 This is (at least one of) the 2D direction(s)
!                 ---------------------------------------------
                  select case (e % dir2D)
                     case (IX)
                        e % dir2D = IXZ
                     case (IY)
                        e % dir2D = IYZ
                     case (IXY)
                        e % dir2D = IXYZ
                     case default
                        e % dir2D = IZ
                  end select

                  no_of_orientedElems(dir) = no_of_orientedElems(dir) + 1
                  e % globDir(dir) = IZ

               end if
            end do

            end associate
         end do elem_loop

         meshExtrudedIn = ( no_of_orientedElems == self % no_of_elements )

!        MPI communication
!        -----------------
#if _HAS_MPI_
         if ( MPI_Process % doMPIAction ) then
            meshExtrudedInLocal = meshExtrudedIn
            call mpi_allreduce ( meshExtrudedInLocal, meshExtrudedIn, NDIM, MPI_LOGICAL, MPI_LAND, MPI_COMM_WORLD, ierr )
         end if
#endif

         if ( any(meshExtrudedIn) ) then
            self % meshIs2D = .TRUE.

            if ( all(meshExtrudedIn) ) then
               self % dir2D = IXYZ
            elseif ( meshExtrudedIn(IX) .and. meshExtrudedIn(IY) ) then
               self % dir2D = IXY
            elseif ( meshExtrudedIn(IX) .and. meshExtrudedIn(IZ) ) then
               self % dir2D = IXZ
            elseif ( meshExtrudedIn(IY) .and. meshExtrudedIn(IZ) ) then
               self % dir2D = IYZ
            elseif ( meshExtrudedIn(IX) ) then
               self % dir2D = IX
            elseif ( meshExtrudedIn(IY) ) then
               self % dir2D = IY
            elseif ( meshExtrudedIn(IZ) ) then
               self % dir2D = IZ
            end if
         end if

      end subroutine HexMesh_CheckIfMeshIs2D
!
!//////////////////////////////////////////////////////////////////////////////
!
!     If the mesh is a 2D extruded mesh, this subroutine sets the polynomial order
!     to zero in the corresponding direction (HexMesh_CheckIfMeshIs2D must have been called beforehand)
!     --------------------------------------------------------------------
!
!//////////////////////////////////////////////////////////////////////////////
!
      subroutine HexMesh_CorrectOrderFor2DMesh(self, dir2D,order_)
         implicit none
         class(HexMesh),   intent(inout) :: self
         integer,          intent(in)    :: dir2D
         integer, intent(in), optional   :: order_
!
!        ---------------
!        Local variables
!        ---------------
!
         integer  :: eID, nID, no_of_orientedNodes, order
         integer  :: face1Nodes(NODES_PER_FACE)
         integer  :: face2Nodes(NODES_PER_FACE)
         logical  :: rightDir
         real(kind=RP)  :: d2D(NDIM)
         real(kind=RP)  :: xNodesF1(NDIM,NODES_PER_FACE)
         real(kind=RP)  :: xNodesF2(NDIM,NODES_PER_FACE)
         real(kind=RP)  :: dx(NDIM,NODES_PER_FACE)

         if ( present(order_) ) then
            order = order_
         else
            order = 0
         end if

         if (self % meshIs2D) then
            select case (dir2D)
               case (IX)
                  rightDir = any (self % dir2D == [IX, IXY, IXZ, IXYZ] )
               case (IY)
                  rightDir = any (self % dir2D == [IY, IXY, IYZ, IXYZ] )
               case (IZ)
                  rightDir = any (self % dir2D == [IZ, IXZ, IYZ, IXYZ] )
            end select
            if (.not. rightDir) then
               print*, "The mesh does not seem to be 2D for the selected direction"
               errorMessage(STD_OUT)
               return
            end if
         else
            print*, "The mesh does not seem to be 2D"
            errorMessage(STD_OUT)
         end if

         do eID = 1, self % no_of_elements
            associate(e => self % elements(eID))

            select case (e % globDir(dir2D))
               case (IX)
                  e % Nxyz(1) = order
                  self % Nx(eID) = order
               case (IY)
                  e % Nxyz(2) = order
                  self % Ny(eID) = order
               case (IZ)
                  e % Nxyz(3) = order
                  self % Nz(eID) = order
            end select

            end associate
         end do

      end subroutine HexMesh_CorrectOrderFor2DMesh
!
!////////////////////////////////////////////////////////////////////////
!
!        Set element connectivities
!        --------------------------
!
!////////////////////////////////////////////////////////////////////////
!
      subroutine HexMesh_SetConnectivitiesAndLinkFaces(self,nodes,facesList)
         implicit none
         !-arguments----------------------------------------------------
         class(HexMesh), target, intent(inout) :: self
         integer               , intent(in)    :: nodes
         integer, optional     , intent(in)    :: facesList(:)
         !-local-variables----------------------------------------------
         integer  :: fID, SideL, SideR, side, counter
         integer  :: NelL(2), NelR(2)    ! Polynomial orders on left and right of a face
         integer  :: Nel(2,2)            ! Polynomial orders on left and right of a face - for MPI
         integer  :: globID
         integer  :: Nxyz(NDIM)
         integer  :: domain, MPI_NDOFS(MPI_Process % nProcs), mpifID
         integer  :: num_of_Faces, ii
         integer, parameter :: other(2) = [2, 1]
         !--------------------------------------------------------------

         if ( present(facesList) ) then
            num_of_Faces = size(facesList)
         else
            num_of_Faces = size(self % faces)
         end if
!
!        ---------------------------------------------------------------------------
!        Send polynomial orders across MPI faces
!           -> Currently doing for all MPI faces (not taking into account facesList)
!        ---------------------------------------------------------------------------
!
         if (mpi_partition % Constructed) call self % UpdateMPIFacesPolynomial
!
!        ------------------------
!        Link faces with elements
!        ------------------------
!
         do ii = 1, num_of_Faces

            if ( present(facesList) ) then
               fID = facesList(ii)
            else
               fID = ii
            end if
            associate (  f => self % faces(fID)   )

            select case (f % faceType)
            case (HMESH_INTERIOR)
               associate(eL => self % elements(f % elementIDs(1)), &
                         eR => self % elements(f % elementIDs(2))   )
!
!              Get polynomial orders of elements
!              ---------------------------------
               NelL = eL % Nxyz(axisMap(:, f % elementSide(1)))
               NelR = eR % Nxyz(axisMap(:, f % elementSide(2)))
!
!              Fill connectivity of element type
!              ---------------------------------
               SideL = f % elementSide(1)
               SideR = f % elementSide(2)
!
!              Construct connectivity
!              ----------------------
               eL % NumberOfConnections(SideL) = 1
               call eL % Connection(SideL) % Construct(eR % GlobID, eR % Nxyz)

               eR % NumberOfConnections(SideR) = 1
               call eR % Connection(SideR) % Construct(eL % GlobID, eL % Nxyz)
               end associate

               call f % LinkWithElements(NelL, NelR, nodes)

            case (HMESH_BOUNDARY)
               associate(eL => self % elements(f % elementIDs(1)))
!
!              Get polynomial orders of elements
!              ---------------------------------
               NelL = eL % Nxyz(axisMap(:, f % elementSide(1)))
               NelR = NelL

               ! Default NumberOfConnections = 0
               end associate

               call f % LinkWithElements(NelL, NelR, nodes)

!           case (HMESH_MPI): Do nothing. MPI faces are constructed in the next step.

            end select


            end associate
         end do
!
!        -----------------------------------------------
!        Gather faces polynomial and link MPI faces
!        -> All, not only the faces included in faceList
!        -----------------------------------------------
!
#ifdef _HAS_MPI_
         if ( MPI_Process % doMPIAction .and. mpi_partition % Constructed  )  then

            do domain = 1, MPI_Process % nProcs
!
!              Wait until messages have been received
!              --------------------------------------
!
               call self % MPIfaces % faces(domain) % WaitForN

               counter = 1
               do mpifID = 1, self % MPIfaces % faces(domain) % no_of_faces
                  fID  = self % MPIfaces % faces(domain) % faceIDs(mpifID)
                  side = self % MPIfaces % faces(domain) % elementSide(mpifID)   ! face side 1/2

                  associate( f => self % faces(fID) )
                  associate( e => self % elements(maxval(f % elementIDs)) )

                  sideL = f % elementSide(side)                                  ! element side 1/2/3/4/5/6

                  Nel(:,      side ) = e % Nxyz(axisMap(:,sideL))
                  Nel(:,other(side)) = self % MPIfaces % faces(domain) % Nrecv(counter:counter+1)

                  call f % LinkWithElements(Nel(:,1), Nel(:,2), nodes)

                  Nxyz   = self % MPIfaces % faces(domain) % Nrecv(counter+2:counter+4)
                  globID = self % MPIfaces % faces(domain) % Nrecv(counter+5)

                  e % NumberOfConnections (sideL) = 1
                  call e % Connection(sideL) % construct (globID,Nxyz)
                  counter = counter + 6

                  end associate
                  end associate
               end do
            end do
         end if
#endif
!
!        --------------------------
!        Allocate MPI Faces storage
!           TODO: This can be optimized when facesList is present
!        --------------------------
!
         if ( MPI_Process % doMPIAction ) then
            if ( .not. allocated(self % MPIfaces % faces) ) return
#if _HAS_MPI_
            MPI_NDOFS = 0

            do domain = 1, MPI_Process % nProcs
               do mpifID = 1, self % MPIfaces % faces(domain) % no_of_faces
                  fID = self % MPIfaces % faces(domain) % faceIDs(mpifID)
                  associate( fc => self % faces(fID) )
                  MPI_NDOFS(domain) = MPI_NDOFS(domain) + product(fc % Nf + 1)
                  end associate
               end do
            end do

#if defined(NAVIERSTOKES)
            call ConstructMPIFacesStorage(self % MPIfaces, NCONS, NGRAD, MPI_NDOFS)
#elif defined(INCNS)
            call ConstructMPIFacesStorage(self % MPIfaces, NCONS, NCONS, MPI_NDOFS)
#elif defined(CAHNHILLIARD)
            call ConstructMPIFacesStorage(self % MPIfaces, NCOMP, NCOMP, MPI_NDOFS)
#elif defined(ACOUSTIC)
            call ConstructMPIFacesStorage(self % MPIfaces, NCONS, NCONS, MPI_NDOFS)
#endif
            call MPIFaces_CreateMPIFacesStorage(self % MPIfaces, MPI_NDOFS)
#endif
         end if

      end subroutine HexMesh_SetConnectivitiesAndLinkFaces
!
!///////////////////////////////////////////////////////////////////////////////////////////////////////
!
      subroutine HexMesh_UpdateFacesWithPartition(self, partition, nAllElems, global2LocalIDs)
!
!        **************************************************
!        This subroutine casts HMESH_UNDEFINED faces which
!        are a partition boundary face as HMESH_MPI
!        **************************************************
!
         use PartitionedMeshClass
         implicit none
         class(HexMesh)    :: self
         class(PartitionedMesh_t),  intent(in)  :: partition
         integer,                   intent(in)  :: nAllElems
         integer,                   intent(in)  :: global2LocalIDs(nAllElems)
!
!        ---------------
!        Local variables
!        ---------------
!
         integer  :: k, eID, bFace, side, eSide, fID, domain, counter
         integer  :: no_of_mpifaces(MPI_Process % nProcs)
         integer, parameter  :: otherSide(2) = (/2,1/)
         integer, parameter  :: invRot(1:4,0:7) = reshape( (/ 1, 2, 3, 4, &
                                                              4, 1, 2, 3, &
                                                              3, 4, 1, 2, &
                                                              2, 3, 4, 1, &
                                                              1, 4, 3, 2, &
                                                              2, 1, 4, 3, &
                                                              3, 2, 1, 4, &
                                                              4, 3, 2, 1 /), (/4,8/) )
!
!        First get how many faces are shared with each other partition
!        -------------------------------------------------------------
         no_of_mpifaces = 0
         do bFace = 1, partition % no_of_mpifaces
            domain = partition % mpiface_sharedDomain(bFace)
            no_of_mpifaces(domain) = no_of_mpifaces(domain) + 1
         end do
!
!        ---------------
!        Allocate memory
!        ---------------
!
         do domain = 1, MPI_Process % nProcs
            if ( no_of_mpifaces(domain) .ne. 0 ) then
               call self % MPIfaces % faces(domain) % Construct(no_of_mpifaces(domain))
            end if
         end do
!
!        -------------
!        Assign values
!        -------------
!
         no_of_mpifaces = 0
         do bFace = 1, partition % no_of_mpifaces
!
!           Gather the face, and the relative position w.r.t. its element
!           -------------------------------------------------------------
            eID = global2LocalIDs(partition % mpiface_elements(bFace))
            side = partition % element_mpifaceSide(bFace)
            eSide = partition % mpiface_elementSide(bFace)
            fID = self % elements(eID) % faceIDs(side)
!
!           Change the face to a HMESH_MPI
!           ------------------------------
            associate(f => self % faces(fID))
            f % faceType = HMESH_MPI
            f % rotation = partition % mpiface_rotation(bFace)
            f % elementIDs(eSide) = eID
            f % elementIDs(otherSide(eSide)) = HMESH_NONE   ! This makes sense since elementIDs are in local numbering...
            f % elementSide(eSide) = side
            f % elementSide(otherSide(eSide)) = partition % element_mpifaceSideOther(bFace)

            if (eSide == RIGHT) f % nodeIDs = f % nodeIDs (invRot (:,f % rotation) )
            end associate

            self % elements(eID) % faceSide(side) = eSide

!
!           Create MPI Face
!           ---------------
            domain = partition % mpiface_sharedDomain(bFace)
            no_of_mpifaces(domain) = no_of_mpifaces(domain) + 1
            self % MPIfaces % faces(domain) % faceIDs(no_of_mpifaces(domain)) = fID
            self % MPIfaces % faces(domain) % elementSide(no_of_mpifaces(domain)) = eSide

         end do

      end subroutine HexMesh_UpdateFacesWithPartition
!
!///////////////////////////////////////////////////////////////////////////////////////////////////////////////////////////////////
!
!     -----------------------------------------------------------------------------
!     Construct geometry of faces and elements
!     -> This routine guarantees that the mapping is subparametric or isoparametric
!     -> TODO: Additional considerations are needed for p-nonconforming representations with inner curved faces
!     -----------------------------------------------------------------------------
      subroutine HexMesh_ConstructGeometry(self, facesList, elementList)
         implicit none
         !--------------------------------
         class(HexMesh)    , intent(inout) :: self
         integer, optional , intent(in)    :: facesList(:)
         integer, optional , intent(in)    :: elementList(:)
         !--------------------------------
         integer                       :: num_of_elements, num_of_faces
         integer                       :: i, ii
         integer                       :: fID, eID                        ! Face and element counters
         integer                       :: eIDLeft, eIDRight, e            ! Element IDs on left and right of a face
         integer                       :: SideIDL, SideIDR, side          ! Side of elements on left and right of a face
         integer                       :: buffer                          ! A temporal variable
         integer                       :: NSurfL(2), NSurfR(2), NSurf(2)  ! Polynomial order the face was constructef with
         integer                       :: Nelf(2), Nel(2), rot
         integer                       :: CLN(2)                          ! Chebyshev-Lobatto face orders
         REAL(KIND=RP)                 :: corners(NDIM,NODES_PER_ELEMENT) ! Variable just for initializing purposes
         real(kind=RP)   , allocatable :: faceCL(:,:,:)                   ! Coordinates of the Chebyshev-Lobatto nodes on the face
         type(SurfInfo_t), allocatable :: SurfInfo(:)                     ! Local copy of surf info that can be modified
         type(TransfiniteHexMap), pointer :: hexMap, hex8Map, genHexMap
         !--------------------------------
         logical                    :: isConforming   ! Is the representation conforming on a boundary?
         integer                    :: zoneID, zonefID, nZones
         integer, allocatable       :: bfOrder_local(:)  ! Polynomial order on a zone (partition wise)
         integer, allocatable       :: bfOrder(:)        ! Polynomial order on a zone (global)
         integer                    :: ierr              ! Error for MPI calls
         integer                    :: thisSide          ! The side of the MPI face that corresponds to current partition
         !--------------------------------

         corners = 0._RP

         if ( present(elementList) ) then
            num_of_elements = size(elementList)
         else
            num_of_elements = size(self % elements)
         end if
         if ( present(facesList) ) then
            num_of_faces = size(facesList)
         else
            num_of_faces = size(self % faces)
         end if

!
!        Generate a local copy of SurfInfo
!        ---------------------------------
         allocate ( SurfInfo(self % no_of_elements) )
         do ii=1, num_of_elements
            if ( present(elementList) ) then
               eID = elementList(ii)
            else
               eID = ii
            end if

            SurfInfo(eID) = self % elements(eID) % SurfInfo
         end do
!
!        ***********************************************************************
!        Find the polynomial order of the boundaries for 3D nonconforming meshes
!        -> In 3D meshes we force all the faces on a boundary to be mapped with the
!           same polynomial order, in order to have "water-tight" meshes. This condition
!           can be sometimes too strict...
!        -> When the representation is p-nonconforming on a boundary, the mapping
!           must be of order P <= min(N)/2. This is the general sufficient condition.
!        *************************************************************1**********
!
         if (self % anisotropic .and. (.not. self % meshIs2D) ) then
            nZones = size(self % zones)
            allocate ( bfOrder (nZones) )
            bfOrder = huge(bfOrder) ! Initialize to a big number

            do zoneID=1, nZones
               if (self % zones(zoneID) % no_of_faces == 0 ) cycle

!              Get the minimum polynomial order in this zone
!              ---------------------------------------------
               do zonefID = 1, self % zones(zoneID) % no_of_faces
                  fID = self % zones(zoneID) % faces(zonefID)

                  associate( f => self % faces(fID) )
                  bfOrder(zoneID) = min(bfOrder(zoneID),f % NfLeft(1),f % NfLeft(2))
                  end associate
               end do

!           MPI communication
!           -----------------
#if _HAS_MPI_
            end do

            if ( MPI_Process % doMPIAction ) then
               allocate ( bfOrder_local(nZones) )
               bfOrder_local = bfOrder
               call mpi_allreduce ( bfOrder_local, bfOrder, nZones, MPI_INTEGER, MPI_MIN, MPI_COMM_WORLD, ierr )
               deallocate ( bfOrder_local )
            end if

            do zoneID=1, nZones
#endif

!              Select the BC poynomial order
!              -----------------------------

               if ( self % ConformingOnZone(zoneID) .or. self % ignoreBCnonConformities) then
                  !bfOrder(zoneID) = bfOrder(zoneID)
               else
                  bfOrder(zoneID) = bfOrder(zoneID)/2
                  if ( bfOrder(zoneID) < 1 ) then
                     write(STD_OUT,*) 'ERROR :: The chosen polynomial orders are too low to represent the boundaries accurately'
                     write(STD_OUT,*) '      :: Nonconforming representations on boundaries need N>=2'
                     error stop
                  end if
               end if

               call NodalStorage (bfOrder(zoneID)) % construct (self % nodeType, bfOrder(zoneID))

            end do
         end if
!
!        **************************************************************
!        Check surfaces' integrity and adapt them to the solution order
!        **************************************************************
!
         do ii=1, num_of_faces
            if ( present(facesList) ) then
               fID = facesList(ii)
            else
               fID = ii
            end if
            associate( f => self % faces(fID) )

!
!           Check if the surfaces description in mesh file is consistent
!           ------------------------------------------------------------
            select case (f % faceType)

            case (HMESH_INTERIOR)
               eIDLeft  = f % elementIDs(1)
               SideIDL  = f % elementSide(1)
               NSurfL   = SurfInfo(eIDLeft) % facePatches(SideIDL) % noOfKnots - 1

               eIDRight = f % elementIDs(2)
               SideIDR  = f % elementSide(2)
               NSurfR   = SurfInfo(eIDRight) % facePatches(SideIDR) % noOfKnots - 1

!              If both surfaces are of order 1.. There's no need to continue analyzing face
!              ----------------------------------------------------------------------------
               if     ((SurfInfo(eIDLeft)  % IsHex8) .and. (SurfInfo(eIDRight) % IsHex8)) then
                  cycle
               elseif ((SurfInfo(eIDLeft)  % IsHex8) .and. all(NSurfR == 1) ) then
                  cycle
               elseif ((SurfInfo(eIDRight) % IsHex8) .and. all(NSurfL == 1) ) then
                  cycle
               elseif (all(NSurfL == 1) .and. all(NSurfR == 1) ) then
                  cycle
               elseif (any(NSurfL /= NSurfR)) then ! Only works for mesh files with isotropic boundary orders
                  write(STD_OUT,*) 'WARNING: Curved face definitions in mesh are not consistent.'
                  write(STD_OUT,*) '   Face:    ', fID
                  write(STD_OUT,*) '   Elements:', f % elementIDs
                  write(STD_OUT,*) '   N Left:  ', SurfInfo(eIDLeft)  % facePatches(SideIDL) % noOfKnots - 1
                  write(STD_OUT,*) '   N Right: ', SurfInfo(eIDRight) % facePatches(SideIDR) % noOfKnots - 1
               end if

               CLN(1) = min(f % NfLeft(1),f % NfRight(1))
               CLN(2) = min(f % NfLeft(2),f % NfRight(2))
!
!              Adapt the curved face order to the polynomial order
!              ---------------------------------------------------
               if ( any(CLN < NSurfL) ) then
                  allocate(faceCL(1:3,CLN(1)+1,CLN(2)+1))
                  call ProjectFaceToNewPoints(SurfInfo(eIDLeft) % facePatches(SideIDL), CLN(1), NodalStorage(CLN(1)) % xCGL, &
                                                                                        CLN(2), NodalStorage(CLN(2)) % xCGL, faceCL)
                  call SurfInfo(eIDLeft) % facePatches(SideIDL) % Destruct()
                  call SurfInfo(eIDLeft) % facePatches(SideIDL) % Construct(NodalStorage(CLN(1)) % xCGL, &
                                                                            NodalStorage(CLN(2)) % xCGL,faceCL)
                  deallocate(faceCL)
               end if

               select case ( f % rotation )
               case ( 1, 3, 4, 6 ) ! Local x and y axis are perpendicular
                  if (CLN(1) /= CLN(2)) then
                     buffer = CLN(1)
                     CLN(1) = CLN(2)
                     CLN(2) = buffer
                  end if
               end select

               if ( any(CLN < NSurfR) ) then       ! TODO JMT: I have added this.. is correct?      
                  allocate(faceCL(1:3,CLN(1)+1,CLN(2)+1))
                  call ProjectFaceToNewPoints(SurfInfo(eIDRight) % facePatches(SideIDR), CLN(1), NodalStorage(CLN(1)) % xCGL, &
                                                                                         CLN(2), NodalStorage(CLN(2)) % xCGL, faceCL)
                  call SurfInfo(eIDRight) % facePatches(SideIDR) % Destruct()
                  call SurfInfo(eIDRight) % facePatches(SideIDR) % Construct(NodalStorage(CLN(1)) % xCGL,&
                                                                             NodalStorage(CLN(2)) % xCGL,faceCL)
                  deallocate(faceCL)
               end if

            case (HMESH_BOUNDARY)
               eIDLeft  = f % elementIDs(1)
               SideIDL  = f % elementSide(1)
               NSurfL   = SurfInfo(eIDLeft)  % facePatches(SideIDL) % noOfKnots - 1

               if     (SurfInfo(eIDLeft) % IsHex8 .or. all(NSurfL == 1)) cycle

               if (self % anisotropic  .and. (.not. self % meshIs2D) ) then
                  CLN = bfOrder(f % zone)
               else
                  CLN(1) = f % NfLeft(1)
                  CLN(2) = f % NfLeft(2)
               end if
!
!              Adapt the curved face order to the polynomial order
!              ---------------------------------------------------
               if ( any(CLN < NSurfL) ) then
                  allocate(faceCL(1:3,CLN(1)+1,CLN(2)+1))
                  call ProjectFaceToNewPoints(SurfInfo(eIDLeft) % facePatches(SideIDL), CLN(1), NodalStorage(CLN(1)) % xCGL, &
                                                                                        CLN(2), NodalStorage(CLN(2)) % xCGL, faceCL)
                  call SurfInfo(eIDLeft) % facePatches(SideIDL) % Destruct()
                  call SurfInfo(eIDLeft) % facePatches(SideIDL) % Construct(NodalStorage(CLN(1)) % xCGL, &
                                                                            NodalStorage(CLN(2)) % xCGL,faceCL)
                  deallocate(faceCL)
               end if

            case (HMESH_MPI)
               eID = maxval(f % elementIDs)
               thisSide = maxloc(f % elementIDs, dim=1)
               side = f % elementSide(thisSide)
               NSurf = SurfInfo(eID) % facePatches(side) % noOfKnots - 1

               if ( SurfInfo(eID) % IsHex8 .or. all(NSurf == 1) ) cycle

               if (self % elements(eID) % faceSide(side) == LEFT) then
                  CLN(1) = f % NfLeft(1)  ! TODO in MPI faces, p-adaption has  
                  CLN(2) = f % NfLeft(2)  ! not been accounted yet.  
               else
                  CLN(1) = f % NfRight(1)  ! TODO in MPI faces, p-adaption has  
                  CLN(2) = f % NfRight(2)  ! not been accounted yet.  
               end if

               if ( side .eq. 2 ) then    ! Right faces need to be rotated
                  select case ( f % rotation )
                  case ( 1, 3, 4, 6 ) ! Local x and y axis are perpendicular  ! TODO this is correct? 
                     if (CLN(1) /= CLN(2)) then
                        buffer = CLN(1)
                        CLN(1) = CLN(2)
                        CLN(2) = buffer
                     end if
                  end select
               end if

               if ( any(CLN < NSurf) ) then
                  allocate(faceCL(1:3,CLN(1)+1,CLN(2)+1))
                  call ProjectFaceToNewPoints(SurfInfo(eID) % facePatches(side), CLN(1), NodalStorage(CLN(1)) % xCGL, &
                                                                                 CLN(2), NodalStorage(CLN(2)) % xCGL, faceCL)
                  call SurfInfo(eID) % facePatches(side) % Destruct()
                  call SurfInfo(eID) % facePatches(side) % Construct(NodalStorage(CLN(1)) % xCGL, &
                                                                     NodalStorage(CLN(2)) % xCGL,faceCL)
                  deallocate(faceCL)
               end if
            end select
            end associate
         end do
         safedeallocate (bfOrder)

!
!        ----------------------------
!        Construct elements' geometry
!        ----------------------------
!
         allocate(hex8Map)
         call hex8Map % constructWithCorners(corners)
         allocate(genHexMap)

         do ii=1, num_of_elements
            if ( present(elementList) ) then
               eID = elementList(ii)
            else
               eID = ii
            end if

            if (SurfInfo(eID) % IsHex8) then
               call hex8Map % setCorners(SurfInfo(eID) % corners)
               hexMap => hex8Map
            else
               CALL genHexMap % destruct()
               CALL genHexMap % constructWithFaces(SurfInfo(eID) % facePatches)

               hexMap => genHexMap
            end if

            call self % elements(eID) % ConstructGeometry (hexMap)

         end do
!
!        -------------------------
!        Construct faces' geometry
!        -------------------------
!
         do ii=1, num_of_faces
            if ( present(facesList) ) then
               fID = facesList(ii)
            else
               fID = ii
            end if

            associate(f => self % faces(fID))
            select case(f % faceType)
            case(HMESH_INTERIOR, HMESH_BOUNDARY)
               associate(eL => self % elements(f % elementIDs(1)))
               call f % geom % construct(f % Nf, f % NelLeft, f % NfLeft, eL % Nxyz, &
                                         NodalStorage(f % Nf), NodalStorage(eL % Nxyz), &
                                         eL % geom, eL % hexMap, f % elementSide(1), &
                                         f % projectionType(1), 1, 0 )
               end associate

            case(HMESH_MPI)
               side = maxloc(f % elementIDs, dim=1)

               select case (side)
               case(1)
                  Nel = f % NelLeft
                  Nelf = f % NfLeft
                  rot = 0

               case(2)
                  Nel = f % NelRight
                  Nelf = f % NfRight
                  rot = f % rotation

               end select

               associate(e => self % elements(f % elementIDs(side)))
               call f % geom % construct(f % Nf, Nelf, Nel, e % Nxyz, &
                                         NodalStorage(f % Nf), NodalStorage(e % Nxyz), &
                                         e % geom, e % hexMap, f % elementSide(side), &
                                         f % projectionType(side), side, rot)

               end associate

            end select
            end associate

         end do
!
!        ------------------------------------------------------
!        Compute the faces minimum orthogonal distance estimate
!        ------------------------------------------------------
!
         do ii = 1, num_of_faces
            if ( present(facesList) ) then
               fID = facesList(ii)
            else
               fID = ii
            end if
            associate(f => self % faces(fID))
            select case(f % faceType)
            case(HMESH_INTERIOR)
               f % geom % h = min(minval(self % elements(f % elementIDs(1)) % geom % jacobian), &
                                  minval(self % elements(f % elementIDs(2)) % geom % jacobian)) &
                        / maxval(f % geom % jacobian)
            case(HMESH_BOUNDARY)
               f % geom % h = minval(self % elements(f % elementIDs(1)) % geom % jacobian) &
                        / maxval(f % geom % jacobian)
            case(HMESH_MPI)
               f % geom % h = minval(self % elements(maxval(f % elementIDs)) % geom % jacobian) &
                        / maxval(f % geom % jacobian)
            end select
            end associate
         end do

         if ( MPI_Process % doMPIAction ) then
            call CommunicateMPIFaceMinimumDistance(self)
         end if

!
!        ---------
!        Finish up
!        ---------
!
         deallocate (SurfInfo)
         CALL hex8Map % destruct()
         DEALLOCATE(hex8Map)
         CALL genHexMap % destruct()
         DEALLOCATE(genHexMap)

      end subroutine HexMesh_ConstructGeometry

      subroutine CommunicateMPIFaceMinimumDistance(self)
         implicit none
         class(HexMesh) :: self
!
!        ---------------
!        Local variables
!        ---------------
!
#ifdef _HAS_MPI_
         integer  :: no_of_max_faces, i, fID, mpifID, ierr
         real(kind=RP), allocatable  :: hsend(:,:)
         real(kind=RP), allocatable  :: hrecv(:,:)
         integer  :: sendReq(MPI_Process % nProcs)
         integer  :: recvReq(MPI_Process % nProcs)
         integer  :: sendSt(MPI_STATUS_SIZE, MPI_Process % nProcs)
         integer  :: recvSt(MPI_STATUS_SIZE, MPI_Process % nProcs)

         if ( .not. self % MPIfaces % Constructed ) return
!
!        Get the maximum number of faces
!        -------------------------------
         no_of_max_faces = 0
         do i = 1, MPI_Process % nProcs
            no_of_max_faces = max(no_of_max_faces, self % MPIfaces % faces(i) % no_of_faces)
         end do
!
!        Allocate an array to store the distances
!        ----------------------------------------
         allocate(hsend(no_of_max_faces, MPI_Process % nProcs))
         allocate(hrecv(no_of_max_faces, MPI_Process % nProcs))
!
!        Perform the receive calls
!        -------------------------
         do i = 1, MPI_Process % nProcs
            if ( self % MPIfaces % faces(i) % no_of_faces .le. 0 ) then
               recvReq(i) = MPI_REQUEST_NULL
               cycle

            end if

            call mpi_irecv(hrecv(:,i), self % MPIfaces % faces(i) % no_of_faces, MPI_DOUBLE, i-1, MPI_ANY_TAG, &
                           MPI_COMM_WORLD, recvReq(i), ierr)

         end do

!
!        Gather the distances to send
!        ------------------------------
         do i = 1, MPI_Process % nProcs
            if ( self % MPIfaces % faces(i) % no_of_faces .le. 0 ) cycle

            do mpifID = 1, self % MPIfaces % faces(i) % no_of_faces
               fID = self % MPIfaces % faces(i) % faceIDs(mpifID)
               hsend(mpifID,i) = self % faces(fID) % geom % h
            end do
         end do
!
!        Send the distances
!        ------------------
         do i = 1, MPI_Process % nProcs
            if ( self % MPIfaces % faces(i) % no_of_faces .le. 0 ) then
               sendReq(i) = MPI_REQUEST_NULL
               cycle

            end if

            call mpi_isend(hsend(:,i), self % MPIfaces % faces(i) % no_of_faces, MPI_DOUBLE, i-1, DEFAULT_TAG, &
                           MPI_COMM_WORLD, sendReq(i), ierr)

         end do

         call mpi_waitall(MPI_Process % nProcs, recvReq, recvSt, ierr)
!
!        Collect the distances
!        ---------------------
         do i = 1, MPI_Process % nProcs
            if ( self % MPIfaces % faces(i) % no_of_faces .le. 0 ) cycle

            do mpifID = 1, self % MPIfaces % faces(i) % no_of_faces
               fID = self % MPIfaces % faces(i) % faceIDs(mpifID)
               self % faces(fID) % geom % h = min(self % faces(fID) % geom % h, hrecv(mpifID,i))
            end do
         end do

         call mpi_waitall(MPI_Process % nProcs, sendReq, sendSt, ierr)

         deallocate(hsend, hrecv)

#endif
      end subroutine CommunicateMPIFaceMinimumDistance

      subroutine HexMesh_DefineAsBoundaryFaces(self)
         implicit none
         class(HexMesh) :: self
!
!        ---------------
!        Local variables
!        ---------------
!
         integer  :: fID

         do fID = 1, size(self % faces)
            if ( self % faces(fID) % faceType .eq. HMESH_UNDEFINED ) then
               if ( trim(self % faces(fID) % boundaryName) .ne. emptyBCName ) then
                  self % faces(fID) % faceType = HMESH_BOUNDARY
               end if
            end if
         end do

      end subroutine HexMesh_DefineAsBoundaryFaces
!
!///////////////////////////////////////////////////////////////////////////////////////////////////////////////////////////////////
!
!     ---------------------------
!     Export mesh to a hmesh file
!     ---------------------------
      subroutine HexMesh_Export(self, fileName)
         use SolutionFile
         use MPI_Process_Info
         implicit none
         class(HexMesh),   intent(in)     :: self
         character(len=*), intent(in)     :: fileName
!
!        ---------------
!        Local variables
!        ---------------
!
         integer                       :: fid, eID
         integer(kind=AddrInt)         :: pos
         character(len=LINE_LENGTH)    :: meshName
         real(kind=RP), parameter      :: refs(NO_OF_SAVED_REFS) = 0.0_RP

!
!        Create file: it will be contained in ./MESH
!        -------------------------------------------
         meshName = "./MESH/" // trim(removePath(getFileName(fileName))) // ".hmesh"
         call CreateNewSolutionFile( trim(meshName), MESH_FILE, self % nodeType, &
                                     self % no_of_allElements, 0, 0.0_RP, refs)
!
!        Introduce all element nodal coordinates
!        ---------------------------------------
         fID = putSolutionFileInWriteDataMode(trim(meshName))
         do eID = 1, self % no_of_elements
            associate(e => self % elements(eID))
            pos = POS_INIT_DATA + (e % globID-1)*5_AddrInt*SIZEOF_INT + 3_AddrInt*e % offsetIO*SIZEOF_RP
            call writeArray(fID, e % geom % x(:,0:e%Nxyz(1),0:e%Nxyz(2),0:e%Nxyz(3))*Lref, position=pos)
            end associate
         end do
         close(fid)
!
!        Close the file
!        --------------
         call SealSolutionFile(trim(meshName))

      end subroutine HexMesh_Export
!
!///////////////////////////////////////////////////////////////////////////////////////////////////////////////////////////////////
!
      subroutine HexMesh_ExportBoundaryMesh(self,fileName)
         implicit none
         !-arguments--------------------------------
         class(HexMesh),   intent(in)     :: self
         character(len=*), intent(in)     :: fileName          !<  Name of file containing polynomial orders to initialize
         !-local-variables--------------------------
         integer                          :: fd       ! File unit
         integer                          :: zoneID, zfID, fID
         character(len=LINE_LENGTH)       :: bMeshName
         !------------------------------------------


!
!        Create file: it will be contained in ./MESH
!        -------------------------------------------
         bMeshName = "./MESH/" // trim(removePath(getFileName(fileName))) // ".bmesh"

         open( newunit = fd , file = trim(bMeshName), action = 'write')

!
!        Write file
!        ----------
         write(fd,*) size (self % zones)

         do zoneID = 1, size (self % zones)

            write (fd,*) self % zones(zoneID) % Name
            write (fd,*) self % zones(zoneID) % no_of_faces

            do zfID=1, self % zones(zoneID) % no_of_faces
               fID = self % zones(zoneID) % faces(zFID)
               write(fd,'(I8)',advance='no') self % faces(fID) % elementIDs(1)
            end do
            write(fd,*)

            do zfID=1, self % zones(zoneID) % no_of_faces
               fID = self % zones(zoneID) % faces(zFID)
               write(fd,'(I8)',advance='no') self % faces(fID) % elementSide(1)
            end do
            write(fd,*)

         end do

         close (fd)
      end subroutine HexMesh_ExportBoundaryMesh

!
!///////////////////////////////////////////////////////////////////////////////////////////////////////////////////////////////////
!
!     ----------------------------
!     Export mesh orders to a file
!     ----------------------------
      subroutine HexMesh_ExportOrders(self,fileName)
         implicit none
         !------------------------------------------
         class(HexMesh),   intent(in)     :: self
         character(len=*), intent(in)     :: fileName          !<  Name of file containing polynomial orders to initialize
         !--local-variables-------------------------
         integer                          :: fd       ! File unit
         integer                          :: k
         character(len=LINE_LENGTH)       :: OrderFileName
         !--local-MPI-variables---------------------
         integer                          :: Nx(self % no_of_elements), total_Nx(self % no_of_allElements)
         integer                          :: Ny(self % no_of_elements), total_Ny(self % no_of_allElements)
         integer                          :: Nz(self % no_of_elements), total_Nz(self % no_of_allElements)
         integer                          :: globIDs(self % no_of_elements), all_globIDs(self % no_of_allElements), all_globIDs_copy(self % no_of_allElements)
         integer                          :: displ(MPI_Process % nProcs), no_of_elements_array(MPI_Process % nProcs)
         integer                          :: zID, eID, ierr

      if (  MPI_Process % doMPIAction ) then
#ifdef _HAS_MPI_
!
!        Share info with other processes
!        -------------------------------

         call mpi_allgather(self % no_of_elements, 1, MPI_INT, no_of_elements_array, 1, MPI_INT, MPI_COMM_WORLD, ierr)
!
!        Compute the displacements
!        -------------------------
         displ(1) = 0
         do zID = 1, MPI_Process % nProcs-1
            displ(zID+1) = displ(zID) + no_of_elements_array(zID)
         end do
!
!        Get global element IDs in all partitions
!        -----------------------------------------
         do eID=1, self % no_of_elements
            globIDs(eID) = self % elements(eID) % globID
         end do

         call mpi_allgatherv(globIDs, self % no_of_elements, MPI_INT, all_globIDs, no_of_elements_array , displ, MPI_INT, MPI_COMM_WORLD, ierr)
         all_globIDs_copy(:) = all_globIDs(:)
!
!        Get polynomial order in all partitions
!        ----------------------------------------
         do eID = 1, self % no_of_elements
            Nx(eID) = self % elements(eID) % Nxyz(1)
            Ny(eID) = self % elements(eID) % Nxyz(2)
            Nz(eID) = self % elements(eID) % Nxyz(3)
         enddo

         call mpi_allgatherv(Nx, self % no_of_elements, MPI_INT, total_Nx, no_of_elements_array, displ, MPI_INT, MPI_COMM_WORLD, ierr)

         call mpi_allgatherv(Ny, self % no_of_elements, MPI_INT, total_Ny, no_of_elements_array, displ, MPI_INT, MPI_COMM_WORLD, ierr)

         call mpi_allgatherv(Nz, self % no_of_elements, MPI_INT, total_Nz, no_of_elements_array, displ, MPI_INT, MPI_COMM_WORLD, ierr)

!
!        Reorganize polynomial order
!        ----------------------
         call QsortWithFriend(all_globIDs, total_Nx)
         all_globIDs(:) = all_globIDs_copy(:)

         call QsortWithFriend(all_globIDs, total_Ny)
         all_globIDs(:) = all_globIDs_copy(:)

         call QsortWithFriend(all_globIDs, total_Nz)
!
!        Create file: it will be contained in ./MESH
!        -------------------------------------------
         if ( MPI_Process % isRoot ) then
            OrderFileName = "./MESH/" // trim(removePath(getFileName(fileName))) // ".omesh"
            open( newunit = fd , FILE = TRIM(OrderFileName), ACTION = 'write')

            write(fd,*) self % no_of_allElements

            do k=1, self % no_of_allElements
               write(fd,*) total_Nx(k), total_Ny(k), total_Nz(k)
            end do

            close (fd)
         end if
#endif
      else
         OrderFileName = "./MESH/" // trim(removePath(getFileName(fileName))) // ".omesh"
         open( newunit = fd , FILE = TRIM(OrderFileName), ACTION = 'write')

         write(fd,*) self % no_of_elements

         do k=1, self % no_of_elements
            write(fd,*) self % elements(k) % Nxyz
         end do

         close (fd)

      end if

      end subroutine HexMesh_ExportOrders
!
!///////////////////////////////////////////////////////////////////////////////////////////////////////////////////////////////////
!
!
!     ************************************************************************
!           Save solution subroutine for the Navier-Stokes solver. It saves
!        the state vector (Q), and optionally the gradients.
!     ************************************************************************
!
     subroutine HexMesh_SaveSolution(self, iter, time, name, saveGradients, saveSensor_, saveLES_)
         use SolutionFile
         use MPI_Process_Info
         implicit none
         class(HexMesh)                         :: self
         integer,             intent(in)        :: iter
         real(kind=RP),       intent(in)        :: time
         character(len=*),    intent(in)        :: name
         logical,             intent(in)        :: saveGradients
         logical, optional,   intent(in)        :: saveSensor_
         logical, optional,   intent(in)        :: saveLES_
!
!        ---------------
!        Local variables
!        ---------------
!
         integer                          :: fid, eID, padding
         integer(kind=AddrInt)            :: pos
         real(kind=RP)                    :: refs(NO_OF_SAVED_REFS)
         real(kind=RP), allocatable       :: Q(:,:,:,:)
         logical                          :: saveSensor, saveLES
#if (!defined(NAVIERSTOKES) || !defined(INCNS))
         logical                          :: computeGradients = .true.
#endif
!
!        Gather reference quantities
!        ---------------------------
#if defined(NAVIERSTOKES)
         refs(GAMMA_REF) = thermodynamics % gamma
         refs(RGAS_REF)  = thermodynamics % R
         refs(RHO_REF)   = refValues      % rho
         refs(V_REF)     = refValues      % V
         refs(T_REF)     = refValues      % T
         refs(MACH_REF)  = dimensionless  % Mach
#elif defined(INCNS)
         refs(GAMMA_REF) = 0.0_RP
         refs(RGAS_REF)  = 0.0_RP
         refs(RHO_REF)   = refValues      % rho
         refs(V_REF)     = refValues      % V
         refs(T_REF)     = 0.0_RP
         refs(MACH_REF)  = 0.0_RP
#elif defined(ACOUSTIC)
         refs(GAMMA_REF) = thermodynamics % gamma
         refs(RGAS_REF)  = thermodynamics % R
         refs(RHO_REF)   = refValues      % rho
         refs(V_REF)     = refValues      % V
         refs(T_REF)     = refValues      % T
         refs(MACH_REF)  = dimensionless  % Mach
#else
         refs = 0.0_RP
#endif
!
!        Create new file
!        ---------------
         if (present(saveSensor_)) then
            saveSensor = saveSensor_
         else
            saveSensor = .false.
         end if
         if (present(saveLES_)) then
            saveLES = saveLES_
         else
            saveLES = .false.
         end if

         if (saveGradients .and. computeGradients) then
            if (saveSensor) then
               call CreateNewSolutionFile(trim(name), SOLUTION_AND_GRADIENTS_AND_SENSOR_FILE, &
                                          self % nodeType, self % no_of_allElements, iter, time, refs)
            else
               call CreateNewSolutionFile(trim(name), SOLUTION_AND_GRADIENTS_FILE, &
                                          self % nodeType, self % no_of_allElements, iter, time, refs)
            end if
            padding = NCONS + 3*NGRAD
         else
            if (saveSensor) then
               call CreateNewSolutionFile(trim(name), SOLUTION_AND_SENSOR_FILE, self % nodeType, &
                                          self % no_of_allElements, iter, time, refs)
            else
               call CreateNewSolutionFile(trim(name), SOLUTION_FILE, self % nodeType, &
                                          self % no_of_allElements, iter, time, refs)
            end if
            padding = NCONS
         end if

         if (saveLES) padding = padding + 2
!
!        Write arrays
!        ------------
         fID = putSolutionFileInWriteDataMode(trim(name))
         do eID = 1, self % no_of_elements
            associate( e => self % elements(eID) )

            allocate(Q(NCONS, 0:e % Nxyz(1), 0:e % Nxyz(2), 0:e % Nxyz(3)))
#ifdef FLOW
            Q(1:NCONS,:,:,:)  = e % storage % Q
#ifdef MULTIPHASE
            Q(IMP,:,:,:) = e % storage % Q(IMP,:,:,:) + e % storage % Q(IMC,:,:,:)*e % storage % mu(1,:,:,:)
#endif
#endif
#if (defined(CAHNHILLIARD) && (!defined(FLOW)))
            Q(NCONS,:,:,:) = e % storage % c(1,:,:,:)
#endif

            pos = POS_INIT_DATA + (e % globID-1)*5_AddrInt*SIZEOF_INT + 1_AddrInt*padding*e % offsetIO * SIZEOF_RP
            if (saveSensor) pos = pos + (e % globID - 1) * SIZEOF_RP
            call writeArray(fid, Q, position=pos)

            deallocate(Q)
            if ( saveGradients .and. computeGradients ) then

               allocate(Q(NGRAD,0:e % Nxyz(1), 0:e % Nxyz(2), 0:e % Nxyz(3)))

#ifdef FLOW
               Q(1:NCONS,:,:,:) = e % storage % U_x
#endif
#if (defined(CAHNHILLIARD) && (!defined(FLOW)))
               Q(NGRAD,:,:,:) = e % storage % c_x(1,:,:,:)
#endif
               write(fid) Q

#ifdef FLOW
               Q(1:NCONS,:,:,:) = e % storage % U_y
#endif
#if (defined(CAHNHILLIARD) && (!defined(FLOW)))
               Q(NGRAD,:,:,:) = e % storage % c_y(1,:,:,:)
#endif
               write(fid) Q

#ifdef FLOW
               Q(1:NCONS,:,:,:) = e % storage % U_z
#endif
#if (defined(CAHNHILLIARD) && (!defined(FLOW)))
               Q(NGRAD,:,:,:) = e % storage % c_z(1,:,:,:)
#endif
               write(fid) Q

               deallocate(Q)
            end if

            if (saveSensor) then
               write(fid) e % storage % sensor
            end if

          if (saveLES) then
#if defined(NAVIERSTOKES) && (!(SPALARTALMARAS))
               allocate(Q(1,0:e % Nxyz(1), 0:e % Nxyz(2), 0:e % Nxyz(3)))
               Q(1,:,:,:) = e % storage % mu_NS(1,:,:,:) ! total viscosity = mu + mu_sgs
               write(fid) Q
               Q(1,:,:,:) = e % storage % mu_turb_NS(:,:,:) !mu_sgs
               write(fid) Q
               deallocate(Q)
#endif
          end if 

            end associate
         end do
         close(fid)
!
!        Close the file
!        --------------
         call SealSolutionFile(trim(name))

      end subroutine HexMesh_SaveSolution

#if defined(NAVIERSTOKES)
      subroutine HexMesh_SaveStatistics(self, iter, time, name, saveGradients)
         use SolutionFile
         implicit none
         class(HexMesh),      intent(in)        :: self
         integer,             intent(in)        :: iter
         real(kind=RP),       intent(in)        :: time
         character(len=*),    intent(in)        :: name
         logical,             intent(in)        :: saveGradients
!
!        ---------------
!        Local variables
!        ---------------
!
         integer                          :: fid, eID
         integer                          :: no_stat_s
         integer(kind=AddrInt)            :: pos
         real(kind=RP)                    :: refs(NO_OF_SAVED_REFS) 
         real(kind=RP), allocatable       :: Q(:,:,:,:)
!
!        Gather reference quantities
!        ---------------------------
         refs(GAMMA_REF) = thermodynamics % gamma
         refs(RGAS_REF)  = thermodynamics % R
         refs(RHO_REF)   = refValues      % rho
         refs(V_REF)     = refValues      % V
         refs(T_REF)     = refValues      % T
         refs(MACH_REF)  = dimensionless  % Mach
         refs(RE_REF)    = dimensionless  % Re

!        Create new file
!        ---------------
         call CreateNewSolutionFile(trim(name),STATS_FILE, self % nodeType, self % no_of_allElements, iter, time, refs)
!
!        Write arrays
!        ------------
         fID = putSolutionFileInWriteDataMode(trim(name))
         do eID = 1, self % no_of_elements
            associate( e => self % elements(eID) )
            pos = POS_INIT_DATA + (e % globID-1)*5_AddrInt*SIZEOF_INT + 1_AddrInt*no_of_stats_variables*e % offsetIO*SIZEOF_RP
            no_stat_s = 9
            call writeArray(fid, e % storage % stats % data(1:no_stat_s,:,:,:), position=pos)
            allocate(Q(NCONS, 0:e % Nxyz(1), 0:e % Nxyz(2), 0:e % Nxyz(3)))
            ! write(fid) e%storage%stats%data(7:,:,:,:)
            Q(1:NCONS,:,:,:) = e % storage % stats % data(no_stat_s+1:no_stat_s+NCONS,:,:,:)
            write(fid) Q
            deallocate(Q)
            if ( saveGradients .and. computeGradients ) then
               allocate(Q(NGRAD,0:e % Nxyz(1), 0:e % Nxyz(2), 0:e % Nxyz(3)))
               ! UX
               Q(1:NGRAD,:,:,:) = e % storage % stats % data(no_stat_s+NCONS+1:no_stat_s+NCONS+NGRAD,:,:,:)
               write(fid) Q
               ! UY
               Q(1:NGRAD,:,:,:) = e % storage % stats % data(no_stat_s+NCONS+1+NGRAD:no_stat_s+NCONS+2*NGRAD,:,:,:)
               write(fid) Q
               ! UZ
               Q(1:NGRAD,:,:,:) = e % storage % stats % data(no_stat_s+NCONS+1+2*NGRAD:,:,:,:)
               write(fid) Q
               deallocate(Q)
            end if
            end associate
         end do
         close(fid)
!
!        Close the file
!        --------------
         call SealSolutionFile(trim(name))

      end subroutine HexMesh_SaveStatistics

#endif

#if defined(INCNS) 
      subroutine HexMesh_SaveStatistics(self, iter, time, name, saveGradients)
         use SolutionFile
         implicit none
         class(HexMesh),      intent(in)        :: self
         integer,             intent(in)        :: iter
         real(kind=RP),       intent(in)        :: time
         character(len=*),    intent(in)        :: name
         logical,             intent(in)        :: saveGradients
!
!        ---------------
!        Local variables
!        ---------------
!
         integer                          :: fid, eID
         integer                          :: no_stat_s
         integer(kind=AddrInt)            :: pos
         real(kind=RP)                    :: refs(NO_OF_SAVED_REFS) 
         real(kind=RP), allocatable       :: Q(:,:,:,:)
!
!        Gather reference quantities (//# I COPIED THESE VERBATIM. Do I reaaly need these?)
!        ---------------------------

         refs(GAMMA_REF) = 0.0_RP
         refs(RGAS_REF)  = 0.0_RP
         refs(RHO_REF)   = refValues      % rho
         refs(V_REF)     = refValues      % V
         refs(T_REF)     = 0.0_RP
         refs(MACH_REF)  = 0.0_RP

!        Create new file
!        ---------------
         call CreateNewSolutionFile(trim(name),STATS_FILE, self % nodeType, self % no_of_allElements, iter, time, refs)
!
!        Write arrays
!        ------------
         fID = putSolutionFileInWriteDataMode(trim(name))
         do eID = 1, self % no_of_elements
            associate( e => self % elements(eID) )
            pos = POS_INIT_DATA + (e % globID-1)*5_AddrInt*SIZEOF_INT + no_of_stats_variables*e % offsetIO*SIZEOF_RP
            no_stat_s = 9
            call writeArray(fid, e % storage % stats % data(1:no_stat_s,:,:,:), position=pos)
            allocate(Q(NCONS, 0:e % Nxyz(1), 0:e % Nxyz(2), 0:e % Nxyz(3)))
         !    ! write(fid) e%storage%stats%data(7:,:,:,:)
             Q(1:NCONS,:,:,:) = e % storage % stats % data(no_stat_s+1:no_stat_s+NCONS,:,:,:)
             write(fid) Q
             deallocate(Q)
            if ( saveGradients .and. computeGradients ) then
               allocate(Q(NGRAD,0:e % Nxyz(1), 0:e % Nxyz(2), 0:e % Nxyz(3)))
               ! UX
               Q(1:NGRAD,:,:,:) = e % storage % stats % data(no_stat_s+NCONS+1:no_stat_s+NCONS+NGRAD,:,:,:)
               write(fid) Q
               ! UY
               Q(1:NGRAD,:,:,:) = e % storage % stats % data(no_stat_s+NCONS+1+NGRAD:no_stat_s+NCONS+2*NGRAD,:,:,:)
               write(fid) Q
               ! UZ
               Q(1:NGRAD,:,:,:) = e % storage % stats % data(no_stat_s+NCONS+1+2*NGRAD:,:,:,:)
               write(fid) Q
               deallocate(Q)
            end if
            end associate
         end do
         close(fid)
!
!        Close the file
!        --------------
         call SealSolutionFile(trim(name))

      end subroutine HexMesh_SaveStatistics

#endif

#if defined(NAVIERSTOKES) || defined(INCNS)

      subroutine HexMesh_ResetStatistics(self)
         implicit none
         class(HexMesh)       :: self
!
!        ---------------
!        Local variables
!        ---------------
!
         integer     :: eID

         do eID = 1, self % no_of_elements
            self % elements(eID) % storage % stats % data = 0.0_RP
         end do

      end subroutine HexMesh_ResetStatistics
#endif
!
!///////////////////////////////////////////////////////////////////////////////////////////////////////////////////////////////////
!
!     -----------------------------------------------------------------------------------
!     Subroutine to load a solution for restart using the information in the control file
!     -----------------------------------------------------------------------------------
      subroutine HexMesh_LoadSolutionForRestart( self, controlVariables, initial_iteration, initial_time, loadFromNSSA )
         use mainKeywordsModule, only: restartFileNameKey
         use FileReaders       , only: ReadOrderFile
         implicit none
         !-arguments-----------------------------------------------
         class(HexMesh)                       :: self
         type(FTValueDictionary), intent(in)  :: controlVariables
         logical                , intent(in)  :: loadFromNSSA
         integer                , intent(out) :: initial_iteration
         real(kind=RP)          , intent(out) :: initial_time
         !-local-variables-----------------------------------------
         character(len=LINE_LENGTH)           :: fileName
         character(len=LINE_LENGTH)           :: orderFileName
         integer, allocatable                 :: Nx(:), Ny(:), Nz(:)
         type(HexMesh), target                :: auxMesh
         integer                              :: NDOF, eID
         logical                              :: with_gradients
#if (!defined(NAVIERSTOKES)) || (!defined(INCNS)) || (!defined(MULTIPHASE))
         logical                          :: computeGradients = .true.
#endif
         !---------------------------------------------------------

         fileName = controlVariables % stringValueForKey(restartFileNameKey,requestedLength = LINE_LENGTH)

!
!        *****************************************************
!        The restart polynomial orders are different to self's
!        *****************************************************
!
         if ( controlVariables % containsKey("restart polorder")        .or. &
              controlVariables % containsKey("restart polorder file") ) then


!           Read the polynomial order of the solution to be loaded
!           ------------------------------------------------------

            if ( controlVariables % containsKey("restart polorder") ) then
               allocate ( Nx(self % no_of_allElements) , Ny(self % no_of_allElements) , Nz(self % no_of_allElements) )
               Nx = controlVariables % integerValueForKey ("restart polorder")
               Ny = Nx
               Nz = Nx
            elseif ( controlVariables % containsKey("restart polorder file") ) then
               orderFileName = controlVariables % stringValueForKey("restart polorder file",requestedLength = LINE_LENGTH)
               call ReadOrderFile(trim(orderFileName), Nx, Ny, Nz)
            end if

            if ( controlVariables % containsKey("restart nodetype") ) then
               select case ( trim(controlVariables % stringValueForKey("restart nodetype",requestedLength = LINE_LENGTH)) )
               case("Gauss")
                  auxMesh % nodeType = 1
               case("Gauss-Lobatto")
                  auxMesh % nodeType = 2
               end select
            else
               auxMesh % nodeType = self % nodeType
            end if
!
!           Construct an auxiliary mesh to read the solution
!           -----------------------------------------------

            auxMesh % no_of_elements = self % no_of_elements
            auxMesh % no_of_allElements = self % no_of_allElements
            allocate ( auxMesh % elements (self % no_of_elements) )
            allocate ( auxMesh % Nx (self % no_of_elements) )
            allocate ( auxMesh % Ny (self % no_of_elements) )
            allocate ( auxMesh % Nz (self % no_of_elements) )

            NDOF = 0
            do eID = 1, self % no_of_elements
               associate ( e_aux => auxMesh % elements(eID), &
                           e     =>    self % elements(eID) )
               auxMesh % Nx(eID) = Nx (e % globID)
               auxMesh % Ny(eID) = Ny (e % globID)
               auxMesh % Nz(eID) = Nz (e % globID)
               e_aux % globID = e % globID
               e_aux % Nxyz = [Nx(e % globID) , Ny(e % globID) , Nz(e % globID)]
               NDOF = NDOF + (Nx(e % globID) + 1) * (Ny(e % globID) + 1) * (Nz(e % globID) + 1)               ! TODO: change for new NDOF             
               end associate
            end do

            call auxMesh % PrepareForIO
            call auxMesh % AllocateStorage (NDOF, controlVariables,computeGradients,.FALSE.)
            call auxMesh % storage % pointStorage
            do eID = 1, auxMesh % no_of_elements
               auxMesh % elements(eID) % storage => auxMesh % storage % elements(eID)
            end do

!           Read the solution in the auxiliary mesh and interpolate to current mesh
!           ----------------------------------------------------------------------

            call auxMesh % LoadSolution ( fileName, initial_iteration, initial_time , with_gradients, loadFromNSSA=loadFromNSSA )
            do eID=1, self % no_of_elements
               call auxMesh % storage % elements (eID) % InterpolateSolution (self % storage % elements(eID), auxMesh % nodeType , with_gradients)
            end do

!           Clean up
!           --------

            do eID = 1, auxMesh % no_of_elements
               call auxMesh % elements(eID) % storage % destruct
            end do
            call auxMesh % storage % destruct
            deallocate (auxMesh % elements)

            if ( controlVariables % containsKey("get discretization error of") ) call GetDiscretizationError(self,controlVariables)
!
!        *****************************************************
!        The restart polynomial orders are the same as in self
!        *****************************************************
!
         else
            call self % LoadSolution ( fileName, initial_iteration, initial_time, loadFromNSSA=loadFromNSSA )
         end if

      end subroutine HexMesh_LoadSolutionForRestart
!
!///////////////////////////////////////////////////////////////////////////////////////////////////////////////////////////////////
!
!     ----------------------------------------------
!     Subroutine to load a solution (*.hsol) in self
!     ----------------------------------------------
      subroutine HexMesh_LoadSolution( self, fileName, initial_iteration, initial_time , with_gradients, loadFromNSSA)
         IMPLICIT NONE
         CLASS(HexMesh)                  :: self
         character(len=*)                :: fileName
         integer           , intent(out) :: initial_iteration
         real(kind=RP)     , intent(out) :: initial_time
         logical, optional , intent(out) :: with_gradients
         logical, optional , intent(in)  :: loadFromNSSA

!
!        ---------------
!        Local variables
!        ---------------
!
         INTEGER                        :: fID, eID, fileType, no_of_elements, flag, nodetype
         integer                        :: padding, pos
         integer                        :: Nxp1, Nyp1, Nzp1, no_of_eqs, array_rank, expectedNoEqs
         real(kind=RP), allocatable     :: Q(:,:,:,:)
         character(len=SOLFILE_STR_LEN) :: rstName
         logical                        :: gradients
         logical                        :: NS_from_NSSA
         logical                        :: has_sensor

         gradients = .FALSE.
         has_sensor = .FALSE.
         if (present(loadFromNSSA)) then
             NS_from_NSSA = loadFromNSSA
         else
             NS_from_NSSA = .FALSE.
         end if 
         expectedNoEqs = NCONS
!
!        Get the file title
!        ------------------
         rstName = getSolutionFileName(trim(fileName))
!
!        Get the file type
!        -----------------
         fileType = getSolutionFileType(trim(fileName))

         select case (fileType)
         case(MESH_FILE)
            print*, "The selected restart file is a mesh file"
            errorMessage(STD_OUT)
            error stop

         case(SOLUTION_FILE)
            padding = 1*NCONS

         case(SOLUTION_AND_SENSOR_FILE)
            padding = 1*NCONS
            has_sensor = .TRUE.

         case(SOLUTION_AND_GRADIENTS_FILE)
            padding = NCONS + 3 * NGRAD
            gradients = .TRUE.

         case(SOLUTION_AND_GRADIENTS_AND_SENSOR_FILE)
            padding = NCONS + 3 * NGRAD
            gradients = .TRUE.
            has_sensor = .TRUE.

         case(STATS_FILE)
            print*, "The selected restart file is a statistics file"
            errorMessage(STD_OUT)
            error stop
         case default
            print*, "Unknown restart file format"
            errorMessage(STD_OUT)
            error stop
         end select
         if (NS_from_NSSA) then
             expectedNoEqs = NCONS + 1
             if (gradients) then
                 ! add 1 as NNSA has one more NCONS, and 3 as has one more NGRAD, the whole will be padding = (NCONS + 1) + 3*(NGRAD+1)
                 padding = padding + 1 + 3
             else
                 padding = padding + 1
             end if
         end if
!
!        Get the node type
!        -----------------
         nodeType = getSolutionFileNodeType(trim(fileName))

         if ( nodeType .ne. self % nodeType ) then
            print*, "WARNING: Solution file uses a different discretization nodes than the mesh."
            print*, "Add restart polorder = (Pol order in your restart file) in the control file if you want interpolation routines to be used."
            print*, "If restart polorder is not specified the values in the original set of nodes are loaded into the new nodes without interpolation."
            errorMessage(STD_OUT)
         end if
!
!        Read the number of elements
!        ---------------------------
         no_of_elements = getSolutionFileNoOfElements(trim(fileName))

         if ( no_of_elements .ne. self % no_of_allElements ) then
            write(STD_OUT,'(A,A)') "The number of elements stored in the restart file ", &
                                   "do not match that of the mesh file"
            errorMessage(STD_OUT)
            error stop
         end if
!
!        Read the initial iteration and time
!        -----------------------------------
         call getSolutionFileTimeAndITeration(trim(fileName), initial_iteration, initial_time)
!
!        Read the terminator indicator
!        -----------------------------
         flag = getSolutionFileDataInitFlag(trim(fileName))

         if ( flag .ne. BEGINNING_DATA ) then
            print*, "Beginning data flag was not found in the file."
            errorMessage(STD_OUT)
            error stop
         end if
!
!        Read elements data
!        ------------------
         fID = putSolutionFileInReadDataMode(trim(fileName))
         do eID = 1, size(self % elements)
            associate( e => self % elements(eID) )
            pos = POS_INIT_DATA + (e % globID-1)*5*SIZEOF_INT + 1_AddrInt*padding*e % offsetIO*SIZEOF_RP
            if (has_sensor) pos = pos + (e % globID - 1) * SIZEOF_RP
            read(fID, pos=pos) array_rank
            read(fID) no_of_eqs, Nxp1, Nyp1, Nzp1
            if (      ((Nxp1-1) .ne. e % Nxyz(1)) &
                 .or. ((Nyp1-1) .ne. e % Nxyz(2)) &
                 .or. ((Nzp1-1) .ne. e % Nxyz(3)) &
                 .or. (no_of_eqs .ne. expectedNoEqs )       ) then
               write(STD_OUT,'(A,I0,A)') "Error reading restart file: wrong dimension for element "&
                                           ,eID,"."

               write(STD_OUT,'(A,I0,A,I0,A,I0,A)') "Element dimensions: ", e % Nxyz(1), &
                                                                     " ,", e % Nxyz(2), &
                                                                     " ,", e % Nxyz(3), &
                                                                     "."

               write(STD_OUT,'(A,I0,A,I0,A,I0,A)') "Restart dimensions: ", Nxp1-1, &
                                                                     " ,", Nyp1-1, &
                                                                     " ,", Nzp1-1, &
                                                                     "."

               errorMessage(STD_OUT)
               error stop
            end if

            allocate(Q(expectedNoEqs, 0:e % Nxyz(1), 0:e % Nxyz(2), 0:e % Nxyz(3)))
            read(fID) Q
#ifdef FLOW
            e % storage % QNS = Q(1:NCONS,:,:,:)
#endif
#if (defined(CAHNHILLIARD) && (!defined(FLOW)))
            e % storage % c(1,:,:,:) = Q(NCONS,:,:,:)
#endif

            deallocate(Q)

            if (gradients) then
               allocate(Q(NGRAD, 0:e % Nxyz(1), 0:e % Nxyz(2), 0:e % Nxyz(3)))
               read(fID) Q
#ifdef FLOW
               e % storage % U_x = Q(1:NCONS,:,:,:)
#endif
#if (defined(CAHNHILLIARD) && (!defined(FLOW)))
               e % storage % c_x(1,:,:,:) = Q(NGRAD,:,:,:)
#endif

               read(fID) Q
#ifdef FLOW
               e % storage % U_y = Q(1:NCONS,:,:,:)
#endif
#if (defined(CAHNHILLIARD) && (!defined(FLOW)))
               e % storage % c_y(1,:,:,:) = Q(NGRAD,:,:,:)
#endif
               read(fID) Q
#ifdef FLOW
               e % storage % U_z = Q(1:NCONS,:,:,:)
#endif
#if (defined(CAHNHILLIARD) && (!defined(FLOW)))
               e % storage % c_z(1,:,:,:) = Q(NGRAD,:,:,:)
#endif
               deallocate(Q)
            end if

            if (has_sensor) then
               read(fID) e % storage % sensor
            end if

           end associate
         end do
!
!        Close the file
!        --------------
         close(fID)

         if (present(with_gradients) ) with_gradients = gradients

      END SUBROUTINE HexMesh_LoadSolution
!
!///////////////////////////////////////////////////////////////////////////////////////////////////////////////////////////////////
!
#if defined(ACOUSTIC)
    Subroutine HexMesh_SetUniformBaseFlow(self,Q_in)
        Implicit None
         CLASS(HexMesh)                  :: self
         real(kind=RP), dimension(1:NCONS), intent(in)  :: Q_in
!
!        ---------------
!        Local variables
!        ---------------
         INTEGER                        :: eID, eq

         do eID = 1, size(self % elements)
            do eq = 1,NCONS
                self % elements(eID) % storage % Qbase(eq,:,:,:) = Q_in(eq)
            end do
         end do
!
    End Subroutine HexMesh_SetUniformBaseFlow
!
!////////////////////////////////////////////////////////////////////////
!
      subroutine HexMesh_ProlongBaseSolutionToFaces(self, nEqn)
         implicit none
         class(HexMesh),    intent(inout) :: self
         integer,           intent(in)    :: nEqn
!
!        ---------------
!        Local variables
!        ---------------
!
         integer  :: fIDs(6)
         integer  :: eID, i

!$omp do schedule(runtime) private(fIDs)
         do eID = 1, size(self % elements)
            fIDs = self % elements(eID) % faceIDs
            call self % elements(eID) % ProlongBaseSolutionToFaces(nEqn, &
                                                                   self % faces(fIDs(1)),&
                                                                   self % faces(fIDs(2)),&
                                                                   self % faces(fIDs(3)),&
                                                                   self % faces(fIDs(4)),&
                                                                   self % faces(fIDs(5)),&
                                                                   self % faces(fIDs(6)) )
         end do
!$omp end do

      end subroutine HexMesh_ProlongBaseSolutionToFaces
#endif
!
!///////////////////////////////////////////////////////////////////////////////////////////////////////////////////////////////////
!
   subroutine GetDiscretizationError(mesh,controlVariables)
      implicit none
      !----------------------------------------------
      type(HexMesh) :: mesh
      type(FTValueDictionary) :: controlVariables
      !----------------------------------------------
      character(len=LINE_LENGTH) :: fileName
      type(HexMesh)              :: refMesh
      integer       :: NDOF, eID
      integer       :: initial_iteration
      real(kind=RP) :: initial_time
      !----------------------------------------------

      fileName = controlVariables % stringValueForKey("get discretization error of",LINE_LENGTH)

!     Construct an auxiliary mesh to read the solution
!     -----------------------------------------------

      refMesh % nodeType = mesh % nodeType
      refMesh % no_of_elements = mesh % no_of_elements
      allocate ( refMesh % elements (mesh % no_of_elements) )

      NDOF = 0
      do eID = 1, mesh % no_of_elements
         associate ( e_aux => refMesh % elements(eID), &
                     e     =>    mesh % elements(eID) )
         e_aux % globID = e % globID
         e_aux % Nxyz = e % Nxyz
         NDOF = NDOF + product(e % Nxyz + 1)
         end associate
      end do

      call refMesh % PrepareForIO
      call refMesh % AllocateStorage (NDOF, controlVariables,.FALSE.)

!     Read the solution in the auxiliary mesh and interpolate to current mesh
!     ----------------------------------------------------------------------

      call refMesh % LoadSolution ( fileName, initial_iteration, initial_time )

      refMesh % storage % Q = mesh % storage % Q - refMesh % storage % Q

      print*, '|disc_error|∞ = ', maxval(abs(refMesh % storage % Q))
      print*, '|disc_error|² = ', norm2(refMesh % storage % Q)

      call refMesh % SaveSolution(0, 0._RP, 'RESULTS/DiscError.hsol', .FALSE.)

!           Clean up
!           --------

      do eID = 1, refMesh % no_of_elements
         call refMesh % elements(eID) % storage % destruct
      end do
      call refMesh % storage % destruct
      deallocate (refMesh % elements)

   end subroutine GetDiscretizationError
!
!////////////////////////////////////////////////////////////////////////
!
!        AUXILIARY SUBROUTINES
!        --------------------
!
!////////////////////////////////////////////////////////////////////////
!
      logical function HexMesh_FindPointWithCoords(self, x, eID, xi, optionalElements)
         implicit none
         class(HexMesh), intent(in)         :: self
         real(kind=RP),    intent(in)       :: x(NDIM)
         integer,          intent(out)      :: eID
         real(kind=RP),    intent(out)      :: xi(NDIM)
         integer, optional,intent(in)       :: optionalElements(:)
!
!        ---------------
!        Local variables
!        ---------------
!
         integer     :: op_eID
         integer     :: zoneID, fID
         logical     :: success

         HexMesh_FindPointWithCoords = .false.
!
!        Search in optionalElements (if present)
!        ---------------------------------------
         if ( present(optionalElements) ) then
            do op_eID = 1, size(optionalElements)
               if ( optionalElements(op_eID) .eq. -1 ) cycle
               associate(e => self % elements(optionalElements(op_eID)))
               success = e % FindPointWithCoords(x, self % dir2D_ctrl, xi)
               if ( success ) then
                  eID = optionalElements(op_eID)
                  HexMesh_FindPointWithCoords = .true.
                  return
               end if
               end associate
            end do
         end if
!
!        Search in linear (not curved) mesh (faster and safer)
!        -----------------------------------------------------
         do eID = 1, self % no_of_elements
            success = self % elements(eID) % FindPointInLinElement(x, self % nodes)
            if ( success ) exit
         end do
!
!        If found in linear mesh, use FindPointWithCoords in that element and, if necessary, in neighbors...
!        ---------------------------------------------------------------------------------------------------
         if (eID <= self % no_of_elements) then
            success = self % FindPointWithCoordsInNeighbors(x, xi, eID, 2)
            if ( success ) then
               HexMesh_FindPointWithCoords = .true.
               return
            end if
         end if
!
!        As a last resource, search using FindPointWithCoords only in boundary elements
!        ------------------------------------------------------------------------------
         do zoneID=1, size(self % zones)
            do fID=1, self % zones(zoneID) % no_of_faces

               op_eID = self % faces ( self % zones(zoneID) % faces(fID) ) % elementIDs(1)
               success = self % elements (op_eID) % FindPointWithCoords(x, self % dir2D_ctrl, xi)
               if ( success ) then
                  HexMesh_FindPointWithCoords = .true.
                  return
               end if
            end do
         end do

      end function HexMesh_FindPointWithCoords
!
!////////////////////////////////////////////////////////////////////////
!
!     ---------------------------------------------------------------------------------------------------------
!     HexMesh_FindPointWithCoordsInNeighbors:
!     This subroutine looks for a point (defined by coordinates) in the neighbor elements of a specific element
!     Note: For MPI, this routine ONLY checks in neighbors that are in the same partition...
!     ---------------------------------------------------------------------------------------------------------
      logical recursive function HexMesh_FindPointWithCoordsInNeighbors(self, x, xi, eID, depth)
         implicit none
         !-arguments--------------------------------------------------
         class(HexMesh), intent(in)     :: self
         real(kind=RP) , intent(in)     :: x(NDIM)
         real(kind=RP) , intent(out)    :: xi(NDIM)
         integer       , intent(inout)  :: eID
         integer       , intent(in)     :: depth
         !-local-variables--------------------------------------------
         logical :: success
         integer :: fID, nID, new_eID
         !------------------------------------------------------------

         success = self % elements(eID) % FindPointWithCoords(x, self % dir2D_ctrl, xi)
         if ( success ) then
            HexMesh_FindPointWithCoordsInNeighbors = .TRUE.
            return
         end if

         if (depth > 1) then
            do fID=1, FACES_PER_ELEMENT

               new_eID = mpi_partition % global2localeID (self % elements(eID) % Connection(fID) % globID)
               if (new_eID == 0) cycle
               success = self % FindPointWithCoordsInNeighbors(x, xi, new_eID, depth-1)
               if ( success ) then
                  HexMesh_FindPointWithCoordsInNeighbors = .TRUE.
                  return
               end if

            end do
         end if

      end function HexMesh_FindPointWithCoordsInNeighbors
!
!////////////////////////////////////////////////////////////////////////
!
      subroutine HexMesh_ComputeWallDistances(self,facesList,elementList)
         implicit none
         class(HexMesh)     :: self
         integer, optional , intent(in)    :: facesList(:)
         integer, optional , intent(in)    :: elementList(:)
!
!        ---------------
!        Local variables
!        ---------------
!
         integer       :: eID, ii, i, j, k, no_of_wallDOFS, num_of_elems, num_of_faces
         real(kind=RP) :: currentDistance, minimumDistance
         integer       :: fID
         real(kind=RP) :: xP(NDIM)
         real(kind=RP), allocatable    :: Xwall(:,:)
!
!        Gather all walls coordinates
!        ----------------------------
         call HexMesh_GatherAllWallCoordinates(self, no_of_wallDOFS, Xwall)
!
!        Get the minimum distance to each elements nodal degree of freedom
!        -----------------------------------------------------------------
         if ( present(elementList) ) then
            num_of_elems = size (elementList)
         else
            num_of_elems = self % no_of_elements
         end if
         do ii = 1, num_of_elems
            if ( present(elementList) ) then
               eID = elementList (ii)
            else
               eID = ii
            end if
            associate(e => self % elements(eID))
            allocate(e % geom % dWall(0:e % Nxyz(1), 0:e % Nxyz(2), 0:e % Nxyz(3)))
            if( self% IBM% active ) then
               allocate(e % geom % normal(NDIM, 0:e % Nxyz(1), 0:e % Nxyz(2), 0:e % Nxyz(3)))
               e % geom % dWall = huge(1.0_RP)
            endif

            if( .not. self% IBM% active ) then
               do k = 0, e % Nxyz(3)   ; do j = 0, e % Nxyz(2) ; do i = 0, e % Nxyz(1)
                  xP = e % geom % x(:,i,j,k)

                  minimumDistance = HUGE(1.0_RP)
                  do fID = 1, no_of_wallDOFS
                     currentDistance = sum(POW2(xP - Xwall(:,fID)))
                     minimumDistance = min(minimumDistance, currentDistance)
                  end do

                  e % geom % dWall(i,j,k) = sqrt(minimumDistance)

               end do                  ; end do                ; end do
            end if
            
            end associate
         end do
!
!        Get the minimum distance to each face nodal degree of freedom
!        -------------------------------------------------------------
         if ( present(facesList) ) then
            num_of_faces = size (facesList)
         else
            num_of_faces = size (self % faces)
         end if
         do ii = 1, num_of_faces
            if ( present(facesList) ) then
               eID = facesList (ii)
            else
               eID = ii
            end if

            associate(fe => self % faces(eID))
            allocate(fe % geom % dWall(0:fe % Nf(1), 0:fe % Nf(2)))
            if( self% IBM% active ) then
               fe % geom % dWall = huge(1.0_RP)
            endif
            
            if( .not. self% IBM% active ) then
               do j = 0, fe % Nf(2) ; do i = 0, fe % Nf(1)
                  xP = fe % geom % x(:,i,j)

                  minimumDistance = HUGE(1.0_RP)
                  do fID = 1, no_of_wallDOFS
                     currentDistance = sum(POW2(xP - Xwall(:,fID)))
                     minimumDistance = min(minimumDistance, currentDistance)
                  end do

                  fe % geom % dWall(i,j) = sqrt(minimumDistance)

                end do                ; end do
            end if
            
            end associate
         end do

         deallocate(Xwall)

      end subroutine HexMesh_ComputeWallDistances

      subroutine HexMesh_GatherAllWallCoordinates(self, no_of_wallDOFS, Xwall)
         implicit none
         class(HexMesh),              intent(in)  :: self
         integer,                     intent(out) :: no_of_wallDOFS
         real(kind=RP),  allocatable, intent(out) :: Xwall(:,:)
!
!        ---------------
!        Local variables
!        ---------------
!
         integer                    :: no_of_localWallDOFS
         integer                    :: no_of_wallDOFS_perProcess(MPI_Process % nProcs)
         integer                    :: displ(MPI_Process % nProcs)
         real(kind=RP), allocatable :: localXwall(:,:)
         integer                    :: zID, ierr, fID, zonefID, i, j, displacement

         no_of_localWallDOFS = 0
         do zID = 1, size(self % zones)
           !if ( (trim(BCs(zID) % bc % bcType) .ne. "noslipwall") ) then
            if ( (self % zones(zID) % zoneBCName) .ne. "noslipwall") then
               cycle
            end if

            do zonefID = 1, self % zones(zID) % no_of_faces
               fID = self % zones(zID) % faces(zonefID)
               no_of_localWallDOFS = no_of_localWallDOFS + product(self % faces(fID) % Nf + 1)
            end do
         end do
         allocate( localXwall(NDIM, no_of_localWallDOFS) )
!
!        Loop all faces to gather the local wall coordinates
!        ---------------------------------------------------
         no_of_localWallDOFS = 0
         do zID = 1, size(self % zones)
            !if ( (trim(BCs(zID) % bc % bcType) .ne. "noslipwall") ) then
            if ( (self % zones(zID) % zoneBCName) .ne. "noslipwall") then
               cycle
            end if

            do zonefID = 1, self % zones(zID) % no_of_faces
               fID = self % zones(zID) % faces(zonefID)
               associate( f => self % faces(fID) )
               do j = 0, f % Nf(2)  ; do i = 0, f % Nf(1)
                  no_of_localWalLDOFS = no_of_localWallDOFS + 1
                  localXWall(1:NDIM,no_of_localWallDOFS) = f % geom % x(1:NDIM,i,j)
               end do               ; end do
               end associate
            end do
         end do
!
!        ******************************************************************
!        MPI: To communicate each process walls, we use the allgatherv
!             function
!        ******************************************************************
!
         if ( MPI_Process % doMPIAction ) then
#ifdef _HAS_MPI_
!
!           Perform a reduction to how many walls are in each process
!           ---------------------------------------------------------
            call mpi_allgather(no_of_localWallDOFS, 1, MPI_INT, no_of_wallDOFS_perProcess, 1, MPI_INT, MPI_COMM_WORLD, ierr)
!
!           Compute the displacements
!           -------------------------
            displ(1) = 0
            do zID = 1, MPI_Process % nProcs - 1
               displ(zID+1) = displ(zID) + no_of_wallDOFS_perProcess(zID) * NDIM
            end do
!
!           Allocate the data
!           -----------------
            no_of_wallDOFS = sum(no_of_wallDOFS_perProcess)
            allocate( Xwall(NDIM, no_of_wallDOFS) )
!
!           Perform an allgatherv
!           ---------------------
            call mpi_allgatherv(localXwall, NDIM*no_of_localWallDOFS, MPI_DOUBLE, Xwall, NDIM*no_of_wallDOFS_perProcess, displ, MPI_DOUBLE, MPI_COMM_WORLD, ierr)
#endif
         else
            no_of_wallDOFS = no_of_localWallDOFS
            allocate( Xwall(NDIM, no_of_wallDOFS) )
            Xwall = localXwall
         end if

         deallocate(localXwall)

      end subroutine HexMesh_GatherAllWallCoordinates
!
!////////////////////////////////////////////////////////////////////////
!
!        CONSTRUCT ZONES
!        ---------------
!
!////////////////////////////////////////////////////////////////////////
!
      subroutine HexMesh_ConstructZones( self )
      implicit none
      class(HexMesh)          :: self

      call ConstructZones ( self % faces , self % zones )

      end subroutine HexMesh_ConstructZones

!
!///////////////////////////////////////////////////////////////////////
!
!  HexMesh_AllocateStorage:
!  Allocates the storage for the simulation
!  -> Storage specific to the analytical Jacobian is constructed by the corresponding class (AnalyticalJacobian.f90)
!
   subroutine HexMesh_AllocateStorage(self,NDOF,controlVariables,computeGradients,Face_Storage)
      implicit none
      !-----------------------------------------------------------
      class(HexMesh), target                 :: self
      integer                 , intent(in)   :: NDOF
      class(FTValueDictionary), intent(in)   :: controlVariables
      logical                 , intent(in)   :: computeGradients
      logical, optional       , intent(in)   :: Face_Storage
      !-----------------------------------------------------------
      integer :: bdf_order, eID, fID, RKSteps_num
      logical :: Face_St, FaceComputeQdot
      character(len=LINE_LENGTH) :: time_int
      character(len=LINE_LENGTH) :: mg_smoother
      !-----------------------------------------------------------

      if ( present(Face_Storage) ) then
         Face_St = Face_Storage
      else
         Face_St = .TRUE.
      end if
      FaceComputeQdot = controlVariables % containsKey("acoustic analogy")

      time_int = controlVariables % stringValueForKey("time integration",LINE_LENGTH)
      call toLower (time_int)

      if     ( controlVariables % containsKey("bdf order")) then
         bdf_order = controlVariables % integerValueForKey("bdf order")
         RKSteps_num = 0
      elseif ( trim(time_int) == "fas" ) then
         bdf_order = -1
         RKSteps_num = 0
        if ( controlVariables % containsKey("mg smoother")) then
          mg_smoother = controlVariables % stringValueForKey("mg smoother",LINE_LENGTH)
          call toLower (mg_smoother)
          if ( (trim(mg_smoother) .eq. "irk") .or. (trim(mg_smoother) .eq. "birk5") &
            .or. (trim(mg_smoother) .eq. "ilu") .or. (trim(mg_smoother) .eq. "sgs") ) then
            bdf_order = 1
            RKSteps_num = 0
          end if
        end if
      elseif ( trim(time_int) == "imex" ) then
         bdf_order = 1
#ifdef MULTIPHASE
         RKSteps_num = 3
!         RKSteps_num = 0
#else
         RKSteps_num = 0
#endif
      elseif ( trim(time_int) == "rosenbrock" ) then
         bdf_order = 0
         RKSteps_num = 0
      else
         bdf_order = -1
         RKSteps_num = 0
      end if

#ifdef MULTIPHASE
      ! This is a fix to prevent a seg fault in debug mode
      ! implemented by g.rubio@upm.es 09/2023
      if ( trim(time_int) == "explicit" ) then
         bdf_order = 1  
         RKSteps_num = 0   
      endif  
#endif 
!     Construct global and elements' storage
!     --------------------------------------
      call self % storage % construct (NDOF, self % Nx, self % Ny, self % Nz, computeGradients, .FALSE., bdf_order, RKSteps_num )

!     Construct faces' storage
!     ------------------------
      if (Face_St) then
         do fID = 1, size(self % faces)
            associate ( f => self % faces(fID) )
            call f % storage(1) % Construct(NDIM, f % Nf, f % NelLeft , computeGradients, .FALSE., FaceComputeQdot)
            call f % storage(2) % Construct(NDIM, f % Nf, f % NelRight, computeGradients, .FALSE., FaceComputeQdot)
            end associate
         end do
      end if

!     Point element storage
!     ---------------------
      DO eID = 1, SIZE(self % elements)
         associate (e => self % elements(eID))
         e % hn = (e % geom % Volume / product(e % Nxyz + 1)) ** (1.0_RP / 3.0_RP)  ! Also compute h/p here
         e % storage => self % storage % elements(eID)
         end associate
      END DO

   end subroutine HexMesh_AllocateStorage

   subroutine HexMesh_CreateDeviceData(self)
      use Physics
      use cudafor
      use openacc
      implicit none
      !-----------------------------------------------------------
      class(HexMesh)                  :: self
      !-----------------------------------------------------------
      integer :: eID
      integer     :: i, j, k, iFace, fID, zoneID, nZones
      !-----------------------------------------------------------
      integer(kind=cuda_count_kind) :: heapsize 
      integer(kind=cuda_count_kind) :: val
      integer :: Istat
      heapSize = 16_8*1024_8 * 1024_8  ! Example: 1 GB heap size
      istat = cudaDeviceGetLimit(val,cudaLimitMallocHeapSize)
      istat = cudaDeviceSetLimit(cudaLimitMallocHeapSize , heapsize)
      
      print*, "I allocate the device data"

      !$acc enter data copyin(self)
      !$acc enter data copyin(self%storage)
      !$acc enter data copyin(self%elements)

      DO eID = 1, SIZE(self % elements)
         !$acc enter data copyin(self % elements(eID))
         !$acc enter data copyin(self % elements(eID) % Nxyz)
         !$acc enter data copyin(self % elements(eID) % storage)
         !$acc enter data copyin(self % elements(eID) % storage % Q)
         !$acc enter data copyin(self % elements(eID) % storage % rho)
         !$acc enter data copyin(self % elements(eID) % storage % QDot)
         !$acc enter data copyin(self % elements(eID) % storage % G_NS)
         !$acc enter data copyin(self % elements(eID) % storage % FluxF)
         !$acc enter data copyin(self % elements(eID) % storage % FluxG)
         !$acc enter data copyin(self % elements(eID) % storage % FluxH)
         !$acc enter data copyin(self % elements(eID) % storage % U_x)
         !$acc enter data copyin(self % elements(eID) % storage % U_y)
         !$acc enter data copyin(self % elements(eID) % storage % U_z)
         !$acc enter data copyin(self % elements(eID) % storage % mu_ns)
         !$acc enter data copyin(self % elements(eID) % storage % mu_turb_NS)

         !$acc enter data copyin(self % elements(eID) % geom)
         !$acc enter data copyin(self % elements(eID) % geom % jGradXi)
         !$acc enter data copyin(self % elements(eID) % geom % jGradEta)
         !$acc enter data copyin(self % elements(eID) % geom % jGradZeta)
         !$acc enter data copyin(self % elements(eID) % geom % jacobian)
         !$acc enter data copyin(self % elements(eID) % geom % InvJacobian)
         !$acc enter data copyin(self % elements(eID) % geom % dWall)
         !$acc enter data copyin(self % elements(eID) % geom % Volume)

         !$acc enter data copyin(self % elements(eID) % faceIDs)
         !$acc enter data copyin(self % elements(eID) % faceSide)

      ENDDO
      !$acc enter data copyin(self%nodes)
      !$acc enter data copyin(self%faces)

      !$acc enter data copyin(self % faces_interior ) 
      !$acc enter data copyin(self % faces_boundary )
      !$acc enter data copyin(self % elements_sequential )

      do iFace = 1, size(self % faces)
         !$acc enter data copyin(self % faces(iFace))
         !$acc enter data copyin(self % faces(iFace) % Nf)
         !$acc enter data copyin(self % faces(iFace) % NfRight)
         !$acc enter data copyin(self % faces(iFace) % rotation)
         !$acc enter data copyin(self % faces(iFace) % projectionType)
         !$acc enter data copyin(self % faces(iFace) % storage)
         !$acc enter data copyin(self % faces(iFace) % storage(1) % Q)
         !$acc enter data copyin(self % faces(iFace) % storage(2) % Q)
         
         !$acc enter data copyin(self % faces(iFace) % storage(1) % Q_aux)
         !$acc enter data copyin(self % faces(iFace) % storage(2) % Q_aux)

         !$acc enter data copyin(self % faces(iFace) % storage(1) % U_x)
         !$acc enter data copyin(self % faces(iFace) % storage(1) % U_y)
         !$acc enter data copyin(self % faces(iFace) % storage(1) % U_z)
         
         !$acc enter data copyin(self % faces(iFace) % storage(2) % U_x)
         !$acc enter data copyin(self % faces(iFace) % storage(2) % U_y)
         !$acc enter data copyin(self % faces(iFace) % storage(2) % U_z)

         !$acc enter data copyin(self % faces(iFace) % storage(1) % mu_NS)
         !$acc enter data copyin(self % faces(iFace) % storage(2) % mu_NS)

         !$acc enter data copyin(self % faces(iFace) % storage(1) % fStar)
         !$acc enter data copyin(self % faces(iFace) % storage(1) % unStar)
         !$acc enter data copyin(self % faces(iFace) % storage(2) % fStar)
         !$acc enter data copyin(self % faces(iFace) % storage(2) % unStar)
         !$acc enter data copyin(self % faces(iFace) % geom)
         !$acc enter data copyin(self % faces(iFace) % geom % normal)
         !$acc enter data copyin(self % faces(iFace) % geom % t1)
         !$acc enter data copyin(self % faces(iFace) % geom % t2)
         !$acc enter data copyin(self % faces(iFace) % geom % jacobian)
         !$acc enter data copyin(self % faces(iFace) % geom % dWall)
         !$acc enter data copyin(self % faces(iFace) % geom % Surface)

      enddo
      
      !$acc enter data copyin(self % zones)
      nZones = size(self % zones)
      do zoneID=1, nZones
         !$acc enter data copyin(self % zones(zoneID) % no_of_faces)
         !$acc enter data copyin(self % zones(zoneID) % Name)
         !$acc enter data copyin(self % zones(zoneID) % faces)
         !$acc enter data copyin(self % zones(zoneID) % zoneBCType)
         !$acc enter data copyin(self % zones(zoneID) % zoneBCName)
         !$acc enter data copyin(self % zones(zoneID) % assocPeriodZone)
         !$acc enter data copyin(self % zones(zoneID) % marker)
         !$acc enter data copyin(self % zones(zoneID) % toBeDeleted)     
      enddo

      DO i = 0, self % Nx(1) !it should be the maximum nX
         !$acc enter data copyin(NodalStorage(i))
         !$acc enter data copyin(NodalStorage(i) % hatD)
         !$acc enter data copyin(NodalStorage(i) % D)
         !$acc enter data copyin(NodalStorage(i) % b)
         !$acc enter data copyin(NodalStorage(i) % v)
      END DO

      print*, "I am done allocating the device data"
 
   end subroutine HexMesh_CreateDeviceData


   subroutine HexMesh_SetStorageToEqn(self, which)
      implicit none
      class(HexMesh), target :: self
      integer, intent(in)    :: which
!
!     ---------------
!     Local variables
!     ---------------
!
      integer  :: off, ns, c, mu, nssa, caa
      integer  :: eID, fID

      call GetStorageEquations(off, ns, c, mu, nssa, caa)


      if ( which .eq. ns .or. which .eq. nssa .or. which .eq. caa) then
#ifdef FLOW
         self % storage % Q => self % storage % QNS
         self % storage % QDot => self % storage % QDotNS
         self % storage % PrevQ(1:,1:) => self % storage % PrevQNS(1:,1:)

         do eID = 1, self % no_of_elements
            call self % elements(eID) % storage % SetStorageToNS
         end do

         do fID = 1, size(self % faces)
            call self % faces(fID) % storage(1) % SetStorageToNS
            call self % faces(fID) % storage(2) % SetStorageToNS
         end do

#endif

      elseif ( which .eq. c ) then
#if defined(CAHNHILLIARD)
         self % storage % Q => self % storage % c
         self % storage % QDot => self % storage % cDot
         self % storage % PrevQ => self % storage % PrevC

         do eID = 1, self % no_of_elements
            call self % elements(eID) % storage % SetStorageToCH_c
         end do

         do fID = 1, size(self % faces)
            call self % faces(fID) % storage(1) % SetStorageToCH_c
            call self % faces(fID) % storage(2) % SetStorageToCH_c
         end do
#endif
      elseif ( which .eq. mu ) then
#if defined(CAHNHILLIARD)
         self % storage % Q => self % storage % c
         self % storage % QDot => self % storage % cDot
         self % storage % PrevQ => self % storage % PrevC

         do eID = 1, self % no_of_elements
            call self % elements(eID) % storage % SetStorageToCH_mu
         end do

         do fID = 1, size(self % faces)
            call self % faces(fID) % storage(1) % SetStorageToCH_mu
            call self % faces(fID) % storage(2) % SetStorageToCH_mu
         end do
#endif
      end if

   end subroutine HexMesh_SetStorageToEqn
!
!///////////////////////////////////////////////////////////////////////
!
!  ---------------------------------------------------------------
!  Checks if the representation is conforming on a zone (Boundary)
!  ---------------------------------------------------------------
   function HexMesh_ConformingOnZone (self,zoneID) result(conforming)
      implicit none
      !-----------------------------------------------------------
      class(HexMesh), intent(in) :: self
      integer       , intent(in) :: zoneID
      logical                    :: conforming
      !-----------------------------------------------------------
      integer :: fIdx   ! Local face index in zone
      integer :: fID    ! Face index
      integer :: eID    ! Element index
      integer :: eSide  ! Side of the element in contact with boundary
      integer :: nFace  ! Counter for neighbor faces
      !-----------------------------------------------------------

      if (zoneID < lbound(self % zones,1) .or. zoneID > ubound(self % zones,1) ) error stop 'HexMesh_ConformingOnZone :: Out of bounds'

      conforming = .TRUE.
      do fIdx = 1, self % zones(zoneID) % no_of_faces

         fID   = self % zones(zoneID) % faces(fIdx)
         eID   = self % faces(fID) % elementIDs(1)
         eSide = self % faces(fID) % elementSide(1)

         ! loop over the faces that are shared between boundary elements
         do nFace = 1, 4
            associate (f => self % faces ( self % elements(eID) % faceIDs (neighborFaces(nFace,eSide) ) ) )

            if (f % FaceType == HMESH_BOUNDARY) cycle

            if (any(f % NfLeft /= f % NfRight)) then
               conforming = .FALSE.
               return
            end if

            end associate
         end do

      end do

   end function
#if defined(INCNS) && defined(CAHNHILLIARD)
   subroutine HexMesh_ConvertDensityToPhaseField(self)
!
!     *************************************************************
!     Convert density to phase field only in element interior nodes
!     *************************************************************
!
      implicit none
      class(HexMesh),   intent(inout)  :: self
!
!     ---------------
!     Local variables
!     ---------------
!
      integer  :: eID, fID

      associate(rho1 => dimensionless % rho(1), &
                rho2 => dimensionless % rho(2))
      do eID = 1, self % no_of_elements
         associate(c => self % elements(eID) % storage % c, &
                   Q => self % elements(eID) % storage % QNS)
         c(1,:,:,:) = (-rho1 - rho2 + 2.0_RP * Q(INSRHO,:,:,:))/(rho2-rho1)
         end associate
      end do

      end associate
   end subroutine HexMesh_ConvertDensityToPhaseField

   subroutine HexMesh_ConvertPhaseFieldToDensity(self)
!
!     *************************************************************
!     Convert density to phase field only in element interior nodes
!     *************************************************************
!
      implicit none
      class(HexMesh),   intent(inout)  :: self
!
!     ---------------
!     Local variables
!     ---------------
!
      integer  :: eID, fID

      associate(rho1 => dimensionless % rho(1), &
                rho2 => dimensionless % rho(2))
      do eID = 1, self % no_of_elements
         associate(c => self % elements(eID) % storage % c, &
                   Q => self % elements(eID) % storage % QNS)
         Q(INSRHO,:,:,:) = 0.5_RP*(rho1*(1.0_RP-c(1,:,:,:)) + rho2*(1.0_RP + c(1,:,:,:)))
         end associate
      end do

      end associate

   end subroutine HexMesh_ConvertPhaseFieldToDensity
#endif
!
!///////////////////////////////////////////////////////////////////////////////////////////////////////////////////////////////////
!
!  --------------------------------------------------------
!  Adapts a mesh to new polynomial orders NNew
!  --------------------------------------------------------
subroutine HexMesh_pAdapt_MPI (self, NNew, controlVariables)
   implicit none
   !-arguments-----------------------------------------
   class(HexMesh), target  , intent(inout)   :: self
   integer                 , intent(in)      :: NNew(NDIM,self % no_of_elements)
   type(FTValueDictionary) , intent(in)      :: controlVariables
   !-local-variables-----------------------------------
   integer :: eID, fID, STLNum
   logical :: saveGradients, FaceComputeQdot
   logical :: analyticalJac   ! Do we need analytical Jacobian storage?
   type(Element)   , pointer :: e
   type(Face)      , pointer :: f
   real(kind=RP)             :: sensor_value

#if (!defined(NAVIERSTOKES) || !defined(INCNS))
   logical, parameter            :: computeGradients = .true.
#endif
   !---------------------------------------------------

!     **************************************
!     Check if resulting mesh is anisotropic
!     **************************************
   if ( maxval(NNew) /= minval(NNew) ) self % anisotropic = .TRUE.

   self % NDOF = 0
   do eID=1, self % no_of_elements
      self % NDOF = self % NDOF + product( NNew(:,eID) + 1 )
   end do

!     ********************
!     Some initializations
!     ********************
   saveGradients = controlVariables % logicalValueForKey("save gradients with solution")
   FaceComputeQdot = controlVariables % containsKey("acoustic analogy")
   analyticalJac  = self % storage % anJacobian

!     ************************
!     Clean IBM Mask
!     ************************
   if (self % IBM% active) then
      do STLNum = 1, self% IBM% NumOfSTL
         call self% IBM% CleanMask( self % elements, self % no_of_elements, STLNum )
      end do
   end if

!     *********************************************
!     Adapt individual elements (geometry excluded)
!     *********************************************
!$omp parallel do schedule(runtime) private(e)
   do eID=1, self % no_of_elements
      e => self % elements(eID)   ! Associate fails(!) here
      if ( all( e % Nxyz == NNew(:,eID)) ) then
         cycle
      else
         sensor_value = e % storage % sensor
         call e % pAdapt ( NNew(:,eID), self % nodeType, saveGradients, self % storage % prevSol_num )
         e % storage % sensor = sensor_value
!$omp critical
         self % Nx(eID) = NNew(1,eID)
         self % Ny(eID) = NNew(2,eID)
         self % Nz(eID) = NNew(3,eID)
!$omp end critical
      end if
   end do
!$omp end parallel do    

!     *************************
!     Adapt corresponding faces
!     *************************

!     Destruct faces storage
!     ----------------------
!$omp parallel do schedule(runtime) 
   do fID=1, self % no_of_faces  !Destruct All faces storage
      call self % faces(fID) % storage % destruct
   end do
!$omp end parallel do

!     Set connectivities
!     ------------------
   call self % SetConnectivitiesAndLinkFaces (self % nodeType)

!     Construct faces storage
!     -----------------------
!$omp parallel do schedule(runtime) private(f)
   do fID=1, self % no_of_faces  !Construct All faces storage
      f => self % faces( fID )
      call f % storage(1) % Construct(NDIM, f % Nf, f % NelLeft , computeGradients, analyticalJac, FaceComputeQdot)
      call f % storage(2) % Construct(NDIM, f % Nf, f % NelRight, computeGradients, analyticalJac, FaceComputeQdot)
   end do
!$omp end parallel do

!     ********************
!     Reconstruct geometry
!     ********************

   !* 1. Adapted elements
   !* 2. Surrounding faces of adapted elements
   !* 3. Neighbor elements of adapted elements whose intermediate face's geometry was adapted
   !* 4. Faces and elements that share a boundary with a reconstructed face (3D non-conforming representations)

!     Destruct old
!     ------------
   do eID=1, self % no_of_elements
      call self % elements (eID) % geom % destruct
   end do
   
   do eID=1, self % no_of_elements 
      e => self % elements(eID)
      do fID=1, 6
         call self % faces( e % faceIDs(fID) ) % geom % destruct
      end do
   end do

!     Construct new
!     ------------

   call self % ConstructGeometry()

!     ************************
!     Construct IBM Mask
!     ************************
   if (self % IBM% active) then
!$omp parallel do schedule(runtime) private(e)
      do eID=1, self % no_of_elements
         e => self % elements(eID) 
         if (allocated(e% isInsideBody)) deallocate(e% isInsideBody)
         if (allocated(e% isForcingPoint)) deallocate(e% isForcingPoint)
         if (allocated(e% STL)) deallocate(e% STL)

         call e % ConstructIBM(e% Nxyz(1), e% Nxyz(2), e% Nxyz(3), self% IBM% NumOfSTL)
      end do
!$omp end parallel do 

      do STLNum = 1, self% IBM% NumOfSTL
         call self% IBM% build(self % elements, self % no_of_elements, self % NDOF, .false.)
      end do
   end if

#if defined(NAVIERSTOKES)
   call self % ComputeWallDistances()
#endif

!     *********
!     Finish up
!     *********
   call self % PrepareForIO
   nullify (e)
   nullify (f)

end subroutine HexMesh_pAdapt_MPI
!
!///////////////////////////////////////////////////////////////////////////////////////////////////////////////////////////////////
!
!  ------------------------------------------------------------------------
!  Adapts a mesh to new polynomial orders NNew. 
!  Optimized version of HexMesh_Adapt_MPI, but this one does not work with MPI
!  This subroutine is required for pAdaptationClassTE
!  ------------------------------------------------------------------------
   subroutine HexMesh_pAdapt (self, NNew, controlVariables)
      implicit none
      !-arguments-----------------------------------------
      class(HexMesh), target  , intent(inout)   :: self
      integer                 , intent(in)      :: NNew(NDIM,self % no_of_elements)
      type(FTValueDictionary) , intent(in)      :: controlVariables
      !-local-variables-----------------------------------
      integer :: eID, fID, zoneID
      logical :: saveGradients, FaceComputeQdot
      logical :: analyticalJac   ! Do we need analytical Jacobian storage?
      type(IntegerDataLinkedList_t) :: elementList
      type(IntegerDataLinkedList_t) :: facesList
      type(IntegerDataLinkedList_t) :: zoneList
      integer         , allocatable :: zoneArray(:)
      integer         , allocatable :: facesArray(:)
      integer         , allocatable :: elementArray(:)
      type(Zone_t)    , pointer :: zone
      type(Element)   , pointer :: e
      type(Face)      , pointer :: f
#if (!defined(NAVIERSTOKES) || !(defined(INCNS)))
      logical, parameter            :: computeGradients = .true.
#endif
      !---------------------------------------------------

!     **************************************
!     Check if resulting mesh is anisotropic
!     **************************************
      if ( maxval(NNew) /= minval(NNew) ) self % anisotropic = .TRUE.

      self % NDOF = 0
      do eID=1, self % no_of_elements
         self % NDOF = self % NDOF + product( NNew(:,eID) + 1 )
      end do

!     ********************
!     Some initializations
!     ********************
      saveGradients = controlVariables % logicalValueForKey("save gradients with solution")
      FaceComputeQdot = controlVariables % containsKey("acoustic analogy")

      facesList      = IntegerDataLinkedList_t(.FALSE.)
      elementList    = IntegerDataLinkedList_t(.FALSE.)
      zoneList = IntegerDataLinkedList_t(.FALSE.)
      analyticalJac  = self % storage % anJacobian

!     *********************************************
!     Adapt individual elements (geometry excluded)
!     *********************************************
!$omp parallel do schedule(runtime) private(fID, e)
      do eID=1, self % no_of_elements
         e => self % elements(eID)   ! Associate fails(!) here
         if ( all( e % Nxyz == NNew(:,eID)) ) then
            cycle
         else
            call e % pAdapt ( NNew(:,eID), self % nodeType, saveGradients, self % storage % prevSol_num )
!$omp critical
            self % Nx(eID) = NNew(1,eID)
            self % Ny(eID) = NNew(2,eID)
            self % Nz(eID) = NNew(3,eID)
            call elementList % add (eID)
            do fID=1, 6
               call facesList   % add (e % faceIDs(fID))
               if (self % faces(e % faceIDs(fID)) % FaceType  /= HMESH_BOUNDARY) then
                  call elementList % add ( mpi_partition % global2localeID (e % Connection(fID) % globID) )
               end if
            end do
!$omp end critical

         end if
!~         end associate
      end do
!$omp end parallel do

      call facesList % ExportToArray(facesArray, .TRUE.)

!     *************************
!     Adapt corresponding faces
!     *************************

!     Destruct faces storage
!     ----------------------
!$omp parallel do schedule(runtime)
      do fID=1, size(facesArray)
         call self % faces( facesArray(fID) ) % storage % destruct
      end do
!$omp end parallel do

!     Set connectivities
!     ------------------
      call self % SetConnectivitiesAndLinkFaces (self % nodeType, facesArray)

!     Construct faces storage
!     -----------------------
!$omp parallel do private(f) schedule(runtime)
      do fID=1, size(facesArray)
         f => self % faces( facesArray(fID) )  ! associate fails here in intel compilers
         call f % storage(1) % Construct(NDIM, f % Nf, f % NelLeft , computeGradients, analyticalJac, FaceComputeQdot)
         call f % storage(2) % Construct(NDIM, f % Nf, f % NelRight, computeGradients, analyticalJac, FaceComputeQdot)
      end do
!$omp end parallel do

!     ********************
!     Reconstruct geometry
!     ********************

      !* 1. Adapted elements
      !* 2. Surrounding faces of adapted elements
      !* 3. Neighbor elements of adapted elements whose intermediate face's geometry was adapted
      !* 4. Faces and elements that share a boundary with a reconstructed face (3D non-conforming representations)


      if (self % anisotropic .and. (.not. self % meshIs2D) ) then

!        Check if any of the faces belongs to a boundary
!        -----------------------------------------------
         do fID=1, size(facesArray)
            associate (f => self % faces( facesArray(fID) ) )
            if ( f % FaceType == HMESH_BOUNDARY ) then
               call zoneList % add (f % zone)
            end if
            end associate
         end do

!        Add the corresponding faces and elements
!        ----------------------------------------
         call zoneList % ExportToArray (zoneArray)

         do zoneID=1, size(zoneArray)
            zone => self % zones( zoneArray(zoneID) )    ! Compiler bug(?): If zone was implemented as associate, gfortran would not compile
            do fID=1, zone % no_of_faces
               call facesList   % add ( zone % faces(fID) )
               call elementList % add ( self % faces(zone % faces(fID)) % elementIDs(1) )
            end do
         end do
         deallocate (zoneArray   )
      end if

      deallocate ( facesArray )

      call facesList   % ExportToArray(facesArray  , .TRUE.)
      call elementList % ExportToArray(elementArray, .TRUE.)

!     Destruct old
!     ------------
      do eID=1, size (elementArray)
         call self % elements (elementArray(eID)) % geom % destruct
      end do
      do fID=1, size (facesArray)
         call self % faces (facesArray(fID)) % geom % destruct
      end do

      call self % ConstructGeometry(facesArray, elementArray)

#if defined(NAVIERSTOKES)
      call self % ComputeWallDistances(facesArray, elementArray)
#endif

!     *********
!     Finish up
!     *********
      call self % PrepareForIO

      call facesList    % destruct
      call elementList  % destruct
      call zoneList     % destruct
      nullify (zone)
      nullify (e)
      nullify (f)
      deallocate (facesArray  )
      deallocate (elementArray)

   end subroutine HexMesh_pAdapt
!
!///////////////////////////////////////////////////////////////////////////////////////////////////////////////////////////////////
!
!  HexMesh_Assign:
!  Subroutine to assign a HexMesh to another.
!  It turns out that an "impure" procedure with explicit OMP is more efficient than pure or elemental in this case.
!
   subroutine HexMesh_Assign (to, from)
      implicit none
      !-arguments----------------------------------------
      class(HexMesh), intent(inout), target :: to
      type (HexMesh), intent(in)    :: from
      !-local-variables----------------------------------
      integer :: eID
      !--------------------------------------------------
      to % numberOfFaces      = from % numberOfFaces
      to % nodeType           = from % nodeType
      to % no_of_elements     = from % no_of_elements
      to % no_of_allElements  = from % no_of_allElements
      to % dt_restriction     = from % dt_restriction
      to % NDOF               = from % NDOF

      to % meshFileName       = from % meshFileName
      to % meshIs2D           = from % meshIs2D
      to % dir2D              = from % dir2D

      to % anisotropic        = from % anisotropic
      to % child              = from % child
      to % ignoreBCnonConformities = from % child

      safedeallocate (to % Nx)
      allocate ( to % Nx ( size(from % Nx) ) )
      to % Nx = from % Nx

      safedeallocate (to % Ny)
      allocate ( to % Ny ( size(from % Ny) ) )
      to % Ny = from % Ny

      safedeallocate (to % Nz)
      allocate ( to % Nz ( size(from % Nz) ) )
      to % Nz = from % Nz

      to % storage = from % storage

      safedeallocate (to % nodes)
      allocate ( to % nodes ( size(from % nodes) ) )
!$omp parallel do schedule(runtime)
      do eID=1, size(from % nodes)
         to % nodes(eID) = from % nodes(eID)
      end do
!$omp end parallel do

      safedeallocate (to % faces)
      allocate ( to % faces ( size(from % faces) ) )
!$omp parallel do schedule(runtime)
      do eID=1, size(from % faces)
         to % faces(eID) = from % faces(eID)
      end do
!$omp end parallel do
      safedeallocate (to % elements)
      allocate ( to % elements ( size(from % elements) ) )
!$omp parallel do schedule(runtime)
      do eID=1, from % no_of_elements
         to % elements(eID) = from % elements(eID)
      end do
!$omp end parallel do

      to % MPIfaces = from % MPIfaces

      safedeallocate (to % zones)
      allocate ( to % zones ( size(from % zones) ) )
      to % zones = from % zones

!
!     Point elements' storage
!     -----------------------
!$omp parallel do schedule(runtime)
      do eID = 1, to % no_of_elements
         to % elements(eID) % storage => to % storage % elements(eID)
      end do
!$omp end parallel do

      safedeallocate(to % elements_sequential)
      safedeallocate(to % elements_mpi       )
      safedeallocate(to % faces_interior     )
      safedeallocate(to % faces_mpi          )
      safedeallocate(to % faces_boundary     )

      allocate(to % elements_sequential(size(from % elements_sequential)))
      allocate(to % elements_mpi       (size(from % elements_mpi       )))
      allocate(to % faces_interior     (size(from % faces_interior     )))
      allocate(to % faces_mpi          (size(from % faces_mpi          )))
      allocate(to % faces_boundary     (size(from % faces_boundary     )))

      to % elements_sequential = from % elements_sequential
      to % elements_mpi        = from % elements_mpi
      to % faces_interior      = from % faces_interior
      to % faces_mpi           = from % faces_mpi
      to % faces_boundary      = from % faces_boundary


   end subroutine HexMesh_Assign

   subroutine HexMesh_UpdateHOArrays(self)
      implicit none
      !-arguments-----------------------------------------
      class(HexMesh), target  , intent(inout)   :: self
      !-local-variables-----------------------------------
      type(IntegerDataLinkedList_t)         :: HO_elementList
      type(IntegerDataLinkedList_t)         :: LO_elementList
      type(IntegerDataLinkedList_t)         :: faceInteriorList
      type(IntegerDataLinkedList_t)         :: faceBoundaryList
      type(IntegerDataLinkedList_t)         :: elementMPIList
      type(IntegerDataLinkedList_t)         :: elementSequentialList
      integer                               :: eID, fID, face, i
      !--------------------------------------------------
      
      HO_elementList            = IntegerDataLinkedList_t(.FALSE.)
      LO_elementList            = IntegerDataLinkedList_t(.FALSE.)
      faceInteriorList          = IntegerDataLinkedList_t(.FALSE.)
      faceBoundaryList          = IntegerDataLinkedList_t(.FALSE.)
      elementMPIList            = IntegerDataLinkedList_t(.FALSE.)
      elementSequentialList     = IntegerDataLinkedList_t(.FALSE.)

      if( allocated(self % HO_Elements) ) then
         deallocate(self % HO_Elements)
      endif

      if ( allocated(self % LO_Elements)) then
         deallocate(self % LO_Elements)
      endif

      if( allocated(self % HO_FacesInterior) ) then
         deallocate(self % HO_FacesInterior)
      endif

      if( allocated(self % HO_FacesBoundary) ) then
         deallocate(self % HO_FacesBoundary)
      endif

      if( allocated(self % HO_ElementsSequential) ) then
         deallocate(self % HO_ElementsSequential)
      endif

      ! All elements and faces
      do eID=1, self % no_of_elements
         if ( maxval( self % elements(eID) % Nxyz) > 1 ) then
            call HO_elementList % add(eID)
            do fID=1, 6
               face = self % elements(eID) % faceIDs(fID)
               if (self % faces(face) % FaceType  /= HMESH_BOUNDARY) then
                  call faceInteriorList % add (face)
               else
                  call faceBoundaryList % add (face)
               end if
            end do
         else
            call LO_elementList % add(eID)
         endif
      end do

      ! Sequential elements
      do i=1, size(self % elements_sequential)
         eID = self % elements_sequential(i)
         if ( maxval( self % elements(eID) % Nxyz) > 1 ) then
            call elementSequentialList % add(eID)
         endif
      end do


      call HO_elementList        % ExportToArray(self % HO_Elements, .TRUE.)
      call LO_elementList        % ExportToArray(self % LO_Elements, .TRUE.)
      call faceInteriorList      % ExportToArray(self % HO_FacesInterior, .TRUE.)
      call faceBoundaryList      % ExportToArray(self % HO_FacesBoundary, .TRUE.)
      call elementSequentialList % ExportToArray(self % HO_ElementsSequential, .TRUE.)

      call HO_elementList        % destruct
      call LO_elementList        % destruct
      call faceInteriorList      % destruct
      call faceBoundaryList      % destruct
      call elementSequentialList % destruct

#ifdef _HAS_MPI_
      if ( MPI_Process % doMPIAction ) then
         if( allocated(self % HO_ElementsMPI) ) then
            deallocate(self % HO_ElementsMPI)
         endif

         do i=1, size(self % elements_mpi)
            eID = self % elements_mpi(i)
            if ( maxval( self % elements(eID) % Nxyz) > 1 ) then
               call elementMPIList % add(eID)
            endif
         end do

         call elementMPIList % ExportToArray(self % HO_ElementsMPI, .TRUE.)
      end if
#endif
call elementMPIList % destruct 

   end subroutine HexMesh_UpdateHOArrays
END MODULE HexMeshClass<|MERGE_RESOLUTION|>--- conflicted
+++ resolved
@@ -914,28 +914,11 @@
          integer  :: eID, i
          logical :: HOElements
 
-<<<<<<< HEAD
          if (present(HO_Elements)) then
             HOElements = HO_Elements
          else
             HOElements = .false.
          end if
-=======
-!!$omp do schedule(runtime)
-         !!$acc parallel loop gang present(self) private(fIDs)
-         !do eID = 1, size(self % elements)
-         !   fIDs = self % elements(eID) % faceIDs
-            !call HexElement_ProlongSolToFaces (self % elements(eID) ,NCONS, &
-            !                                        self % faces(fIDs(1)),&
-            !                                        self % faces(fIDs(2)),&
-            !                                        self % faces(fIDs(3)),&
-            !                                        self % faces(fIDs(4)),&
-            !                                        self % faces(fIDs(5)),&
-            !                                        self % faces(fIDs(6)) )
-         !end do
-         !!$acc end parallel loop
-!!$omp end do
->>>>>>> 844b4a3a
 
          if (HOElements) then
 !$omp do schedule(runtime) private(eID, fIDs)
