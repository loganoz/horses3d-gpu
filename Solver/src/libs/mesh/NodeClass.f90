<<<<<<< HEAD
!
!////////////////////////////////////////////////////////////////////////
!
!      NodeClass.f
!
!      Implements Algorithms:
!         Algorithm 123: Node (CornerNode)
!        
!
!////////////////////////////////////////////////////////////////////////
!
=======
>>>>>>> df431882
      Module NodeClass 
      USE SMConstants
      USE MeshTypes
      IMPLICIT NONE 

      private
      public Node, ConstructNode, PrintNode
!
!     ---------------
!     Node definition
!     ---------------
!
      TYPE Node
         integer       :: globID = -1
         REAL(KIND=RP) :: x(3)
         contains
            procedure :: construct => ConstructNode
            procedure :: destruct  => Node_Destruct
      END TYPE Node
!
!     ========
      CONTAINS
!     ========
!
!
!////////////////////////////////////////////////////////////////////////
!
      SUBROUTINE ConstructNode( this, x, globID )
         IMPLICIT NONE 
         class(Node)   :: this
         REAL(KIND=RP) :: x(3)
         integer       :: globID
         this % x  = x
         this % globID = globID
      END SUBROUTINE ConstructNode
!
!////////////////////////////////////////////////////////////////////////
!
      SUBROUTINE PrintNode( this, id )
         IMPLICIT NONE 
         TYPE(Node) :: this
         INTEGER    :: id
         PRINT *, id, this%x
      END SUBROUTINE PrintNode
!
!////////////////////////////////////////////////////////////////////////
!
      elemental SUBROUTINE Node_Destruct( this )
         IMPLICIT NONE 
         class(Node), intent(inout) :: this
         
         this % GlobID = -1
      END SUBROUTINE Node_Destruct
      
      END Module NodeClass<|MERGE_RESOLUTION|>--- conflicted
+++ resolved
@@ -1,17 +1,3 @@
-<<<<<<< HEAD
-!
-!////////////////////////////////////////////////////////////////////////
-!
-!      NodeClass.f
-!
-!      Implements Algorithms:
-!         Algorithm 123: Node (CornerNode)
-!        
-!
-!////////////////////////////////////////////////////////////////////////
-!
-=======
->>>>>>> df431882
       Module NodeClass 
       USE SMConstants
       USE MeshTypes
