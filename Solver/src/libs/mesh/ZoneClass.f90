--- conflicted
+++ resolved
@@ -1,14 +1,3 @@
-<<<<<<< HEAD
-!
-!//////////////////////////////////////////////////////
-!
-!   @File:    ZoneClass.f90
-!   @Last revision commit: cfd6acc1abd01d482788e60c94d0bd440c1066b6
-!
-!//////////////////////////////////////////////////////
-!
-=======
->>>>>>> df431882
 #include "Includes.h"
 module ZoneClass
    use SMConstants
