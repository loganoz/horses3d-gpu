<<<<<<< HEAD

#include "Includes.h"
module TessellationTypes

   use SMConstants
   use Utilities
   use IntegerDataLinkedList
   use ParamfileRegions                , only: readValueInRegion

   implicit none

!
!  **************************************************
!  Main type for a list of points
!  **************************************************
   type PointLinkedList
   
      class(point_type), pointer :: head => null()
      integer                    :: NumOfPoints
      
      contains
         procedure :: add        => PointLinkedList_add
         procedure :: remove     => PointLinkedList_Remove
         procedure :: removeLast => PointLinkedList_RemoveLast
         procedure :: destruct   => PointLinkedList_Destruct
   
   end type PointLinkedList

!
!  **************************************************
!  Main type for a generic point point
!  **************************************************
   type point_type
   
      class(point_type), pointer :: next => null(), prev => null()
      
      real(kind=rp), dimension(NDIM) :: coords, ImagePoint_coords, normal
      real(kind=rp)                  :: theta, dist, Rank
      integer                        :: index, element_index, &
                                        Translate = 0, partition, objIndex
      integer,       dimension(NDIM) :: local_Position
      logical                        :: delete = .false., isInsideBody = .false., &
                                        forcingPoint = .false.
!~       real(kind=rp), dimension(NCONS) :: Q_IP
      
      contains
         procedure :: copy => point_type_copy
   
   end type   
   
!
!  **************************************************
!  Main type for a list of points
!  **************************************************
   type ObjectLinkedList
   
      class(object_type), pointer :: head => null()
      
      contains
         procedure :: add        => ObjectLinkedList_add
         procedure :: destruct   => ObjectLinkedList_Destruct
   
   end type ObjectLinkedList 
   
!
!  **************************************************
!  Main type for a generic object
!  **************************************************  
   type Object_type

      class(Object_type), pointer :: next => null(), prev => null()
      
      type(point_type), dimension(:),   allocatable :: vertices
      real(kind=rp),    dimension(NDIM)             :: normal, tangent, coords
      integer                                       :: index, NumOfVertices
      integer,          dimension(2)                :: partition
      logical                                       :: ComputeIntegrals = .true.

      contains
         procedure :: copy       => object_type_copy
         procedure :: build      => object_type_build
         procedure :: destruct   => object_type_destruct
                  
   end type Object_type
   
!
!  **************************************************
!  Main type for a STL file reader
!  **************************************************
   type STLfile

      type(Object_type), dimension(:), allocatable :: ObjectsList
      integer                                      :: NumOfObjs, partition, &
                                                      motionAxis, body
      real(kind=RP)                                :: angularVelocity, ds,  &
                                                      Velocity,             & 
                                                      rotationMatrix(NDIM,NDIM)
      logical                                      :: move
      character(len=LINE_LENGTH)                   :: filename, motionType
   
       contains
          procedure :: ReadTesselation
          procedure :: getRotationaMatrix => STLfile_getRotationaMatrix
          procedure :: getDisplacement    => STLfile_getDisplacement
          procedure :: destroy            => STLfile_destroy
          procedure :: Describe           => Describe_STLfile
          procedure :: plot               => STLfile_plot
          procedure :: DescribePartitions => DescribePartitions_STLfile

   end type
   
   
   
   type ObjsDataLinkedList_t
      type(ObjData_t), pointer     :: head => null()
      integer                       :: no_of_entries = 0
      contains
         procedure   :: Add           => ObjsDataLinkedList_Add
         procedure   :: check         => CheckObj
         procedure   :: Destruct      => ObjsDataLinkedList_Destruct
    end type ObjsDataLinkedList_t
   
    type ObjData_t
      integer                     :: value 
      type(ObjData_t), pointer    :: next 
    end type ObjData_t


    type ObjsRealDataLinkedList_t
      class(ObjRealData_t), pointer    :: head => NULL()
      integer                       :: no_of_entries = 0
      contains
         procedure   :: Add      => ObjsRealDataLinkedList_Add
         procedure   :: check    => CheckReal
         procedure   :: Destruct => ObjsRealDataLinkedList_Destruct
    end type ObjsRealDataLinkedList_t
   
   type ObjRealData_t
      real(kind=RP)             :: value
      class(ObjRealData_t), pointer :: next 
    end type ObjRealData_t



    interface ObjsDataLinkedList_t
      module procedure  ConstructObjsDataLinkedList
    end interface 
    
    interface ObjsRealDataLinkedList_t
      module procedure  ConstructObjsRealDataLinkedList
    end interface 
   
   
   
   
   
   
   
   interface PointLinkedList
      module procedure :: PointLinkedList_Construct
   end interface

   interface ObjectLinkedList
      module procedure :: ObjectLinkedList_Construct
   end interface
   
   character(len=8) :: ROTATION = "rotation"
   character(len=6) :: LINEAR = "linear"

   contains   

      function ConstructObjsDataLinkedList( )
         implicit none
         type(ObjsDataLinkedList_t) :: ConstructObjsDataLinkedList 

         ConstructObjsDataLinkedList% head => null()
         ConstructObjsDataLinkedList% no_of_entries = 0

      end function ConstructObjsDataLinkedList
      
      function ConstructObjsRealDataLinkedList( )
         implicit none
         type(ObjsRealDataLinkedList_t) :: ConstructObjsRealDataLinkedList 

         ConstructObjsRealDataLinkedList% head => null()
         ConstructObjsRealDataLinkedList% no_of_entries = 0

      end function ConstructObjsRealDataLinkedList

      subroutine ObjsDataLinkedList_Add( this, value ) 
         implicit none
         class(ObjsDataLinkedList_t), intent(inout) :: this
         integer,                     intent(in)    :: value
         type(ObjData_t),                 pointer  :: current

         integer :: i

         if ( this% no_of_entries .eq. 0 ) then
            allocate( this% head ) 
            this% head% value = value
            this% no_of_entries = 1
         else
            current => this% head    
            do i = 1, this% no_of_entries-1
               current => current% next
            end do
            allocate(current% next)
            current% next% value = value
            this% no_of_entries = this% no_of_entries + 1 
         end if

      end subroutine ObjsDataLinkedList_Add
      
      subroutine ObjsRealDataLinkedList_Add( this, value ) 
         implicit none
         class(ObjsRealDataLinkedList_t), intent(inout) :: this
         real(kind=RP),                   intent(in)    :: value
         type(ObjRealData_t),             pointer  :: current

         integer :: i

         if ( this% no_of_entries .eq. 0 ) then
            allocate( this% head ) 
            this% head% value = value
            this% no_of_entries = 1
         else
            current => this% head    
            do i = 1, this% no_of_entries-1
               current => current% next
            end do
            allocate(current% next)
            current% next% value = value
            this% no_of_entries = this% no_of_entries + 1 
         end if

      end subroutine ObjsRealDataLinkedList_Add

     logical function CheckObj( this, value ) result( found )
     
        implicit none
     
        class(ObjsDataLinkedList_t), intent(inout) :: this
        integer,                     intent(in)    :: value
        
        type(ObjData_t),             pointer       :: current
        integer :: i
        
        found = .false.
        
        if( this% no_of_entries .eq.0 ) return
        
        current => this% head
        
        do i = 1, this% no_of_entries
           if( current% value .eq. value ) then
              found = .true.
              exit
           end if
           current => current% next
        end do
     
     end function CheckObj

     logical function CheckReal( this, value ) result( found )
     
        implicit none
     
        class(ObjsRealDataLinkedList_t), intent(inout) :: this
        real(kind=RP),                     intent(in)  :: value
        
        type(ObjRealData_t),             pointer       :: current
        integer :: i
        
        found = .false.
        
        if( this% no_of_entries .eq.0 ) return
        
        current => this% head
        
        do i = 1, this% no_of_entries
           if( almostEqual(current% value,value) ) then
              found = .true.
              exit
           end if
           current => current% next
        end do
     
     end function CheckReal

    elemental subroutine ObjsDataLinkedList_Destruct(this)
         implicit none
         class(ObjsDataLinkedList_t), intent(inout)   :: this
         type(ObjData_t), pointer       :: data, nextdata
         integer     :: i

         data => this% head
         do i = 1, this% no_of_entries
            nextdata => data% next

            deallocate(data)
            data => nextdata
         end do
         
         this% no_of_entries = 0

      end subroutine ObjsDataLinkedList_Destruct
      
    elemental subroutine ObjsRealDataLinkedList_Destruct(this)
         implicit none
         class(ObjsRealDataLinkedList_t), intent(inout)   :: this
         type(ObjRealData_t), pointer       :: data, nextdata
         integer     :: i

         data => this% head
         do i = 1, this% no_of_entries
            nextdata => data% next

            deallocate(data)
            data => nextdata
         end do
         
         this% no_of_entries = 0

      end subroutine ObjsRealDataLinkedList_Destruct

!
!/////////////////////////////////////////////////////////////////////////////////////////////
!  
!  -------------------------------------------------
!  This subroutine initializes a points list
!  ------------------------------------------------ 
   function PointLinkedList_Construct(  )
   
      implicit none
      
      type(PointLinkedList) :: PointLinkedList_Construct
      
      PointLinkedList_Construct% head => null()
   
   end function PointLinkedList_Construct
!
!/////////////////////////////////////////////////////////////////////////////////////////////
!  
!  -------------------------------------------------
!  This subroutine adds a point to a points list
!  ------------------------------------------------ 
   subroutine PointLinkedList_Add( this, point )
   
      implicit none
   
      class(PointLinkedList) :: this
      type(point_type)       :: point
      
      type(point_type), pointer :: current => null(), currentNext => null()
   
      if( .not. associated(this% head) ) then 
         allocate(this% head)
         call this% head% copy(point)
         this% head% next => this% head
         this% head% prev => this% head
         return
      else
         current => this% head% prev
         currentNext => current% next
         allocate(currentNext) 
         call currentNext% copy(point)
         currentNext% next => this% head
         currentNext% prev => current
         nullify(current% next)
         current% next => currentNext
         nullify(this% head% prev)
         this% head% prev => currentNext
      end if
      
      nullify(current, currentNext)
   
   end subroutine PointLinkedList_Add
!
!/////////////////////////////////////////////////////////////////////////////////////////////
!  
!  -------------------------------------------------
!  This subroutine deletes the point p from a points list
!  ------------------------------------------------  
   subroutine PointLinkedList_Remove( this, p )
   
      implicit none
      !-arguments--------------------------------------------------------------
      class(PointLinkedList),   intent(inout) :: this
      type(point_type), target, intent(inout) :: p
      !-local-variables--------------------------------------------------------
      type(point_type), pointer :: dataNext => null(), dataPrev => null(), &
                                   dataDel => null()
      
      dataDel => p
      
      dataPrev => p% prev; dataNext => p% next
      
      if( associated(dataDel, this% head) ) then
         ERROR stop ":: Head of list can't be deleted here!"
         return
      end if
      
      dataPrev% next => null()
      dataPrev% next => dataNext
      dataNext% prev => null()
      dataNext% prev => dataPrev
   
      nullify(dataPrev, dataNext)
   
   end subroutine PointLinkedList_Remove
!
!/////////////////////////////////////////////////////////////////////////////////////////////
!  
!  -------------------------------------------------
!  This subroutine deletes the last point from a points list
!  ------------------------------------------------  
   subroutine PointLinkedList_RemoveLast( this )
   
      implicit none
      
      class(PointLinkedList), intent(inout) :: this
      
      type(point_type), pointer :: data => null(), dataPrev => null()
      
      data => this% head% prev
   
      if( associated(data, this% head) ) then
         ERROR stop ":: Head of list can't be deleted here!"
         return
      end if
      
      dataPrev => data% prev
      
      deallocate(data)
      
      dataPrev% next => null()
      dataPrev% next => this% head
      this% head% prev => null() 
      this% head% prev => dataPrev 
   
      nullify(dataPrev)
   
   end subroutine PointLinkedList_RemoveLast
!
!/////////////////////////////////////////////////////////////////////////////////////////////
!  
!  -------------------------------------------------
!  This subroutine deletes a point from a points list
!  ------------------------------------------------ 
   subroutine PointLinkedList_Destruct( this )
    
      implicit none
      
      class(PointLinkedList), intent(inout) :: this
      
      class(point_type), pointer :: current, next 
      integer :: i
      
      if( this% NumOfPoints .eq. 0 ) return
      
      current => this% head
      next    => current% next
      
      do i = 1, this% NumOfPoints 
         deallocate(current)
         current => next
         next    => current% next
      end do
      
      this% NumOfPoints = 0
      
   end subroutine PointLinkedList_Destruct
!
!/////////////////////////////////////////////////////////////////////////////////////////////
!  
!  -------------------------------------------------
! This subroutine copies a point
!  ------------------------------------------------  

   subroutine point_type_copy( this, point )
   
      implicit none
   
      class(point_type), intent(inout) :: this
      type(point_type),  intent(in)    :: point
    
      this% coords            = point% coords
      this% ImagePoint_coords = point% ImagePoint_coords
      this% theta             = point% theta
      this% index             = point% index
      this% element_index     = point% element_index
      this% local_position    = point% local_position
      this% Translate         = point% Translate
      this% partition         = point% partition
   
   end subroutine point_type_copy
!
!/////////////////////////////////////////////////////////////////////////////////////////////
!  
!  -------------------------------------------------
! This subroutine initializes an objects list
!  ------------------------------------------------  
   function ObjectLinkedList_Construct(  )
   
      implicit none
      
      type(ObjectLinkedList) :: ObjectLinkedList_Construct
      
      ObjectLinkedList_Construct% head => null()
   
   end function ObjectLinkedList_Construct
!
!/////////////////////////////////////////////////////////////////////////////////////////////
!  
!  -------------------------------------------------
! This subroutine adds an object to an objects list
!  ------------------------------------------------  

   subroutine ObjectLinkedList_Add( this, object )
   
      implicit none
   
      class(ObjectLinkedList) :: this
      type(Object_type)       :: object
      
      type(object_type), pointer :: current => null(), currentNext => null()
   
   
      if( .not. associated(this% head) ) then 
         allocate(this% head)
         call this% head% copy(object)
         this% head% next => this% head
         this% head% prev => this% head
         return
      else
         current => this% head% prev
         currentNext => current% next
         allocate(currentNext) 
         call currentNext% copy(object)
         currentNext% next => this% head
         currentNext% prev => current
         nullify(current% next)
         current% next => currentNext
         nullify(this% head% prev)
         this% head% prev => currentNext
      end if
      
      nullify(current, currentNext)
   
   end subroutine ObjectLinkedList_Add     
!
!/////////////////////////////////////////////////////////////////////////////////////////////
!  
!  -------------------------------------------------
!  This subroutine destroys an objects list
!  ------------------------------------------------ 
   subroutine ObjectLinkedList_Destruct( this )
    
      implicit none
      
      class(ObjectLinkedList), intent(inout) :: this
      
      type(object_type), pointer :: data => null(), dataPrev => null()
      
      if( .not. associated(this% head) ) return
      
      data => this% head% prev
      
      if( .not. associated(data, this% head) ) then
         do
            dataPrev => data% prev   
            call data% destruct()
            deallocate(data)
            data => dataPrev
            if( associated(data, this% head) ) exit
         end do
      end if
      
      deallocate(data)
      
      nullify(dataPrev)
      
   end subroutine ObjectLinkedList_Destruct
!
!/////////////////////////////////////////////////////////////////////////////////////////////
!  
!  -------------------------------------------------
! This subroutine builds an object
!  -----------------------------------------------
   subroutine object_type_build( this, Points, normal, NumOfVertices, index, computeIntegrals )
    
      implicit none
      !-arguments---------------------------
      class(Object_type),            intent(inout) :: this
      real(kind=RP), dimension(:,:), intent(in)    :: Points
      real(kind=RP), dimension(:),   intent(in)    :: normal
      integer,                       intent(in)    :: NumOfVertices, index
      logical,                       intent(in)    :: computeIntegrals
      !-local-variables-----------------------
      integer :: i
      
      if( allocated(this% vertices) ) deallocate(this% vertices)
      allocate(this% vertices(NumOfVertices))
      
      do i = 1, NumOfVertices
         this% vertices(i)% coords = Points(:,i)
      end do
      
      this% index            = index 
      this% normal           = normal 
      this% computeIntegrals = computeIntegrals 
      this% NumOfVertices    = NumOfVertices
      
   end subroutine object_type_build
!
!/////////////////////////////////////////////////////////////////////////////////////////////
!  
!  -------------------------------------------------
! This subroutine copies an object
!  -----------------------------------------------
   subroutine object_type_copy( this, Object )
    
      implicit none
      !-arguments---------------------------
      class(Object_type),  intent(inout) :: this
      type(Object_type),   intent(in)    :: Object
      !-local-variables-----------------------
      integer :: i
      
      allocate(this% vertices(Object% NumOfVertices))
      
      do i = 1, Object% NumOfVertices
         call this% vertices(i)% copy(Object% vertices(i))
      end do
      
      this% index            = Object% index 
      this% normal           = Object% normal 
      this% computeIntegrals = Object% computeIntegrals 
      this% NumOfVertices    = Object% NumOfVertices
      this% partition        = Object% partition
      
   end subroutine object_type_copy
!
!/////////////////////////////////////////////////////////////////////////////////////////////
!  
!  -------------------------------------------------
! This subroutine copies an object
!  -----------------------------------------------
   subroutine object_type_destruct( this )
    
      implicit none
      !-arguments---------------------------
      class(Object_type),  intent(inout) :: this
      
      deallocate(this% vertices)
      
      this% index  = 0
      this% normal = 0.0_RP 
      this% NumOfVertices = 0
      
   end subroutine object_type_destruct
!
!/////////////////////////////////////////////////////////////////////////////////////////////
!  
!  -------------------------------------------------
! This subroutine adds an object to a list of objects
!  -----------------------------------------------
   subroutine addObj( ObjList, Object )
   
      implicit none
      !-arguments----------------------------------------------------
      type(Object_type), target, intent(inout) :: ObjList
      type(Object_type),         intent(in)    :: Object
      !-local-variables----------------------------------------------
      type(Object_type), pointer :: Obj=>null(), Objprev => null() 
     
      if( .not. associated(ObjList% next)) then
         call ObjList% copy( Object )
         ObjList% next => ObjList
         ObjList% prev => ObjList
         return
      end if
      
      Obj => ObjList% prev
!            
!     previous point
!     ------------
      Objprev => ObjList% prev
      
      Obj => Obj% next
      allocate(Obj)
      
      Obj% next => ObjList
      Obj% prev => Objprev
      
      Objprev% next => Obj
      
      call Obj% copy( Object )
      
      ObjList% prev => null()
      ObjList% prev => Obj
      
      if( associated(Obj% prev, ObjList) ) then
         ObjList% next => Obj 
      end if
      
      nullify(Obj, Objprev)
      
   end subroutine addObj   
!
!/////////////////////////////////////////////////////////////////////////////////////////////
!  
!  -------------------------------------------------
! This subroutine describes the .stl file
!  -----------------------------------------------
   subroutine Describe_STLfile( this, filename )
      use Headers
      use MPI_Process_Info
      use PhysicsStorage
      implicit none
      !-arguments--------------------------------
      class(STLfile),   intent(inout) :: this
      character(len=*), intent(in)    :: filename
      !-local-variables--------------------------

      if( MPI_Process% isRoot) then
       
         write(STD_OUT,'(/)')
         call Section_Header("Reading stl file")
         write(STD_OUT,'(/)')
         call SubSection_Header('Stl file "' // trim(fileName) // '"')
      
         write(STD_OUT,'(30X,A,A32,I10)') "->" , "Number of objects: " , this% NumOfObjs
         write(STD_OUT,'(30X,A,A32,I10)') "->" , "Number of stored points: " , 3*this% NumOfObjs
         if( this% move ) then
            write(STD_OUT,'(30X,A,A32,A10)') "->" , "Motion: " , this% motionType
            if( this% motionType .eq. ROTATION ) then 
               write(STD_OUT,'(30X,A,A32,F10.3,A)') "->" , "Angular Velocity: " , this% angularVelocity/timeref, " rad/s."
            elseif( this% motionType .eq. LINEAR ) then
               write(STD_OUT,'(30X,A,A32,F10.3,A)') "->" , "Translation Velocity: " , this% Velocity*(Lref/timeref), " m/s."
            end if
            write(STD_OUT,'(30X,A,A32,I10)') "->" , "Axis of motion: " , this% motionAxis
         end if
         
      end if
   
   end subroutine Describe_STLfile
!
!/////////////////////////////////////////////////////////////////////////////////////////////
!  
!  -------------------------------------------------
! This subroutine describes the .stl file
!  -----------------------------------------------
   subroutine DescribePartitions_STLfile( this )
      use Headers
      use MPI_Process_Info
      implicit none
      !-arguments--------------------------------
      class(STLfile), intent(inout) :: this
      !-local-variables--------------------------
      character(len=LINE_LENGTH) :: myString
      
      write(myString,'(i100)') this% partition
      
      if( this% partition .eq. 1 ) then
         write(STD_OUT,'(/)')
         call Section_Header("stl partitions")
         write(STD_OUT,'(/)')
      end if
      
      call SubSection_Header('partition ' // trim(adjustl(myString)))
      write(STD_OUT,'(30X,A,A32,I10)') "->" , "Number of objects: " , this% NumOfObjs
      write(STD_OUT,'(30X,A,A32,I10)') "->" , "Number of stored points: " , 3*this% NumOfObjs
      
   end subroutine DescribePartitions_STLfile
!
!/////////////////////////////////////////////////////////////////////////////////////////////
!  
!  -------------------------------------------------
! This subroutine reads the .stl file
!  -----------------------------------------------
   subroutine  ReadTesselation( this, filename )
      use PhysicsStorage
      implicit none
      !-arguments--------------------------------
      class(STLfile),   intent(inout) :: this
      character(len=*), intent(in)    :: filename
      !-local-variables---------------------------
      integer              :: i, j, funit, NumOfTri, fileStat, NumOfVertices
      integer*2            :: padding
      real*4, dimension(3) :: norm, vertex
      character(len=80)    :: header
      
      NumOfVertices = 3 
      
      this% partition = 1
      
      funit = UnusedUnit()
      open(unit=funit,file='MESH/'//trim(filename)//'.stl',status='old',access='stream',form='unformatted', iostat=fileStat)
      
      if( fileStat .ne. 0 ) then
         print *, "Read Tesselation: file '",trim(filename),"' not found"
         error stop
      end if
      
      this% filename = filename

      read(funit) header
      read(funit) NumOfTri
      
      this% NumOfObjs = NumOfTri

      allocate(this% ObjectsList(NumOfTri))

      associate( Objs => this% ObjectsList )
      
      do i = 1, NumOfTri
         read(funit) norm(1), norm(2), norm(3)
         Objs(i)% normal = norm
         allocate(Objs(i)% vertices(NumOfVertices))
         do j = 1, NumOfVertices
            read(funit) vertex(1), vertex(2), vertex(3)
            Objs(i)% vertices(j)% coords = vertex/Lref
         end do
         read(funit) padding
         Objs(i)% index = i
         Objs(i)% NumOfVertices = NumOfVertices
         Objs(i)% partition = 1
      end do
        
      end associate   
       
      close(unit=funit)
      
      call this% describe( filename )
      
   end subroutine  ReadTesselation

  subroutine STLfile_plot( this, timestep )
      use MPI_Process_Info
      use PhysicsStorage
      implicit none
      !-arguments----------------------------------------------
      class(STLfile), intent(inout) :: this
      integer,        intent(in)    :: timestep
      !-local-variables----------------------------------------
      character(len=LINE_LENGTH)     :: filename, myString
      integer                        :: i, j, funit
      integer*2                      :: padding = 0
      real*4, dimension(3)           :: norm, vertex
      character(len=80)              :: header = repeat(' ',80)
      
      if( .not.  MPI_Process% isRoot ) return
      
      funit = UnusedUnit()
      
      write(myString,'(i100)') timestep
      
      filename = trim(this% filename)//'_'//trim(adjustl(myString))
      
      open(funit,file='MESH/'//trim(filename)//'.stl', status='unknown',access='stream',form='unformatted')
 
      write(funit) header, this% NumOfObjs 
      
      do i = 1, this% NumOfObjs
         norm = this% ObjectsList(i)% normal
         write(funit) norm(1), norm(2), norm(3)
         do j = 1, size(this% ObjectsList(i)% vertices)
            vertex = this% ObjectsList(i)% vertices(j)% coords * Lref
            write(funit) vertex(1), vertex(2), vertex(3)
         end do
         write(funit) padding      
      end do

      close(funit)
   
   end subroutine STLfile_plot 
  
   subroutine STLfile_GetMotionInfo( this, STLfilename, NumOfSTL )
      use FileReadingUtilities
      use FTValueDictionaryClass
      use PhysicsStorage
      implicit none
      !-arguments------------------------------------------
      type(STLfile),           intent(inout) :: this
      character(len=*),        intent(in)    :: STLfilename
      integer,                 intent(in)    :: NumOfSTL
      !-local-arguments------------------------------------
      integer                    :: i
      integer,       allocatable :: motionAxis_STL
      real(kind=RP), allocatable :: angularVelocity_STL, Velocity_STL
      character(len=LINE_LENGTH) :: in_label, paramFile, &
                                    motion_STL, STL_name 
   
      this% move = .false.
      
      do i = 1, NumOfSTL
      
         write(in_label , '(A,I0)') "#define stl motion ", i

         call get_command_argument(1, paramFile)
         call readValueInRegion ( trim ( paramFile )  , "stl name"         , STL_name           , in_label, "#end" ) 
         call readValueInRegion ( trim ( paramFile )  , "type"             , motion_STL         , in_label, "#end" ) 
         call readValueInRegion ( trim ( paramFile )  , "angular velocity" , angularVelocity_STL, in_label, "#end" ) 
         call readValueInRegion ( trim ( paramFile )  , "velocity"         , Velocity_STL       , in_label, "#end" ) 
         call readValueInRegion ( trim ( paramFile )  , "motion axis"      , motionAxis_STL     , in_label, "#end" ) 

         if( trim(STLfilename) .ne. trim(STL_name) ) cycle

         this% move = .true.

         select case( trim(motion_STL) )
           case( "rotation" )
               this% motionType = ROTATION
            case( "linear" )
               this% motionType = LINEAR
            case default
               print *, "STLfile_GetMotionInfo: motion not recognized. Available motions are ", ROTATION,"and",LINEAR,"."
               error stop
         end select
         
         if( allocated(angularVelocity_STL) ) then
            this% angularVelocity = angularVelocity_STL*timeref
         elseif( this% motionType .eq. ROTATION ) then
            print *, "STLfile_GetMotionInfo: 'angular velocity' must be specified for ", ROTATION, " motion."
            error stop            
         end if
         
         if( allocated(Velocity_STL) ) then
            this% Velocity = Velocity_STL/(Lref/timeref)
         elseif( this% motionType .eq. LINEAR ) then
            print *, "STLfile_GetMotionInfo: 'velocity' must be specified for ", LINEAR, " motion."
            error stop            
         end if
         
         if( allocated(motionAxis_STL) ) then
            this% motionAxis = motionAxis_STL
            if( this% motionAxis .gt. 3 .or. this% motionAxis .lt. 1 ) then
               print *, "STLfile_GetMotionInfo: 'motion axis' =", this% motionAxis, " not valid:"
               print *, "select 1 for x-axis, 2 for y-axis or 3 for z-axis."
               error stop                
            end if
         elseif( this% move ) then
            print *, "STLfile_GetMotionInfo: 'motion axis' must be specified."
            error stop            
         end if

         return

      end do
 
   end subroutine STLfile_GetMotionInfo
   
   subroutine STLfile_getRotationaMatrix( this, dt )
   
      implicit none
      !-arguments-----------------------------
      class(STLfile), intent(inout):: this
      real(kind=RP),  intent(in)   :: dt
      !-local-variables-----------------------
      real(kind=RP) :: theta
   
      theta = this% angularVelocity * dt
   
      this% rotationMatrix = 0.0_RP
   
      select case( this% motionAxis )
         case( IX )
            this% rotationMatrix(1,1) = 1.0_RP
            this% rotationMatrix(2,2) = cos(theta)
            this% rotationMatrix(2,3) = -sin(theta)
            this% rotationMatrix(3,2) = sin(theta)
            this% rotationMatrix(3,3) = cos(theta)
         case( IY ) 
            this% rotationMatrix(2,2) = 1.0_RP
            this% rotationMatrix(1,1) = cos(theta)
            this% rotationMatrix(1,3) = sin(theta)
            this% rotationMatrix(3,1) = -sin(theta)
            this% rotationMatrix(3,3) = cos(theta)
         case( IZ )
            this% rotationMatrix(3,3) = 1.0_RP
            this% rotationMatrix(1,1) = cos(theta)
            this% rotationMatrix(1,2) = -sin(theta)
            this% rotationMatrix(2,1) = sin(theta)
            this% rotationMatrix(2,2) = cos(theta)
      end select
        
   end subroutine STLfile_getRotationaMatrix
   
   subroutine STLfile_getDisplacement( this, dt )
   
      implicit none
      !-arguments-----------------------------
      class(STLfile), intent(inout):: this
      real(kind=RP),  intent(in)   :: dt
   
      this% ds = this% Velocity * dt
        
   end subroutine STLfile_getDisplacement
   
   subroutine STLfile_destroy( this )
   
      implicit none
      !-arguments------------------------------
      class(STLfile), intent(inout) :: this
      !-local-variables------------------------
      integer :: i
      
      do i = 1, this% NumOfObjs
         deallocate(this% ObjectsList(i)% vertices)
      end do
      
      deallocate(this% ObjectsList)  
   
   end subroutine STLfile_destroy
   
   
!//////////////////////////////////////////////
   
   subroutine TecFileHeader( FileName, Title, I, J, K, funit, DATAPACKING, ZONETYPE )
   
      implicit none
      
      character(len=*), intent(in)  :: FileName, Title, DATAPACKING
      integer,          intent(in)  :: I, J, K
      character(len=*), optional    :: ZONETYPE
      integer,          intent(out) :: funit
   
      funit = UnusedUnit()
   
      open(funit,file=trim(FileName)//'.tec', status='unknown')
      
      write(funit,"(A9,A,A)") 'TITLE = "',trim(Title),'"'
      write(funit,"(A23)") 'VARIABLES = "x","y","z"'
      if( present(ZONETYPE) ) then
         write(funit,"(A7,I0,A3,I0,A3,I0,A14,A,A11,A)") 'ZONE I=',I,',J=',J,',K=',K,', DATAPACKING=',trim(DATAPACKING),', ZONETYPE=',trim(ZONETYPE)
      else
         write(funit,"(A7,I0,A3,I0,A3,I0,A14,A)") 'ZONE I=',I,',J=',J,',K=',K,', DATAPACKING=',trim(DATAPACKING)
      end if
      
   end subroutine TecFileHeader
    
end module TessellationTypes
=======

#include "Includes.h"
module TessellationTypes

   use SMConstants
   use Utilities
   use IntegerDataLinkedList
   use ParamfileRegions                , only: readValueInRegion

   implicit none

!
!  **************************************************
!  Main type for a list of points
!  **************************************************
   type PointLinkedList
   
      class(point_type), pointer :: head => null()
      integer                    :: NumOfPoints
      
      contains
         procedure :: add        => PointLinkedList_add
         procedure :: remove     => PointLinkedList_Remove
         procedure :: removeLast => PointLinkedList_RemoveLast
         procedure :: destruct   => PointLinkedList_Destruct
   
   end type PointLinkedList

!
!  **************************************************
!  Main type for a generic point point
!  **************************************************
   type point_type
   
      class(point_type), pointer :: next => null(), prev => null()
      
      real(kind=rp), dimension(NDIM) :: coords, ImagePoint_coords, normal
      real(kind=rp)                  :: theta, dist, Rank
      integer                        :: index, element_index, &
                                        Translate = 0, partition, objIndex
      integer,       dimension(NDIM) :: local_Position
      logical                        :: delete = .false., isInsideBody = .false., &
                                        forcingPoint = .false.
    
      contains
         procedure :: copy => point_type_copy
   
   end type   
   
!
!  **************************************************
!  Main type for a list of points
!  **************************************************
   type ObjectLinkedList
   
      class(object_type), pointer :: head => null()
      
      contains
         procedure :: add        => ObjectLinkedList_add
         procedure :: destruct   => ObjectLinkedList_Destruct
   
   end type ObjectLinkedList 
   
!
!  **************************************************
!  Main type for a generic object
!  **************************************************  
   type Object_type

      class(Object_type), pointer :: next => null(), prev => null()
      
      type(point_type), dimension(:),   allocatable :: vertices
      real(kind=rp),    dimension(NDIM)             :: normal, tangent, coords
      integer                                       :: index, NumOfVertices
      integer,          dimension(2)                :: partition
      logical                                       :: ComputeIntegrals = .true.

      contains
         procedure :: copy       => object_type_copy
         procedure :: build      => object_type_build
         procedure :: destruct   => object_type_destruct
                  
   end type Object_type
   
!
!  **************************************************
!  Main type for a STL file reader
!  **************************************************
   type STLfile

      type(Object_type), dimension(:), allocatable :: ObjectsList
      integer                                      :: NumOfObjs, partition, &
                                                      motionAxis, body
      real(kind=RP)                                :: angularVelocity, ds,  &
                                                      Velocity,             & 
                                                      rotationMatrix(NDIM,NDIM)
      logical                                      :: move
      character(len=LINE_LENGTH)                   :: filename, motionType
   
       contains
          procedure :: ReadTesselation
          procedure :: getRotationaMatrix => STLfile_getRotationaMatrix
          procedure :: getDisplacement    => STLfile_getDisplacement
          procedure :: destroy            => STLfile_destroy
          procedure :: Describe           => Describe_STLfile
          procedure :: plot               => STLfile_plot
          procedure :: DescribePartitions => DescribePartitions_STLfile

   end type
   
   interface PointLinkedList
      module procedure :: PointLinkedList_Construct
   end interface

   interface ObjectLinkedList
      module procedure :: ObjectLinkedList_Construct
   end interface
   
   character(len=8) :: ROTATION = "rotation"
   character(len=6) :: LINEAR = "linear"

   contains   
!
!/////////////////////////////////////////////////////////////////////////////////////////////
!  
!  -------------------------------------------------
!  This subroutine initializes a points list
!  ------------------------------------------------ 
   function PointLinkedList_Construct(  )
   
      implicit none
      
      type(PointLinkedList) :: PointLinkedList_Construct
      
      PointLinkedList_Construct% head => null()
   
   end function PointLinkedList_Construct
!
!/////////////////////////////////////////////////////////////////////////////////////////////
!  
!  -------------------------------------------------
!  This subroutine adds a point to a points list
!  ------------------------------------------------ 
   subroutine PointLinkedList_Add( this, point )
   
      implicit none
   
      class(PointLinkedList) :: this
      type(point_type)       :: point
      
      type(point_type), pointer :: current => null(), currentNext => null()
   
      if( .not. associated(this% head) ) then 
         allocate(this% head)
         call this% head% copy(point)
         this% head% next => this% head
         this% head% prev => this% head
         return
      else
         current => this% head% prev
         currentNext => current% next
         allocate(currentNext) 
         call currentNext% copy(point)
         currentNext% next => this% head
         currentNext% prev => current
         nullify(current% next)
         current% next => currentNext
         nullify(this% head% prev)
         this% head% prev => currentNext
      end if
      
      nullify(current, currentNext)
   
   end subroutine PointLinkedList_Add
!
!/////////////////////////////////////////////////////////////////////////////////////////////
!  
!  -------------------------------------------------
!  This subroutine deletes the point p from a points list
!  ------------------------------------------------  
   subroutine PointLinkedList_Remove( this, p )
   
      implicit none
      !-arguments--------------------------------------------------------------
      class(PointLinkedList),   intent(inout) :: this
      type(point_type), target, intent(inout) :: p
      !-local-variables--------------------------------------------------------
      type(point_type), pointer :: dataNext => null(), dataPrev => null(), &
                                   dataDel => null()
      
      dataDel => p
      
      dataPrev => p% prev; dataNext => p% next
      
      if( associated(dataDel, this% head) ) then
         ERROR stop ":: Head of list can't be deleted here!"
         return
      end if
      
      dataPrev% next => null()
      dataPrev% next => dataNext
      dataNext% prev => null()
      dataNext% prev => dataPrev
   
      nullify(dataPrev, dataNext)
   
   end subroutine PointLinkedList_Remove
!
!/////////////////////////////////////////////////////////////////////////////////////////////
!  
!  -------------------------------------------------
!  This subroutine deletes the last point from a points list
!  ------------------------------------------------  
   subroutine PointLinkedList_RemoveLast( this )
   
      implicit none
      
      class(PointLinkedList), intent(inout) :: this
      
      type(point_type), pointer :: data => null(), dataPrev => null()
      
      data => this% head% prev
   
      if( associated(data, this% head) ) then
         ERROR stop ":: Head of list can't be deleted here!"
         return
      end if
      
      dataPrev => data% prev
      
      deallocate(data)
      
      dataPrev% next => null()
      dataPrev% next => this% head
      this% head% prev => null() 
      this% head% prev => dataPrev 
   
      nullify(dataPrev)
   
   end subroutine PointLinkedList_RemoveLast
!
!/////////////////////////////////////////////////////////////////////////////////////////////
!  
!  -------------------------------------------------
!  This subroutine deletes a point from a points list
!  ------------------------------------------------ 
   subroutine PointLinkedList_Destruct( this )
    
      implicit none
      
      class(PointLinkedList), intent(inout) :: this
      
      class(point_type), pointer :: current, next 
      integer :: i
      
      if( this% NumOfPoints .eq. 0 ) return
      
      current => this% head
      next    => current% next
      
      do i = 1, this% NumOfPoints 
         deallocate(current)
         current => next
         next    => current% next
      end do
      
      this% NumOfPoints = 0
      
   end subroutine PointLinkedList_Destruct
!
!/////////////////////////////////////////////////////////////////////////////////////////////
!  
!  -------------------------------------------------
! This subroutine copies a point
!  ------------------------------------------------  

   subroutine point_type_copy( this, point )
   
      implicit none
   
      class(point_type), intent(inout) :: this
      type(point_type),  intent(in)    :: point
    
      this% coords            = point% coords
      this% ImagePoint_coords = point% ImagePoint_coords
      this% theta             = point% theta
      this% index             = point% index
      this% element_index     = point% element_index
      this% local_position    = point% local_position
      this% Translate         = point% Translate
      this% partition         = point% partition
   
   end subroutine point_type_copy
!
!/////////////////////////////////////////////////////////////////////////////////////////////
!  
!  -------------------------------------------------
! This subroutine initializes an objects list
!  ------------------------------------------------  
   function ObjectLinkedList_Construct(  )
   
      implicit none
      
      type(ObjectLinkedList) :: ObjectLinkedList_Construct
      
      ObjectLinkedList_Construct% head => null()
   
   end function ObjectLinkedList_Construct
!
!/////////////////////////////////////////////////////////////////////////////////////////////
!  
!  -------------------------------------------------
! This subroutine adds an object to an objects list
!  ------------------------------------------------  

   subroutine ObjectLinkedList_Add( this, object )
   
      implicit none
   
      class(ObjectLinkedList) :: this
      type(Object_type)       :: object
      
      type(object_type), pointer :: current => null(), currentNext => null()
   
   
      if( .not. associated(this% head) ) then 
         allocate(this% head)
         call this% head% copy(object)
         this% head% next => this% head
         this% head% prev => this% head
         return
      else
         current => this% head% prev
         currentNext => current% next
         allocate(currentNext) 
         call currentNext% copy(object)
         currentNext% next => this% head
         currentNext% prev => current
         nullify(current% next)
         current% next => currentNext
         nullify(this% head% prev)
         this% head% prev => currentNext
      end if
      
      nullify(current, currentNext)
   
   end subroutine ObjectLinkedList_Add     
!
!/////////////////////////////////////////////////////////////////////////////////////////////
!  
!  -------------------------------------------------
!  This subroutine destroys an objects list
!  ------------------------------------------------ 
   subroutine ObjectLinkedList_Destruct( this )
    
      implicit none
      
      class(ObjectLinkedList), intent(inout) :: this
      
      type(object_type), pointer :: data => null(), dataPrev => null()
      
      if( .not. associated(this% head) ) return
      
      data => this% head% prev
      
      if( .not. associated(data, this% head) ) then
         do
            dataPrev => data% prev   
            call data% destruct()
            deallocate(data)
            data => dataPrev
            if( associated(data, this% head) ) exit
         end do
      end if
      
      deallocate(data)
      
      nullify(dataPrev)
      
   end subroutine ObjectLinkedList_Destruct
!
!/////////////////////////////////////////////////////////////////////////////////////////////
!  
!  -------------------------------------------------
! This subroutine builds an object
!  -----------------------------------------------
   subroutine object_type_build( this, Points, normal, NumOfVertices, index, computeIntegrals )
    
      implicit none
      !-arguments---------------------------
      class(Object_type),            intent(inout) :: this
      real(kind=RP), dimension(:,:), intent(in)    :: Points
      real(kind=RP), dimension(:),   intent(in)    :: normal
      integer,                       intent(in)    :: NumOfVertices, index
      logical,                       intent(in)    :: computeIntegrals
      !-local-variables-----------------------
      integer :: i
      
      if( allocated(this% vertices) ) deallocate(this% vertices)
      allocate(this% vertices(NumOfVertices))
      
      do i = 1, NumOfVertices
         this% vertices(i)% coords = Points(:,i)
      end do
      
      this% index            = index 
      this% normal           = normal 
      this% computeIntegrals = computeIntegrals 
      this% NumOfVertices    = NumOfVertices
      
   end subroutine object_type_build
!
!/////////////////////////////////////////////////////////////////////////////////////////////
!  
!  -------------------------------------------------
! This subroutine copies an object
!  -----------------------------------------------
   subroutine object_type_copy( this, Object )
    
      implicit none
      !-arguments---------------------------
      class(Object_type),  intent(inout) :: this
      type(Object_type),   intent(in)    :: Object
      !-local-variables-----------------------
      integer :: i
      
      allocate(this% vertices(Object% NumOfVertices))
      
      do i = 1, Object% NumOfVertices
         call this% vertices(i)% copy(Object% vertices(i))
      end do
      
      this% index            = Object% index 
      this% normal           = Object% normal 
      this% computeIntegrals = Object% computeIntegrals 
      this% NumOfVertices    = Object% NumOfVertices
      this% partition        = Object% partition
      
   end subroutine object_type_copy
!
!/////////////////////////////////////////////////////////////////////////////////////////////
!  
!  -------------------------------------------------
! This subroutine copies an object
!  -----------------------------------------------
   subroutine object_type_destruct( this )
    
      implicit none
      !-arguments---------------------------
      class(Object_type),  intent(inout) :: this
      
      deallocate(this% vertices)
      
      this% index  = 0
      this% normal = 0.0_RP 
      this% NumOfVertices = 0
      
   end subroutine object_type_destruct
!
!/////////////////////////////////////////////////////////////////////////////////////////////
!  
!  -------------------------------------------------
! This subroutine adds an object to a list of objects
!  -----------------------------------------------
   subroutine addObj( ObjList, Object )
   
      implicit none
      !-arguments----------------------------------------------------
      type(Object_type), target, intent(inout) :: ObjList
      type(Object_type),         intent(in)    :: Object
      !-local-variables----------------------------------------------
      type(Object_type), pointer :: Obj=>null(), Objprev => null() 
     
      if( .not. associated(ObjList% next)) then
         call ObjList% copy( Object )
         ObjList% next => ObjList
         ObjList% prev => ObjList
         return
      end if
      
      Obj => ObjList% prev
!            
!     previous point
!     ------------
      Objprev => ObjList% prev
      
      Obj => Obj% next
      allocate(Obj)
      
      Obj% next => ObjList
      Obj% prev => Objprev
      
      Objprev% next => Obj
      
      call Obj% copy( Object )
      
      ObjList% prev => null()
      ObjList% prev => Obj
      
      if( associated(Obj% prev, ObjList) ) then
         ObjList% next => Obj 
      end if
      
      nullify(Obj, Objprev)
      
   end subroutine addObj   
!
!/////////////////////////////////////////////////////////////////////////////////////////////
!  
!  -------------------------------------------------
! This subroutine describes the .stl file
!  -----------------------------------------------
   subroutine Describe_STLfile( this, filename )
      use Headers
      use MPI_Process_Info
      use PhysicsStorage
      implicit none
      !-arguments--------------------------------
      class(STLfile),   intent(inout) :: this
      character(len=*), intent(in)    :: filename
      !-local-variables--------------------------

      if( MPI_Process% isRoot) then
       
         write(STD_OUT,'(/)')
         call Section_Header("Reading stl file")
         write(STD_OUT,'(/)')
         call SubSection_Header('Stl file "' // trim(fileName) // '"')
      
         write(STD_OUT,'(30X,A,A32,I10)') "->" , "Number of objects: " , this% NumOfObjs
         write(STD_OUT,'(30X,A,A32,I10)') "->" , "Number of stored points: " , 3*this% NumOfObjs
         if( this% move ) then
            write(STD_OUT,'(30X,A,A32,A10)') "->" , "Motion: " , this% motionType
            if( this% motionType .eq. ROTATION ) then 
               write(STD_OUT,'(30X,A,A32,F10.3,A)') "->" , "Angular Velocity: " , this% angularVelocity/timeref, " rad/s."
            elseif( this% motionType .eq. LINEAR ) then
               write(STD_OUT,'(30X,A,A32,F10.3,A)') "->" , "Translation Velocity: " , this% Velocity*(Lref/timeref), " m/s."
            end if
            write(STD_OUT,'(30X,A,A32,I10)') "->" , "Axis of motion: " , this% motionAxis
         end if
         
      end if
   
   end subroutine Describe_STLfile
!
!/////////////////////////////////////////////////////////////////////////////////////////////
!  
!  -------------------------------------------------
! This subroutine describes the .stl file
!  -----------------------------------------------
   subroutine DescribePartitions_STLfile( this )
      use Headers
      use MPI_Process_Info
      implicit none
      !-arguments--------------------------------
      class(STLfile), intent(inout) :: this
      !-local-variables--------------------------
      character(len=LINE_LENGTH) :: myString
      
      write(myString,'(i100)') this% partition
      
      if( this% partition .eq. 1 ) then
         write(STD_OUT,'(/)')
         call Section_Header("stl partitions")
         write(STD_OUT,'(/)')
      end if
      
      call SubSection_Header('partition ' // trim(adjustl(myString)))
      write(STD_OUT,'(30X,A,A32,I10)') "->" , "Number of objects: " , this% NumOfObjs
      write(STD_OUT,'(30X,A,A32,I10)') "->" , "Number of stored points: " , 3*this% NumOfObjs
      
   end subroutine DescribePartitions_STLfile
!
!/////////////////////////////////////////////////////////////////////////////////////////////
!  
!  -------------------------------------------------
! This subroutine reads the .stl file
!  -----------------------------------------------
   subroutine  ReadTesselation( this, filename )
      use PhysicsStorage
      implicit none
      !-arguments--------------------------------
      class(STLfile),   intent(inout) :: this
      character(len=*), intent(in)    :: filename
      !-local-variables---------------------------
      integer              :: i, j, funit, NumOfTri, fileStat, NumOfVertices
      integer*2            :: padding
      real*4, dimension(3) :: norm, vertex
      character(len=80)    :: header
      
      NumOfVertices = 3 
      
      this% partition = 1
      
      funit = UnusedUnit()
      open(unit=funit,file='MESH/'//trim(filename)//'.stl',status='old',access='stream',form='unformatted', iostat=fileStat)
      
      if( fileStat .ne. 0 ) then
         print *, "Read Tesselation: file '",trim(filename),"' not found"
         error stop
      end if
      
      this% filename = filename

      read(funit) header
      read(funit) NumOfTri
      
      this% NumOfObjs = NumOfTri

      allocate(this% ObjectsList(NumOfTri))

      associate( Objs => this% ObjectsList )
      
      do i = 1, NumOfTri
         read(funit) norm(1), norm(2), norm(3)
         Objs(i)% normal = norm
         allocate(Objs(i)% vertices(NumOfVertices))
         do j = 1, NumOfVertices
            read(funit) vertex(1), vertex(2), vertex(3)
            Objs(i)% vertices(j)% coords = vertex/Lref
         end do
         read(funit) padding
         Objs(i)% index = i
         Objs(i)% NumOfVertices = NumOfVertices
         Objs(i)% partition = 1
      end do
        
      end associate   
       
      close(unit=funit)
      
      call this% describe( filename )
      
   end subroutine  ReadTesselation
   
   subroutine STLfile_GetMotionInfo( this, STLfilename, NumOfSTL )
      use FileReadingUtilities
      use FTValueDictionaryClass
      use PhysicsStorage
      implicit none
      !-arguments------------------------------------------
      type(STLfile),           intent(inout) :: this
      character(len=*),        intent(in)    :: STLfilename
      integer,                 intent(in)    :: NumOfSTL
      !-local-arguments------------------------------------
      integer                    :: i
      integer,       allocatable :: motionAxis_STL
      real(kind=RP), allocatable :: angularVelocity_STL, Velocity_STL
      character(len=LINE_LENGTH) :: in_label, paramFile, &
                                    motion_STL, STL_name 
   
      this% move = .false.
      
      do i = 1, NumOfSTL
      
         write(in_label , '(A,I0)') "#define stl motion ", i

         call get_command_argument(1, paramFile)
         call readValueInRegion ( trim ( paramFile )  , "stl name"         , STL_name           , in_label, "#end" ) 
         call readValueInRegion ( trim ( paramFile )  , "type"             , motion_STL         , in_label, "#end" ) 
         call readValueInRegion ( trim ( paramFile )  , "angular velocity" , angularVelocity_STL, in_label, "#end" ) 
         call readValueInRegion ( trim ( paramFile )  , "velocity"         , Velocity_STL       , in_label, "#end" ) 
         call readValueInRegion ( trim ( paramFile )  , "motion axis"      , motionAxis_STL     , in_label, "#end" ) 

         if( trim(STLfilename) .ne. trim(STL_name) ) cycle

         this% move = .true.

         select case( trim(motion_STL) )
           case( "rotation" )
               this% motionType = ROTATION
            case( "linear" )
               this% motionType = LINEAR
            case default
               print *, "STLfile_GetMotionInfo: motion not recognized. Available motions are ", ROTATION,"and",LINEAR,"."
               error stop
         end select
         
         if( allocated(angularVelocity_STL) ) then
            this% angularVelocity = angularVelocity_STL*timeref
         elseif( this% motionType .eq. ROTATION ) then
            print *, "STLfile_GetMotionInfo: 'angular velocity' must be specified for ", ROTATION, " motion."
            error stop            
         end if
         
         if( allocated(Velocity_STL) ) then
            this% Velocity = Velocity_STL/(Lref/timeref)
         elseif( this% motionType .eq. LINEAR ) then
            print *, "STLfile_GetMotionInfo: 'velocity' must be specified for ", LINEAR, " motion."
            error stop            
         end if
         
         if( allocated(motionAxis_STL) ) then
            this% motionAxis = motionAxis_STL
            if( this% motionAxis .gt. 3 .or. this% motionAxis .lt. 1 ) then
               print *, "STLfile_GetMotionInfo: 'motion axis' =", this% motionAxis, " not valid:"
               print *, "select 1 for x-axis, 2 for y-axis or 3 for z-axis."
               error stop                
            end if
         elseif( this% move ) then
            print *, "STLfile_GetMotionInfo: 'motion axis' must be specified."
            error stop            
         end if

         return

      end do
 
   end subroutine STLfile_GetMotionInfo
   
   subroutine STLfile_getRotationaMatrix( this, dt )
   
      implicit none
      !-arguments-----------------------------
      class(STLfile), intent(inout):: this
      real(kind=RP),  intent(in)   :: dt
      !-local-variables-----------------------
      real(kind=RP) :: theta
   
      theta = this% angularVelocity * dt
   
      this% rotationMatrix = 0.0_RP
   
      select case( this% motionAxis )
         case( IX )
            this% rotationMatrix(1,1) = 1.0_RP
            this% rotationMatrix(2,2) = cos(theta)
            this% rotationMatrix(2,3) = -sin(theta)
            this% rotationMatrix(3,2) = sin(theta)
            this% rotationMatrix(3,3) = cos(theta)
         case( IY ) 
            this% rotationMatrix(2,2) = 1.0_RP
            this% rotationMatrix(1,1) = cos(theta)
            this% rotationMatrix(1,3) = sin(theta)
            this% rotationMatrix(3,1) = -sin(theta)
            this% rotationMatrix(3,3) = cos(theta)
         case( IZ )
            this% rotationMatrix(3,3) = 1.0_RP
            this% rotationMatrix(1,1) = cos(theta)
            this% rotationMatrix(1,2) = -sin(theta)
            this% rotationMatrix(2,1) = sin(theta)
            this% rotationMatrix(2,2) = cos(theta)
      end select
        
   end subroutine STLfile_getRotationaMatrix
   
   subroutine STLfile_getDisplacement( this, dt )
   
      implicit none
      !-arguments-----------------------------
      class(STLfile), intent(inout):: this
      real(kind=RP),  intent(in)   :: dt
   
      this% ds = this% Velocity * dt
        
   end subroutine STLfile_getDisplacement
   
   subroutine STLfile_destroy( this )
   
      implicit none
      !-arguments------------------------------
      class(STLfile), intent(inout) :: this
      !-local-variables------------------------
      integer :: i
      
      do i = 1, this% NumOfObjs
         deallocate(this% ObjectsList(i)% vertices)
      end do
      
      deallocate(this% ObjectsList)  
   
   end subroutine STLfile_destroy
   
   subroutine STLfile_plot( this, timestep )
      use MPI_Process_Info
      implicit none
      !-arguments----------------------------------------------
      class(STLfile), intent(inout) :: this
      integer,        intent(in)    :: timestep
      !-local-variables----------------------------------------
      character(len=LINE_LENGTH)     :: filename, myString
      integer                        :: i, j, funit
      
      if( .not.  MPI_Process% isRoot ) return
      
      funit = UnusedUnit()
      
      write(myString,'(i100)') timestep
      
      filename = trim(this% filename)//'_'//trim(adjustl(myString))
      
      open(funit,file='IBM/'//trim(filename)//'.tec', status='unknown')
 
      write(funit,"(a28)") 'TITLE = "Partition objects"'
      write(funit,"(a25)") 'VARIABLES = "x", "y", "z"'
      
      do i = 1, SIZE(this% ObjectsList)
         write(funit,"(a66)") 'ZONE NODES=3, ELEMENTS = 1, DATAPACKING=POINT, ZONETYPE=FETRIANGLE'
         do j = 1, this% ObjectsList(i)% NumOfVertices
            write(funit,'(3E13.5)') this% ObjectsList(i)% vertices(j)% coords(1), &
                                    this% ObjectsList(i)% vertices(j)% coords(2), &
                                    this% ObjectsList(i)% vertices(j)% coords(3)
         end do
         write(funit,'(3i2)') 1, 2, 3 
      end do

      close(funit)
   
   end subroutine STLfile_plot
   
   
!//////////////////////////////////////////////
   
   subroutine TecFileHeader( FileName, Title, I, J, K, funit, DATAPACKING, ZONETYPE, NO )
   
      implicit none
      
      character(len=*), intent(in)  :: FileName, Title, DATAPACKING
      integer,          intent(in)  :: I, J, K
      character(len=*), optional    :: ZONETYPE
      logical,          optional    :: NO
      integer,          intent(out) :: funit
   
      funit = UnusedUnit()
   
      open(funit,file=trim(FileName)//'.tec', status='unknown')
      
      write(funit,"(A9,A,A)") 'TITLE = "',trim(Title),'"'
      write(funit,"(A23)") 'VARIABLES = "x","y","z"'
      if( present(ZONETYPE) ) then
         write(funit,"(A7,I0,A3,I0,A3,I0,A14,A,A11,A)") 'ZONE I=',I,',J=',J,',K=',K,', DATAPACKING=',trim(DATAPACKING),', ZONETYPE=',trim(ZONETYPE)
      else
         write(funit,"(A7,I0,A3,I0,A3,I0,A14,A)") 'ZONE I=',I,',J=',J,',K=',K,', DATAPACKING=',trim(DATAPACKING)
      end if
      
   end subroutine TecFileHeader
    
end module TessellationTypes
>>>>>>> 3e5cb751
<|MERGE_RESOLUTION|>--- conflicted
+++ resolved
@@ -1,1884 +1,1048 @@
-<<<<<<< HEAD
-
-#include "Includes.h"
-module TessellationTypes
-
-   use SMConstants
-   use Utilities
-   use IntegerDataLinkedList
-   use ParamfileRegions                , only: readValueInRegion
-
-   implicit none
-
-!
-!  **************************************************
-!  Main type for a list of points
-!  **************************************************
-   type PointLinkedList
-   
-      class(point_type), pointer :: head => null()
-      integer                    :: NumOfPoints
-      
-      contains
-         procedure :: add        => PointLinkedList_add
-         procedure :: remove     => PointLinkedList_Remove
-         procedure :: removeLast => PointLinkedList_RemoveLast
-         procedure :: destruct   => PointLinkedList_Destruct
-   
-   end type PointLinkedList
-
-!
-!  **************************************************
-!  Main type for a generic point point
-!  **************************************************
-   type point_type
-   
-      class(point_type), pointer :: next => null(), prev => null()
-      
-      real(kind=rp), dimension(NDIM) :: coords, ImagePoint_coords, normal
-      real(kind=rp)                  :: theta, dist, Rank
-      integer                        :: index, element_index, &
-                                        Translate = 0, partition, objIndex
-      integer,       dimension(NDIM) :: local_Position
-      logical                        :: delete = .false., isInsideBody = .false., &
-                                        forcingPoint = .false.
-!~       real(kind=rp), dimension(NCONS) :: Q_IP
-      
-      contains
-         procedure :: copy => point_type_copy
-   
-   end type   
-   
-!
-!  **************************************************
-!  Main type for a list of points
-!  **************************************************
-   type ObjectLinkedList
-   
-      class(object_type), pointer :: head => null()
-      
-      contains
-         procedure :: add        => ObjectLinkedList_add
-         procedure :: destruct   => ObjectLinkedList_Destruct
-   
-   end type ObjectLinkedList 
-   
-!
-!  **************************************************
-!  Main type for a generic object
-!  **************************************************  
-   type Object_type
-
-      class(Object_type), pointer :: next => null(), prev => null()
-      
-      type(point_type), dimension(:),   allocatable :: vertices
-      real(kind=rp),    dimension(NDIM)             :: normal, tangent, coords
-      integer                                       :: index, NumOfVertices
-      integer,          dimension(2)                :: partition
-      logical                                       :: ComputeIntegrals = .true.
-
-      contains
-         procedure :: copy       => object_type_copy
-         procedure :: build      => object_type_build
-         procedure :: destruct   => object_type_destruct
-                  
-   end type Object_type
-   
-!
-!  **************************************************
-!  Main type for a STL file reader
-!  **************************************************
-   type STLfile
-
-      type(Object_type), dimension(:), allocatable :: ObjectsList
-      integer                                      :: NumOfObjs, partition, &
-                                                      motionAxis, body
-      real(kind=RP)                                :: angularVelocity, ds,  &
-                                                      Velocity,             & 
-                                                      rotationMatrix(NDIM,NDIM)
-      logical                                      :: move
-      character(len=LINE_LENGTH)                   :: filename, motionType
-   
-       contains
-          procedure :: ReadTesselation
-          procedure :: getRotationaMatrix => STLfile_getRotationaMatrix
-          procedure :: getDisplacement    => STLfile_getDisplacement
-          procedure :: destroy            => STLfile_destroy
-          procedure :: Describe           => Describe_STLfile
-          procedure :: plot               => STLfile_plot
-          procedure :: DescribePartitions => DescribePartitions_STLfile
-
-   end type
-   
-   
-   
-   type ObjsDataLinkedList_t
-      type(ObjData_t), pointer     :: head => null()
-      integer                       :: no_of_entries = 0
-      contains
-         procedure   :: Add           => ObjsDataLinkedList_Add
-         procedure   :: check         => CheckObj
-         procedure   :: Destruct      => ObjsDataLinkedList_Destruct
-    end type ObjsDataLinkedList_t
-   
-    type ObjData_t
-      integer                     :: value 
-      type(ObjData_t), pointer    :: next 
-    end type ObjData_t
-
-
-    type ObjsRealDataLinkedList_t
-      class(ObjRealData_t), pointer    :: head => NULL()
-      integer                       :: no_of_entries = 0
-      contains
-         procedure   :: Add      => ObjsRealDataLinkedList_Add
-         procedure   :: check    => CheckReal
-         procedure   :: Destruct => ObjsRealDataLinkedList_Destruct
-    end type ObjsRealDataLinkedList_t
-   
-   type ObjRealData_t
-      real(kind=RP)             :: value
-      class(ObjRealData_t), pointer :: next 
-    end type ObjRealData_t
-
-
-
-    interface ObjsDataLinkedList_t
-      module procedure  ConstructObjsDataLinkedList
-    end interface 
-    
-    interface ObjsRealDataLinkedList_t
-      module procedure  ConstructObjsRealDataLinkedList
-    end interface 
-   
-   
-   
-   
-   
-   
-   
-   interface PointLinkedList
-      module procedure :: PointLinkedList_Construct
-   end interface
-
-   interface ObjectLinkedList
-      module procedure :: ObjectLinkedList_Construct
-   end interface
-   
-   character(len=8) :: ROTATION = "rotation"
-   character(len=6) :: LINEAR = "linear"
-
-   contains   
-
-      function ConstructObjsDataLinkedList( )
-         implicit none
-         type(ObjsDataLinkedList_t) :: ConstructObjsDataLinkedList 
-
-         ConstructObjsDataLinkedList% head => null()
-         ConstructObjsDataLinkedList% no_of_entries = 0
-
-      end function ConstructObjsDataLinkedList
-      
-      function ConstructObjsRealDataLinkedList( )
-         implicit none
-         type(ObjsRealDataLinkedList_t) :: ConstructObjsRealDataLinkedList 
-
-         ConstructObjsRealDataLinkedList% head => null()
-         ConstructObjsRealDataLinkedList% no_of_entries = 0
-
-      end function ConstructObjsRealDataLinkedList
-
-      subroutine ObjsDataLinkedList_Add( this, value ) 
-         implicit none
-         class(ObjsDataLinkedList_t), intent(inout) :: this
-         integer,                     intent(in)    :: value
-         type(ObjData_t),                 pointer  :: current
-
-         integer :: i
-
-         if ( this% no_of_entries .eq. 0 ) then
-            allocate( this% head ) 
-            this% head% value = value
-            this% no_of_entries = 1
-         else
-            current => this% head    
-            do i = 1, this% no_of_entries-1
-               current => current% next
-            end do
-            allocate(current% next)
-            current% next% value = value
-            this% no_of_entries = this% no_of_entries + 1 
-         end if
-
-      end subroutine ObjsDataLinkedList_Add
-      
-      subroutine ObjsRealDataLinkedList_Add( this, value ) 
-         implicit none
-         class(ObjsRealDataLinkedList_t), intent(inout) :: this
-         real(kind=RP),                   intent(in)    :: value
-         type(ObjRealData_t),             pointer  :: current
-
-         integer :: i
-
-         if ( this% no_of_entries .eq. 0 ) then
-            allocate( this% head ) 
-            this% head% value = value
-            this% no_of_entries = 1
-         else
-            current => this% head    
-            do i = 1, this% no_of_entries-1
-               current => current% next
-            end do
-            allocate(current% next)
-            current% next% value = value
-            this% no_of_entries = this% no_of_entries + 1 
-         end if
-
-      end subroutine ObjsRealDataLinkedList_Add
-
-     logical function CheckObj( this, value ) result( found )
-     
-        implicit none
-     
-        class(ObjsDataLinkedList_t), intent(inout) :: this
-        integer,                     intent(in)    :: value
-        
-        type(ObjData_t),             pointer       :: current
-        integer :: i
-        
-        found = .false.
-        
-        if( this% no_of_entries .eq.0 ) return
-        
-        current => this% head
-        
-        do i = 1, this% no_of_entries
-           if( current% value .eq. value ) then
-              found = .true.
-              exit
-           end if
-           current => current% next
-        end do
-     
-     end function CheckObj
-
-     logical function CheckReal( this, value ) result( found )
-     
-        implicit none
-     
-        class(ObjsRealDataLinkedList_t), intent(inout) :: this
-        real(kind=RP),                     intent(in)  :: value
-        
-        type(ObjRealData_t),             pointer       :: current
-        integer :: i
-        
-        found = .false.
-        
-        if( this% no_of_entries .eq.0 ) return
-        
-        current => this% head
-        
-        do i = 1, this% no_of_entries
-           if( almostEqual(current% value,value) ) then
-              found = .true.
-              exit
-           end if
-           current => current% next
-        end do
-     
-     end function CheckReal
-
-    elemental subroutine ObjsDataLinkedList_Destruct(this)
-         implicit none
-         class(ObjsDataLinkedList_t), intent(inout)   :: this
-         type(ObjData_t), pointer       :: data, nextdata
-         integer     :: i
-
-         data => this% head
-         do i = 1, this% no_of_entries
-            nextdata => data% next
-
-            deallocate(data)
-            data => nextdata
-         end do
-         
-         this% no_of_entries = 0
-
-      end subroutine ObjsDataLinkedList_Destruct
-      
-    elemental subroutine ObjsRealDataLinkedList_Destruct(this)
-         implicit none
-         class(ObjsRealDataLinkedList_t), intent(inout)   :: this
-         type(ObjRealData_t), pointer       :: data, nextdata
-         integer     :: i
-
-         data => this% head
-         do i = 1, this% no_of_entries
-            nextdata => data% next
-
-            deallocate(data)
-            data => nextdata
-         end do
-         
-         this% no_of_entries = 0
-
-      end subroutine ObjsRealDataLinkedList_Destruct
-
-!
-!/////////////////////////////////////////////////////////////////////////////////////////////
-!  
-!  -------------------------------------------------
-!  This subroutine initializes a points list
-!  ------------------------------------------------ 
-   function PointLinkedList_Construct(  )
-   
-      implicit none
-      
-      type(PointLinkedList) :: PointLinkedList_Construct
-      
-      PointLinkedList_Construct% head => null()
-   
-   end function PointLinkedList_Construct
-!
-!/////////////////////////////////////////////////////////////////////////////////////////////
-!  
-!  -------------------------------------------------
-!  This subroutine adds a point to a points list
-!  ------------------------------------------------ 
-   subroutine PointLinkedList_Add( this, point )
-   
-      implicit none
-   
-      class(PointLinkedList) :: this
-      type(point_type)       :: point
-      
-      type(point_type), pointer :: current => null(), currentNext => null()
-   
-      if( .not. associated(this% head) ) then 
-         allocate(this% head)
-         call this% head% copy(point)
-         this% head% next => this% head
-         this% head% prev => this% head
-         return
-      else
-         current => this% head% prev
-         currentNext => current% next
-         allocate(currentNext) 
-         call currentNext% copy(point)
-         currentNext% next => this% head
-         currentNext% prev => current
-         nullify(current% next)
-         current% next => currentNext
-         nullify(this% head% prev)
-         this% head% prev => currentNext
-      end if
-      
-      nullify(current, currentNext)
-   
-   end subroutine PointLinkedList_Add
-!
-!/////////////////////////////////////////////////////////////////////////////////////////////
-!  
-!  -------------------------------------------------
-!  This subroutine deletes the point p from a points list
-!  ------------------------------------------------  
-   subroutine PointLinkedList_Remove( this, p )
-   
-      implicit none
-      !-arguments--------------------------------------------------------------
-      class(PointLinkedList),   intent(inout) :: this
-      type(point_type), target, intent(inout) :: p
-      !-local-variables--------------------------------------------------------
-      type(point_type), pointer :: dataNext => null(), dataPrev => null(), &
-                                   dataDel => null()
-      
-      dataDel => p
-      
-      dataPrev => p% prev; dataNext => p% next
-      
-      if( associated(dataDel, this% head) ) then
-         ERROR stop ":: Head of list can't be deleted here!"
-         return
-      end if
-      
-      dataPrev% next => null()
-      dataPrev% next => dataNext
-      dataNext% prev => null()
-      dataNext% prev => dataPrev
-   
-      nullify(dataPrev, dataNext)
-   
-   end subroutine PointLinkedList_Remove
-!
-!/////////////////////////////////////////////////////////////////////////////////////////////
-!  
-!  -------------------------------------------------
-!  This subroutine deletes the last point from a points list
-!  ------------------------------------------------  
-   subroutine PointLinkedList_RemoveLast( this )
-   
-      implicit none
-      
-      class(PointLinkedList), intent(inout) :: this
-      
-      type(point_type), pointer :: data => null(), dataPrev => null()
-      
-      data => this% head% prev
-   
-      if( associated(data, this% head) ) then
-         ERROR stop ":: Head of list can't be deleted here!"
-         return
-      end if
-      
-      dataPrev => data% prev
-      
-      deallocate(data)
-      
-      dataPrev% next => null()
-      dataPrev% next => this% head
-      this% head% prev => null() 
-      this% head% prev => dataPrev 
-   
-      nullify(dataPrev)
-   
-   end subroutine PointLinkedList_RemoveLast
-!
-!/////////////////////////////////////////////////////////////////////////////////////////////
-!  
-!  -------------------------------------------------
-!  This subroutine deletes a point from a points list
-!  ------------------------------------------------ 
-   subroutine PointLinkedList_Destruct( this )
-    
-      implicit none
-      
-      class(PointLinkedList), intent(inout) :: this
-      
-      class(point_type), pointer :: current, next 
-      integer :: i
-      
-      if( this% NumOfPoints .eq. 0 ) return
-      
-      current => this% head
-      next    => current% next
-      
-      do i = 1, this% NumOfPoints 
-         deallocate(current)
-         current => next
-         next    => current% next
-      end do
-      
-      this% NumOfPoints = 0
-      
-   end subroutine PointLinkedList_Destruct
-!
-!/////////////////////////////////////////////////////////////////////////////////////////////
-!  
-!  -------------------------------------------------
-! This subroutine copies a point
-!  ------------------------------------------------  
-
-   subroutine point_type_copy( this, point )
-   
-      implicit none
-   
-      class(point_type), intent(inout) :: this
-      type(point_type),  intent(in)    :: point
-    
-      this% coords            = point% coords
-      this% ImagePoint_coords = point% ImagePoint_coords
-      this% theta             = point% theta
-      this% index             = point% index
-      this% element_index     = point% element_index
-      this% local_position    = point% local_position
-      this% Translate         = point% Translate
-      this% partition         = point% partition
-   
-   end subroutine point_type_copy
-!
-!/////////////////////////////////////////////////////////////////////////////////////////////
-!  
-!  -------------------------------------------------
-! This subroutine initializes an objects list
-!  ------------------------------------------------  
-   function ObjectLinkedList_Construct(  )
-   
-      implicit none
-      
-      type(ObjectLinkedList) :: ObjectLinkedList_Construct
-      
-      ObjectLinkedList_Construct% head => null()
-   
-   end function ObjectLinkedList_Construct
-!
-!/////////////////////////////////////////////////////////////////////////////////////////////
-!  
-!  -------------------------------------------------
-! This subroutine adds an object to an objects list
-!  ------------------------------------------------  
-
-   subroutine ObjectLinkedList_Add( this, object )
-   
-      implicit none
-   
-      class(ObjectLinkedList) :: this
-      type(Object_type)       :: object
-      
-      type(object_type), pointer :: current => null(), currentNext => null()
-   
-   
-      if( .not. associated(this% head) ) then 
-         allocate(this% head)
-         call this% head% copy(object)
-         this% head% next => this% head
-         this% head% prev => this% head
-         return
-      else
-         current => this% head% prev
-         currentNext => current% next
-         allocate(currentNext) 
-         call currentNext% copy(object)
-         currentNext% next => this% head
-         currentNext% prev => current
-         nullify(current% next)
-         current% next => currentNext
-         nullify(this% head% prev)
-         this% head% prev => currentNext
-      end if
-      
-      nullify(current, currentNext)
-   
-   end subroutine ObjectLinkedList_Add     
-!
-!/////////////////////////////////////////////////////////////////////////////////////////////
-!  
-!  -------------------------------------------------
-!  This subroutine destroys an objects list
-!  ------------------------------------------------ 
-   subroutine ObjectLinkedList_Destruct( this )
-    
-      implicit none
-      
-      class(ObjectLinkedList), intent(inout) :: this
-      
-      type(object_type), pointer :: data => null(), dataPrev => null()
-      
-      if( .not. associated(this% head) ) return
-      
-      data => this% head% prev
-      
-      if( .not. associated(data, this% head) ) then
-         do
-            dataPrev => data% prev   
-            call data% destruct()
-            deallocate(data)
-            data => dataPrev
-            if( associated(data, this% head) ) exit
-         end do
-      end if
-      
-      deallocate(data)
-      
-      nullify(dataPrev)
-      
-   end subroutine ObjectLinkedList_Destruct
-!
-!/////////////////////////////////////////////////////////////////////////////////////////////
-!  
-!  -------------------------------------------------
-! This subroutine builds an object
-!  -----------------------------------------------
-   subroutine object_type_build( this, Points, normal, NumOfVertices, index, computeIntegrals )
-    
-      implicit none
-      !-arguments---------------------------
-      class(Object_type),            intent(inout) :: this
-      real(kind=RP), dimension(:,:), intent(in)    :: Points
-      real(kind=RP), dimension(:),   intent(in)    :: normal
-      integer,                       intent(in)    :: NumOfVertices, index
-      logical,                       intent(in)    :: computeIntegrals
-      !-local-variables-----------------------
-      integer :: i
-      
-      if( allocated(this% vertices) ) deallocate(this% vertices)
-      allocate(this% vertices(NumOfVertices))
-      
-      do i = 1, NumOfVertices
-         this% vertices(i)% coords = Points(:,i)
-      end do
-      
-      this% index            = index 
-      this% normal           = normal 
-      this% computeIntegrals = computeIntegrals 
-      this% NumOfVertices    = NumOfVertices
-      
-   end subroutine object_type_build
-!
-!/////////////////////////////////////////////////////////////////////////////////////////////
-!  
-!  -------------------------------------------------
-! This subroutine copies an object
-!  -----------------------------------------------
-   subroutine object_type_copy( this, Object )
-    
-      implicit none
-      !-arguments---------------------------
-      class(Object_type),  intent(inout) :: this
-      type(Object_type),   intent(in)    :: Object
-      !-local-variables-----------------------
-      integer :: i
-      
-      allocate(this% vertices(Object% NumOfVertices))
-      
-      do i = 1, Object% NumOfVertices
-         call this% vertices(i)% copy(Object% vertices(i))
-      end do
-      
-      this% index            = Object% index 
-      this% normal           = Object% normal 
-      this% computeIntegrals = Object% computeIntegrals 
-      this% NumOfVertices    = Object% NumOfVertices
-      this% partition        = Object% partition
-      
-   end subroutine object_type_copy
-!
-!/////////////////////////////////////////////////////////////////////////////////////////////
-!  
-!  -------------------------------------------------
-! This subroutine copies an object
-!  -----------------------------------------------
-   subroutine object_type_destruct( this )
-    
-      implicit none
-      !-arguments---------------------------
-      class(Object_type),  intent(inout) :: this
-      
-      deallocate(this% vertices)
-      
-      this% index  = 0
-      this% normal = 0.0_RP 
-      this% NumOfVertices = 0
-      
-   end subroutine object_type_destruct
-!
-!/////////////////////////////////////////////////////////////////////////////////////////////
-!  
-!  -------------------------------------------------
-! This subroutine adds an object to a list of objects
-!  -----------------------------------------------
-   subroutine addObj( ObjList, Object )
-   
-      implicit none
-      !-arguments----------------------------------------------------
-      type(Object_type), target, intent(inout) :: ObjList
-      type(Object_type),         intent(in)    :: Object
-      !-local-variables----------------------------------------------
-      type(Object_type), pointer :: Obj=>null(), Objprev => null() 
-     
-      if( .not. associated(ObjList% next)) then
-         call ObjList% copy( Object )
-         ObjList% next => ObjList
-         ObjList% prev => ObjList
-         return
-      end if
-      
-      Obj => ObjList% prev
-!            
-!     previous point
-!     ------------
-      Objprev => ObjList% prev
-      
-      Obj => Obj% next
-      allocate(Obj)
-      
-      Obj% next => ObjList
-      Obj% prev => Objprev
-      
-      Objprev% next => Obj
-      
-      call Obj% copy( Object )
-      
-      ObjList% prev => null()
-      ObjList% prev => Obj
-      
-      if( associated(Obj% prev, ObjList) ) then
-         ObjList% next => Obj 
-      end if
-      
-      nullify(Obj, Objprev)
-      
-   end subroutine addObj   
-!
-!/////////////////////////////////////////////////////////////////////////////////////////////
-!  
-!  -------------------------------------------------
-! This subroutine describes the .stl file
-!  -----------------------------------------------
-   subroutine Describe_STLfile( this, filename )
-      use Headers
-      use MPI_Process_Info
-      use PhysicsStorage
-      implicit none
-      !-arguments--------------------------------
-      class(STLfile),   intent(inout) :: this
-      character(len=*), intent(in)    :: filename
-      !-local-variables--------------------------
-
-      if( MPI_Process% isRoot) then
-       
-         write(STD_OUT,'(/)')
-         call Section_Header("Reading stl file")
-         write(STD_OUT,'(/)')
-         call SubSection_Header('Stl file "' // trim(fileName) // '"')
-      
-         write(STD_OUT,'(30X,A,A32,I10)') "->" , "Number of objects: " , this% NumOfObjs
-         write(STD_OUT,'(30X,A,A32,I10)') "->" , "Number of stored points: " , 3*this% NumOfObjs
-         if( this% move ) then
-            write(STD_OUT,'(30X,A,A32,A10)') "->" , "Motion: " , this% motionType
-            if( this% motionType .eq. ROTATION ) then 
-               write(STD_OUT,'(30X,A,A32,F10.3,A)') "->" , "Angular Velocity: " , this% angularVelocity/timeref, " rad/s."
-            elseif( this% motionType .eq. LINEAR ) then
-               write(STD_OUT,'(30X,A,A32,F10.3,A)') "->" , "Translation Velocity: " , this% Velocity*(Lref/timeref), " m/s."
-            end if
-            write(STD_OUT,'(30X,A,A32,I10)') "->" , "Axis of motion: " , this% motionAxis
-         end if
-         
-      end if
-   
-   end subroutine Describe_STLfile
-!
-!/////////////////////////////////////////////////////////////////////////////////////////////
-!  
-!  -------------------------------------------------
-! This subroutine describes the .stl file
-!  -----------------------------------------------
-   subroutine DescribePartitions_STLfile( this )
-      use Headers
-      use MPI_Process_Info
-      implicit none
-      !-arguments--------------------------------
-      class(STLfile), intent(inout) :: this
-      !-local-variables--------------------------
-      character(len=LINE_LENGTH) :: myString
-      
-      write(myString,'(i100)') this% partition
-      
-      if( this% partition .eq. 1 ) then
-         write(STD_OUT,'(/)')
-         call Section_Header("stl partitions")
-         write(STD_OUT,'(/)')
-      end if
-      
-      call SubSection_Header('partition ' // trim(adjustl(myString)))
-      write(STD_OUT,'(30X,A,A32,I10)') "->" , "Number of objects: " , this% NumOfObjs
-      write(STD_OUT,'(30X,A,A32,I10)') "->" , "Number of stored points: " , 3*this% NumOfObjs
-      
-   end subroutine DescribePartitions_STLfile
-!
-!/////////////////////////////////////////////////////////////////////////////////////////////
-!  
-!  -------------------------------------------------
-! This subroutine reads the .stl file
-!  -----------------------------------------------
-   subroutine  ReadTesselation( this, filename )
-      use PhysicsStorage
-      implicit none
-      !-arguments--------------------------------
-      class(STLfile),   intent(inout) :: this
-      character(len=*), intent(in)    :: filename
-      !-local-variables---------------------------
-      integer              :: i, j, funit, NumOfTri, fileStat, NumOfVertices
-      integer*2            :: padding
-      real*4, dimension(3) :: norm, vertex
-      character(len=80)    :: header
-      
-      NumOfVertices = 3 
-      
-      this% partition = 1
-      
-      funit = UnusedUnit()
-      open(unit=funit,file='MESH/'//trim(filename)//'.stl',status='old',access='stream',form='unformatted', iostat=fileStat)
-      
-      if( fileStat .ne. 0 ) then
-         print *, "Read Tesselation: file '",trim(filename),"' not found"
-         error stop
-      end if
-      
-      this% filename = filename
-
-      read(funit) header
-      read(funit) NumOfTri
-      
-      this% NumOfObjs = NumOfTri
-
-      allocate(this% ObjectsList(NumOfTri))
-
-      associate( Objs => this% ObjectsList )
-      
-      do i = 1, NumOfTri
-         read(funit) norm(1), norm(2), norm(3)
-         Objs(i)% normal = norm
-         allocate(Objs(i)% vertices(NumOfVertices))
-         do j = 1, NumOfVertices
-            read(funit) vertex(1), vertex(2), vertex(3)
-            Objs(i)% vertices(j)% coords = vertex/Lref
-         end do
-         read(funit) padding
-         Objs(i)% index = i
-         Objs(i)% NumOfVertices = NumOfVertices
-         Objs(i)% partition = 1
-      end do
-        
-      end associate   
-       
-      close(unit=funit)
-      
-      call this% describe( filename )
-      
-   end subroutine  ReadTesselation
-
-  subroutine STLfile_plot( this, timestep )
-      use MPI_Process_Info
-      use PhysicsStorage
-      implicit none
-      !-arguments----------------------------------------------
-      class(STLfile), intent(inout) :: this
-      integer,        intent(in)    :: timestep
-      !-local-variables----------------------------------------
-      character(len=LINE_LENGTH)     :: filename, myString
-      integer                        :: i, j, funit
-      integer*2                      :: padding = 0
-      real*4, dimension(3)           :: norm, vertex
-      character(len=80)              :: header = repeat(' ',80)
-      
-      if( .not.  MPI_Process% isRoot ) return
-      
-      funit = UnusedUnit()
-      
-      write(myString,'(i100)') timestep
-      
-      filename = trim(this% filename)//'_'//trim(adjustl(myString))
-      
-      open(funit,file='MESH/'//trim(filename)//'.stl', status='unknown',access='stream',form='unformatted')
- 
-      write(funit) header, this% NumOfObjs 
-      
-      do i = 1, this% NumOfObjs
-         norm = this% ObjectsList(i)% normal
-         write(funit) norm(1), norm(2), norm(3)
-         do j = 1, size(this% ObjectsList(i)% vertices)
-            vertex = this% ObjectsList(i)% vertices(j)% coords * Lref
-            write(funit) vertex(1), vertex(2), vertex(3)
-         end do
-         write(funit) padding      
-      end do
-
-      close(funit)
-   
-   end subroutine STLfile_plot 
-  
-   subroutine STLfile_GetMotionInfo( this, STLfilename, NumOfSTL )
-      use FileReadingUtilities
-      use FTValueDictionaryClass
-      use PhysicsStorage
-      implicit none
-      !-arguments------------------------------------------
-      type(STLfile),           intent(inout) :: this
-      character(len=*),        intent(in)    :: STLfilename
-      integer,                 intent(in)    :: NumOfSTL
-      !-local-arguments------------------------------------
-      integer                    :: i
-      integer,       allocatable :: motionAxis_STL
-      real(kind=RP), allocatable :: angularVelocity_STL, Velocity_STL
-      character(len=LINE_LENGTH) :: in_label, paramFile, &
-                                    motion_STL, STL_name 
-   
-      this% move = .false.
-      
-      do i = 1, NumOfSTL
-      
-         write(in_label , '(A,I0)') "#define stl motion ", i
-
-         call get_command_argument(1, paramFile)
-         call readValueInRegion ( trim ( paramFile )  , "stl name"         , STL_name           , in_label, "#end" ) 
-         call readValueInRegion ( trim ( paramFile )  , "type"             , motion_STL         , in_label, "#end" ) 
-         call readValueInRegion ( trim ( paramFile )  , "angular velocity" , angularVelocity_STL, in_label, "#end" ) 
-         call readValueInRegion ( trim ( paramFile )  , "velocity"         , Velocity_STL       , in_label, "#end" ) 
-         call readValueInRegion ( trim ( paramFile )  , "motion axis"      , motionAxis_STL     , in_label, "#end" ) 
-
-         if( trim(STLfilename) .ne. trim(STL_name) ) cycle
-
-         this% move = .true.
-
-         select case( trim(motion_STL) )
-           case( "rotation" )
-               this% motionType = ROTATION
-            case( "linear" )
-               this% motionType = LINEAR
-            case default
-               print *, "STLfile_GetMotionInfo: motion not recognized. Available motions are ", ROTATION,"and",LINEAR,"."
-               error stop
-         end select
-         
-         if( allocated(angularVelocity_STL) ) then
-            this% angularVelocity = angularVelocity_STL*timeref
-         elseif( this% motionType .eq. ROTATION ) then
-            print *, "STLfile_GetMotionInfo: 'angular velocity' must be specified for ", ROTATION, " motion."
-            error stop            
-         end if
-         
-         if( allocated(Velocity_STL) ) then
-            this% Velocity = Velocity_STL/(Lref/timeref)
-         elseif( this% motionType .eq. LINEAR ) then
-            print *, "STLfile_GetMotionInfo: 'velocity' must be specified for ", LINEAR, " motion."
-            error stop            
-         end if
-         
-         if( allocated(motionAxis_STL) ) then
-            this% motionAxis = motionAxis_STL
-            if( this% motionAxis .gt. 3 .or. this% motionAxis .lt. 1 ) then
-               print *, "STLfile_GetMotionInfo: 'motion axis' =", this% motionAxis, " not valid:"
-               print *, "select 1 for x-axis, 2 for y-axis or 3 for z-axis."
-               error stop                
-            end if
-         elseif( this% move ) then
-            print *, "STLfile_GetMotionInfo: 'motion axis' must be specified."
-            error stop            
-         end if
-
-         return
-
-      end do
- 
-   end subroutine STLfile_GetMotionInfo
-   
-   subroutine STLfile_getRotationaMatrix( this, dt )
-   
-      implicit none
-      !-arguments-----------------------------
-      class(STLfile), intent(inout):: this
-      real(kind=RP),  intent(in)   :: dt
-      !-local-variables-----------------------
-      real(kind=RP) :: theta
-   
-      theta = this% angularVelocity * dt
-   
-      this% rotationMatrix = 0.0_RP
-   
-      select case( this% motionAxis )
-         case( IX )
-            this% rotationMatrix(1,1) = 1.0_RP
-            this% rotationMatrix(2,2) = cos(theta)
-            this% rotationMatrix(2,3) = -sin(theta)
-            this% rotationMatrix(3,2) = sin(theta)
-            this% rotationMatrix(3,3) = cos(theta)
-         case( IY ) 
-            this% rotationMatrix(2,2) = 1.0_RP
-            this% rotationMatrix(1,1) = cos(theta)
-            this% rotationMatrix(1,3) = sin(theta)
-            this% rotationMatrix(3,1) = -sin(theta)
-            this% rotationMatrix(3,3) = cos(theta)
-         case( IZ )
-            this% rotationMatrix(3,3) = 1.0_RP
-            this% rotationMatrix(1,1) = cos(theta)
-            this% rotationMatrix(1,2) = -sin(theta)
-            this% rotationMatrix(2,1) = sin(theta)
-            this% rotationMatrix(2,2) = cos(theta)
-      end select
-        
-   end subroutine STLfile_getRotationaMatrix
-   
-   subroutine STLfile_getDisplacement( this, dt )
-   
-      implicit none
-      !-arguments-----------------------------
-      class(STLfile), intent(inout):: this
-      real(kind=RP),  intent(in)   :: dt
-   
-      this% ds = this% Velocity * dt
-        
-   end subroutine STLfile_getDisplacement
-   
-   subroutine STLfile_destroy( this )
-   
-      implicit none
-      !-arguments------------------------------
-      class(STLfile), intent(inout) :: this
-      !-local-variables------------------------
-      integer :: i
-      
-      do i = 1, this% NumOfObjs
-         deallocate(this% ObjectsList(i)% vertices)
-      end do
-      
-      deallocate(this% ObjectsList)  
-   
-   end subroutine STLfile_destroy
-   
-   
-!//////////////////////////////////////////////
-   
-   subroutine TecFileHeader( FileName, Title, I, J, K, funit, DATAPACKING, ZONETYPE )
-   
-      implicit none
-      
-      character(len=*), intent(in)  :: FileName, Title, DATAPACKING
-      integer,          intent(in)  :: I, J, K
-      character(len=*), optional    :: ZONETYPE
-      integer,          intent(out) :: funit
-   
-      funit = UnusedUnit()
-   
-      open(funit,file=trim(FileName)//'.tec', status='unknown')
-      
-      write(funit,"(A9,A,A)") 'TITLE = "',trim(Title),'"'
-      write(funit,"(A23)") 'VARIABLES = "x","y","z"'
-      if( present(ZONETYPE) ) then
-         write(funit,"(A7,I0,A3,I0,A3,I0,A14,A,A11,A)") 'ZONE I=',I,',J=',J,',K=',K,', DATAPACKING=',trim(DATAPACKING),', ZONETYPE=',trim(ZONETYPE)
-      else
-         write(funit,"(A7,I0,A3,I0,A3,I0,A14,A)") 'ZONE I=',I,',J=',J,',K=',K,', DATAPACKING=',trim(DATAPACKING)
-      end if
-      
+!
+!//////////////////////////////////////////////////////
+!
+!   @File:    TesselationTypes.f90
+!
+!//////////////////////////////////////////////////////
+#include "Includes.h"
+module TessellationTypes
+
+   use SMConstants
+   use Utilities
+   use IntegerDataLinkedList
+   use ParamfileRegions                , only: readValueInRegion
+
+   implicit none
+
+!
+!  **************************************************
+!  Main type for a list of points
+!  **************************************************
+   type PointLinkedList
+   
+      class(point_type), pointer :: head => null()
+      integer                    :: NumOfPoints
+      
+      contains
+         procedure :: add        => PointLinkedList_add
+         procedure :: remove     => PointLinkedList_Remove
+         procedure :: removeLast => PointLinkedList_RemoveLast
+         procedure :: destruct   => PointLinkedList_Destruct
+   
+   end type PointLinkedList
+
+!
+!  **************************************************
+!  Main type for a generic point point
+!  **************************************************
+   type point_type
+   
+      class(point_type), pointer :: next => null(), prev => null()
+      
+      real(kind=rp), dimension(NDIM) :: coords, ImagePoint_coords, normal
+      real(kind=rp)                  :: theta, dist, Rank
+      integer                        :: index, element_index, &
+                                        Translate = 0, partition, objIndex
+      integer,       dimension(NDIM) :: local_Position
+      logical                        :: delete = .false., isInsideBody = .false., &
+                                        forcingPoint = .false.
+!~       real(kind=rp), dimension(NCONS) :: Q_IP
+      
+      contains
+         procedure :: copy => point_type_copy
+   
+   end type   
+   
+!
+!  **************************************************
+!  Main type for a list of points
+!  **************************************************
+   type ObjectLinkedList
+   
+      class(object_type), pointer :: head => null()
+      
+      contains
+         procedure :: add        => ObjectLinkedList_add
+         procedure :: destruct   => ObjectLinkedList_Destruct
+   
+   end type ObjectLinkedList 
+   
+!
+!  **************************************************
+!  Main type for a generic object
+!  **************************************************  
+   type Object_type
+
+      class(Object_type), pointer :: next => null(), prev => null()
+      
+      type(point_type), dimension(:),   allocatable :: vertices
+      real(kind=rp),    dimension(NDIM)             :: normal, tangent, coords
+      integer                                       :: index, NumOfVertices
+      integer,          dimension(2)                :: partition
+      logical                                       :: ComputeIntegrals = .true.
+
+      contains
+         procedure :: copy       => object_type_copy
+         procedure :: build      => object_type_build
+         procedure :: destruct   => object_type_destruct
+                  
+   end type Object_type
+   
+!
+!  **************************************************
+!  Main type for a STL file reader
+!  **************************************************
+   type STLfile
+
+      type(Object_type), dimension(:), allocatable :: ObjectsList
+      integer                                      :: NumOfObjs, partition, &
+                                                      motionAxis, body
+      real(kind=RP)                                :: angularVelocity, ds,  &
+                                                      Velocity,             & 
+                                                      rotationMatrix(NDIM,NDIM)
+      logical                                      :: move
+      character(len=LINE_LENGTH)                   :: filename, motionType
+   
+       contains
+          procedure :: ReadTesselation
+          procedure :: getRotationaMatrix => STLfile_getRotationaMatrix
+          procedure :: getDisplacement    => STLfile_getDisplacement
+          procedure :: destroy            => STLfile_destroy
+          procedure :: Describe           => Describe_STLfile
+          procedure :: plot               => STLfile_plot
+          procedure :: DescribePartitions => DescribePartitions_STLfile
+
+   end type
+   
+   
+   
+   type ObjsDataLinkedList_t
+      type(ObjData_t), pointer     :: head => null()
+      integer                       :: no_of_entries = 0
+      contains
+         procedure   :: Add           => ObjsDataLinkedList_Add
+         procedure   :: check         => CheckObj
+         procedure   :: Destruct      => ObjsDataLinkedList_Destruct
+    end type ObjsDataLinkedList_t
+   
+    type ObjData_t
+      integer                     :: value 
+      type(ObjData_t), pointer    :: next 
+    end type ObjData_t
+
+
+    type ObjsRealDataLinkedList_t
+      class(ObjRealData_t), pointer    :: head => NULL()
+      integer                       :: no_of_entries = 0
+      contains
+         procedure   :: Add      => ObjsRealDataLinkedList_Add
+         procedure   :: check    => CheckReal
+         procedure   :: Destruct => ObjsRealDataLinkedList_Destruct
+    end type ObjsRealDataLinkedList_t
+   
+   type ObjRealData_t
+      real(kind=RP)             :: value
+      class(ObjRealData_t), pointer :: next 
+    end type ObjRealData_t
+
+
+
+    interface ObjsDataLinkedList_t
+      module procedure  ConstructObjsDataLinkedList
+    end interface 
+    
+    interface ObjsRealDataLinkedList_t
+      module procedure  ConstructObjsRealDataLinkedList
+    end interface 
+   
+   
+   
+   
+   
+   
+   
+   interface PointLinkedList
+      module procedure :: PointLinkedList_Construct
+   end interface
+
+   interface ObjectLinkedList
+      module procedure :: ObjectLinkedList_Construct
+   end interface
+   
+   character(len=8) :: ROTATION = "rotation"
+   character(len=6) :: LINEAR = "linear"
+
+   contains   
+
+      function ConstructObjsDataLinkedList( )
+         implicit none
+         type(ObjsDataLinkedList_t) :: ConstructObjsDataLinkedList 
+
+         ConstructObjsDataLinkedList% head => null()
+         ConstructObjsDataLinkedList% no_of_entries = 0
+
+      end function ConstructObjsDataLinkedList
+      
+      function ConstructObjsRealDataLinkedList( )
+         implicit none
+         type(ObjsRealDataLinkedList_t) :: ConstructObjsRealDataLinkedList 
+
+         ConstructObjsRealDataLinkedList% head => null()
+         ConstructObjsRealDataLinkedList% no_of_entries = 0
+
+      end function ConstructObjsRealDataLinkedList
+
+      subroutine ObjsDataLinkedList_Add( this, value ) 
+         implicit none
+         class(ObjsDataLinkedList_t), intent(inout) :: this
+         integer,                     intent(in)    :: value
+         type(ObjData_t),                 pointer  :: current
+
+         integer :: i
+
+         if ( this% no_of_entries .eq. 0 ) then
+            allocate( this% head ) 
+            this% head% value = value
+            this% no_of_entries = 1
+         else
+            current => this% head    
+            do i = 1, this% no_of_entries-1
+               current => current% next
+            end do
+            allocate(current% next)
+            current% next% value = value
+            this% no_of_entries = this% no_of_entries + 1 
+         end if
+
+      end subroutine ObjsDataLinkedList_Add
+      
+      subroutine ObjsRealDataLinkedList_Add( this, value ) 
+         implicit none
+         class(ObjsRealDataLinkedList_t), intent(inout) :: this
+         real(kind=RP),                   intent(in)    :: value
+         type(ObjRealData_t),             pointer  :: current
+
+         integer :: i
+
+         if ( this% no_of_entries .eq. 0 ) then
+            allocate( this% head ) 
+            this% head% value = value
+            this% no_of_entries = 1
+         else
+            current => this% head    
+            do i = 1, this% no_of_entries-1
+               current => current% next
+            end do
+            allocate(current% next)
+            current% next% value = value
+            this% no_of_entries = this% no_of_entries + 1 
+         end if
+
+      end subroutine ObjsRealDataLinkedList_Add
+
+     logical function CheckObj( this, value ) result( found )
+     
+        implicit none
+     
+        class(ObjsDataLinkedList_t), intent(inout) :: this
+        integer,                     intent(in)    :: value
+        
+        type(ObjData_t),             pointer       :: current
+        integer :: i
+        
+        found = .false.
+        
+        if( this% no_of_entries .eq.0 ) return
+        
+        current => this% head
+        
+        do i = 1, this% no_of_entries
+           if( current% value .eq. value ) then
+              found = .true.
+              exit
+           end if
+           current => current% next
+        end do
+     
+     end function CheckObj
+
+     logical function CheckReal( this, value ) result( found )
+     
+        implicit none
+     
+        class(ObjsRealDataLinkedList_t), intent(inout) :: this
+        real(kind=RP),                     intent(in)  :: value
+        
+        type(ObjRealData_t),             pointer       :: current
+        integer :: i
+        
+        found = .false.
+        
+        if( this% no_of_entries .eq.0 ) return
+        
+        current => this% head
+        
+        do i = 1, this% no_of_entries
+           if( almostEqual(current% value,value) ) then
+              found = .true.
+              exit
+           end if
+           current => current% next
+        end do
+     
+     end function CheckReal
+
+    elemental subroutine ObjsDataLinkedList_Destruct(this)
+         implicit none
+         class(ObjsDataLinkedList_t), intent(inout)   :: this
+         type(ObjData_t), pointer       :: data, nextdata
+         integer     :: i
+
+         data => this% head
+         do i = 1, this% no_of_entries
+            nextdata => data% next
+
+            deallocate(data)
+            data => nextdata
+         end do
+         
+         this% no_of_entries = 0
+
+      end subroutine ObjsDataLinkedList_Destruct
+      
+    elemental subroutine ObjsRealDataLinkedList_Destruct(this)
+         implicit none
+         class(ObjsRealDataLinkedList_t), intent(inout)   :: this
+         type(ObjRealData_t), pointer       :: data, nextdata
+         integer     :: i
+
+         data => this% head
+         do i = 1, this% no_of_entries
+            nextdata => data% next
+
+            deallocate(data)
+            data => nextdata
+         end do
+         
+         this% no_of_entries = 0
+
+      end subroutine ObjsRealDataLinkedList_Destruct
+
+!
+!/////////////////////////////////////////////////////////////////////////////////////////////
+!  
+!  -------------------------------------------------
+!  This subroutine initializes a points list
+!  ------------------------------------------------ 
+   function PointLinkedList_Construct(  )
+   
+      implicit none
+      
+      type(PointLinkedList) :: PointLinkedList_Construct
+      
+      PointLinkedList_Construct% head => null()
+   
+   end function PointLinkedList_Construct
+!
+!/////////////////////////////////////////////////////////////////////////////////////////////
+!  
+!  -------------------------------------------------
+!  This subroutine adds a point to a points list
+!  ------------------------------------------------ 
+   subroutine PointLinkedList_Add( this, point )
+   
+      implicit none
+   
+      class(PointLinkedList) :: this
+      type(point_type)       :: point
+      
+      type(point_type), pointer :: current => null(), currentNext => null()
+   
+      if( .not. associated(this% head) ) then 
+         allocate(this% head)
+         call this% head% copy(point)
+         this% head% next => this% head
+         this% head% prev => this% head
+         return
+      else
+         current => this% head% prev
+         currentNext => current% next
+         allocate(currentNext) 
+         call currentNext% copy(point)
+         currentNext% next => this% head
+         currentNext% prev => current
+         nullify(current% next)
+         current% next => currentNext
+         nullify(this% head% prev)
+         this% head% prev => currentNext
+      end if
+      
+      nullify(current, currentNext)
+   
+   end subroutine PointLinkedList_Add
+!
+!/////////////////////////////////////////////////////////////////////////////////////////////
+!  
+!  -------------------------------------------------
+!  This subroutine deletes the point p from a points list
+!  ------------------------------------------------  
+   subroutine PointLinkedList_Remove( this, p )
+   
+      implicit none
+      !-arguments--------------------------------------------------------------
+      class(PointLinkedList),   intent(inout) :: this
+      type(point_type), target, intent(inout) :: p
+      !-local-variables--------------------------------------------------------
+      type(point_type), pointer :: dataNext => null(), dataPrev => null(), &
+                                   dataDel => null()
+      
+      dataDel => p
+      
+      dataPrev => p% prev; dataNext => p% next
+      
+      if( associated(dataDel, this% head) ) then
+         ERROR stop ":: Head of list can't be deleted here!"
+         return
+      end if
+      
+      dataPrev% next => null()
+      dataPrev% next => dataNext
+      dataNext% prev => null()
+      dataNext% prev => dataPrev
+   
+      nullify(dataPrev, dataNext)
+   
+   end subroutine PointLinkedList_Remove
+!
+!/////////////////////////////////////////////////////////////////////////////////////////////
+!  
+!  -------------------------------------------------
+!  This subroutine deletes the last point from a points list
+!  ------------------------------------------------  
+   subroutine PointLinkedList_RemoveLast( this )
+   
+      implicit none
+      
+      class(PointLinkedList), intent(inout) :: this
+      
+      type(point_type), pointer :: data => null(), dataPrev => null()
+      
+      data => this% head% prev
+   
+      if( associated(data, this% head) ) then
+         ERROR stop ":: Head of list can't be deleted here!"
+         return
+      end if
+      
+      dataPrev => data% prev
+      
+      deallocate(data)
+      
+      dataPrev% next => null()
+      dataPrev% next => this% head
+      this% head% prev => null() 
+      this% head% prev => dataPrev 
+   
+      nullify(dataPrev)
+   
+   end subroutine PointLinkedList_RemoveLast
+!
+!/////////////////////////////////////////////////////////////////////////////////////////////
+!  
+!  -------------------------------------------------
+!  This subroutine deletes a point from a points list
+!  ------------------------------------------------ 
+   subroutine PointLinkedList_Destruct( this )
+    
+      implicit none
+      
+      class(PointLinkedList), intent(inout) :: this
+      
+      class(point_type), pointer :: current, next 
+      integer :: i
+      
+      if( this% NumOfPoints .eq. 0 ) return
+      
+      current => this% head
+      next    => current% next
+      
+      do i = 1, this% NumOfPoints 
+         deallocate(current)
+         current => next
+         next    => current% next
+      end do
+      
+      this% NumOfPoints = 0
+      
+   end subroutine PointLinkedList_Destruct
+!
+!/////////////////////////////////////////////////////////////////////////////////////////////
+!  
+!  -------------------------------------------------
+! This subroutine copies a point
+!  ------------------------------------------------  
+
+   subroutine point_type_copy( this, point )
+   
+      implicit none
+   
+      class(point_type), intent(inout) :: this
+      type(point_type),  intent(in)    :: point
+    
+      this% coords            = point% coords
+      this% ImagePoint_coords = point% ImagePoint_coords
+      this% theta             = point% theta
+      this% index             = point% index
+      this% element_index     = point% element_index
+      this% local_position    = point% local_position
+      this% Translate         = point% Translate
+      this% partition         = point% partition
+   
+   end subroutine point_type_copy
+!
+!/////////////////////////////////////////////////////////////////////////////////////////////
+!  
+!  -------------------------------------------------
+! This subroutine initializes an objects list
+!  ------------------------------------------------  
+   function ObjectLinkedList_Construct(  )
+   
+      implicit none
+      
+      type(ObjectLinkedList) :: ObjectLinkedList_Construct
+      
+      ObjectLinkedList_Construct% head => null()
+   
+   end function ObjectLinkedList_Construct
+!
+!/////////////////////////////////////////////////////////////////////////////////////////////
+!  
+!  -------------------------------------------------
+! This subroutine adds an object to an objects list
+!  ------------------------------------------------  
+
+   subroutine ObjectLinkedList_Add( this, object )
+   
+      implicit none
+   
+      class(ObjectLinkedList) :: this
+      type(Object_type)       :: object
+      
+      type(object_type), pointer :: current => null(), currentNext => null()
+   
+   
+      if( .not. associated(this% head) ) then 
+         allocate(this% head)
+         call this% head% copy(object)
+         this% head% next => this% head
+         this% head% prev => this% head
+         return
+      else
+         current => this% head% prev
+         currentNext => current% next
+         allocate(currentNext) 
+         call currentNext% copy(object)
+         currentNext% next => this% head
+         currentNext% prev => current
+         nullify(current% next)
+         current% next => currentNext
+         nullify(this% head% prev)
+         this% head% prev => currentNext
+      end if
+      
+      nullify(current, currentNext)
+   
+   end subroutine ObjectLinkedList_Add     
+!
+!/////////////////////////////////////////////////////////////////////////////////////////////
+!  
+!  -------------------------------------------------
+!  This subroutine destroys an objects list
+!  ------------------------------------------------ 
+   subroutine ObjectLinkedList_Destruct( this )
+    
+      implicit none
+      
+      class(ObjectLinkedList), intent(inout) :: this
+      
+      type(object_type), pointer :: data => null(), dataPrev => null()
+      
+      if( .not. associated(this% head) ) return
+      
+      data => this% head% prev
+      
+      if( .not. associated(data, this% head) ) then
+         do
+            dataPrev => data% prev   
+            call data% destruct()
+            deallocate(data)
+            data => dataPrev
+            if( associated(data, this% head) ) exit
+         end do
+      end if
+      
+      deallocate(data)
+      
+      nullify(dataPrev)
+      
+   end subroutine ObjectLinkedList_Destruct
+!
+!/////////////////////////////////////////////////////////////////////////////////////////////
+!  
+!  -------------------------------------------------
+! This subroutine builds an object
+!  -----------------------------------------------
+   subroutine object_type_build( this, Points, normal, NumOfVertices, index, computeIntegrals )
+    
+      implicit none
+      !-arguments---------------------------
+      class(Object_type),            intent(inout) :: this
+      real(kind=RP), dimension(:,:), intent(in)    :: Points
+      real(kind=RP), dimension(:),   intent(in)    :: normal
+      integer,                       intent(in)    :: NumOfVertices, index
+      logical,                       intent(in)    :: computeIntegrals
+      !-local-variables-----------------------
+      integer :: i
+      
+      if( allocated(this% vertices) ) deallocate(this% vertices)
+      allocate(this% vertices(NumOfVertices))
+      
+      do i = 1, NumOfVertices
+         this% vertices(i)% coords = Points(:,i)
+      end do
+      
+      this% index            = index 
+      this% normal           = normal 
+      this% computeIntegrals = computeIntegrals 
+      this% NumOfVertices    = NumOfVertices
+      
+   end subroutine object_type_build
+!
+!/////////////////////////////////////////////////////////////////////////////////////////////
+!  
+!  -------------------------------------------------
+! This subroutine copies an object
+!  -----------------------------------------------
+   subroutine object_type_copy( this, Object )
+    
+      implicit none
+      !-arguments---------------------------
+      class(Object_type),  intent(inout) :: this
+      type(Object_type),   intent(in)    :: Object
+      !-local-variables-----------------------
+      integer :: i
+      
+      allocate(this% vertices(Object% NumOfVertices))
+      
+      do i = 1, Object% NumOfVertices
+         call this% vertices(i)% copy(Object% vertices(i))
+      end do
+      
+      this% index            = Object% index 
+      this% normal           = Object% normal 
+      this% computeIntegrals = Object% computeIntegrals 
+      this% NumOfVertices    = Object% NumOfVertices
+      this% partition        = Object% partition
+      
+   end subroutine object_type_copy
+!
+!/////////////////////////////////////////////////////////////////////////////////////////////
+!  
+!  -------------------------------------------------
+! This subroutine copies an object
+!  -----------------------------------------------
+   subroutine object_type_destruct( this )
+    
+      implicit none
+      !-arguments---------------------------
+      class(Object_type),  intent(inout) :: this
+      
+      deallocate(this% vertices)
+      
+      this% index  = 0
+      this% normal = 0.0_RP 
+      this% NumOfVertices = 0
+      
+   end subroutine object_type_destruct
+!
+!/////////////////////////////////////////////////////////////////////////////////////////////
+!  
+!  -------------------------------------------------
+! This subroutine adds an object to a list of objects
+!  -----------------------------------------------
+   subroutine addObj( ObjList, Object )
+   
+      implicit none
+      !-arguments----------------------------------------------------
+      type(Object_type), target, intent(inout) :: ObjList
+      type(Object_type),         intent(in)    :: Object
+      !-local-variables----------------------------------------------
+      type(Object_type), pointer :: Obj=>null(), Objprev => null() 
+     
+      if( .not. associated(ObjList% next)) then
+         call ObjList% copy( Object )
+         ObjList% next => ObjList
+         ObjList% prev => ObjList
+         return
+      end if
+      
+      Obj => ObjList% prev
+!            
+!     previous point
+!     ------------
+      Objprev => ObjList% prev
+      
+      Obj => Obj% next
+      allocate(Obj)
+      
+      Obj% next => ObjList
+      Obj% prev => Objprev
+      
+      Objprev% next => Obj
+      
+      call Obj% copy( Object )
+      
+      ObjList% prev => null()
+      ObjList% prev => Obj
+      
+      if( associated(Obj% prev, ObjList) ) then
+         ObjList% next => Obj 
+      end if
+      
+      nullify(Obj, Objprev)
+      
+   end subroutine addObj   
+!
+!/////////////////////////////////////////////////////////////////////////////////////////////
+!  
+!  -------------------------------------------------
+! This subroutine describes the .stl file
+!  -----------------------------------------------
+   subroutine Describe_STLfile( this, filename )
+      use Headers
+      use MPI_Process_Info
+      use PhysicsStorage
+      implicit none
+      !-arguments--------------------------------
+      class(STLfile),   intent(inout) :: this
+      character(len=*), intent(in)    :: filename
+      !-local-variables--------------------------
+
+      if( MPI_Process% isRoot) then
+       
+         write(STD_OUT,'(/)')
+         call Section_Header("Reading stl file")
+         write(STD_OUT,'(/)')
+         call SubSection_Header('Stl file "' // trim(fileName) // '"')
+      
+         write(STD_OUT,'(30X,A,A32,I10)') "->" , "Number of objects: " , this% NumOfObjs
+         write(STD_OUT,'(30X,A,A32,I10)') "->" , "Number of stored points: " , 3*this% NumOfObjs
+         if( this% move ) then
+            write(STD_OUT,'(30X,A,A32,A10)') "->" , "Motion: " , this% motionType
+            if( this% motionType .eq. ROTATION ) then 
+               write(STD_OUT,'(30X,A,A32,F10.3,A)') "->" , "Angular Velocity: " , this% angularVelocity/timeref, " rad/s."
+            elseif( this% motionType .eq. LINEAR ) then
+               write(STD_OUT,'(30X,A,A32,F10.3,A)') "->" , "Translation Velocity: " , this% Velocity*(Lref/timeref), " m/s."
+            end if
+            write(STD_OUT,'(30X,A,A32,I10)') "->" , "Axis of motion: " , this% motionAxis
+         end if
+         
+      end if
+   
+   end subroutine Describe_STLfile
+!
+!/////////////////////////////////////////////////////////////////////////////////////////////
+!  
+!  -------------------------------------------------
+! This subroutine describes the .stl file
+!  -----------------------------------------------
+   subroutine DescribePartitions_STLfile( this )
+      use Headers
+      use MPI_Process_Info
+      implicit none
+      !-arguments--------------------------------
+      class(STLfile), intent(inout) :: this
+      !-local-variables--------------------------
+      character(len=LINE_LENGTH) :: myString
+      
+      write(myString,'(i100)') this% partition
+      
+      if( this% partition .eq. 1 ) then
+         write(STD_OUT,'(/)')
+         call Section_Header("stl partitions")
+         write(STD_OUT,'(/)')
+      end if
+      
+      call SubSection_Header('partition ' // trim(adjustl(myString)))
+      write(STD_OUT,'(30X,A,A32,I10)') "->" , "Number of objects: " , this% NumOfObjs
+      write(STD_OUT,'(30X,A,A32,I10)') "->" , "Number of stored points: " , 3*this% NumOfObjs
+      
+   end subroutine DescribePartitions_STLfile
+!
+!/////////////////////////////////////////////////////////////////////////////////////////////
+!  
+!  -------------------------------------------------
+! This subroutine reads the .stl file
+!  -----------------------------------------------
+   subroutine  ReadTesselation( this, filename )
+      use PhysicsStorage
+      implicit none
+      !-arguments--------------------------------
+      class(STLfile),   intent(inout) :: this
+      character(len=*), intent(in)    :: filename
+      !-local-variables---------------------------
+      integer              :: i, j, funit, NumOfTri, fileStat, NumOfVertices
+      integer*2            :: padding
+      real*4, dimension(3) :: norm, vertex
+      character(len=80)    :: header
+      
+      NumOfVertices = 3 
+      
+      this% partition = 1
+      
+      funit = UnusedUnit()
+      open(unit=funit,file='MESH/'//trim(filename)//'.stl',status='old',access='stream',form='unformatted', iostat=fileStat)
+      
+      if( fileStat .ne. 0 ) then
+         print *, "Read Tesselation: file '",trim(filename),"' not found"
+         error stop
+      end if
+      
+      this% filename = filename
+
+      read(funit) header
+      read(funit) NumOfTri
+      
+      this% NumOfObjs = NumOfTri
+
+      allocate(this% ObjectsList(NumOfTri))
+
+      associate( Objs => this% ObjectsList )
+      
+      do i = 1, NumOfTri
+         read(funit) norm(1), norm(2), norm(3)
+         Objs(i)% normal = norm
+         allocate(Objs(i)% vertices(NumOfVertices))
+         do j = 1, NumOfVertices
+            read(funit) vertex(1), vertex(2), vertex(3)
+            Objs(i)% vertices(j)% coords = vertex/Lref
+         end do
+         read(funit) padding
+         Objs(i)% index = i
+         Objs(i)% NumOfVertices = NumOfVertices
+         Objs(i)% partition = 1
+      end do
+        
+      end associate   
+       
+      close(unit=funit)
+      
+      call this% describe( filename )
+      
+   end subroutine  ReadTesselation
+
+  subroutine STLfile_plot( this, timestep )
+      use MPI_Process_Info
+      use PhysicsStorage
+      implicit none
+      !-arguments----------------------------------------------
+      class(STLfile), intent(inout) :: this
+      integer,        intent(in)    :: timestep
+      !-local-variables----------------------------------------
+      character(len=LINE_LENGTH)     :: filename, myString
+      integer                        :: i, j, funit
+      integer*2                      :: padding = 0
+      real*4, dimension(3)           :: norm, vertex
+      character(len=80)              :: header = repeat(' ',80)
+      
+      if( .not.  MPI_Process% isRoot ) return
+      
+      funit = UnusedUnit()
+      
+      write(myString,'(i100)') timestep
+      
+      filename = trim(this% filename)//'_'//trim(adjustl(myString))
+      
+      open(funit,file='MESH/'//trim(filename)//'.stl', status='unknown',access='stream',form='unformatted')
+ 
+      write(funit) header, this% NumOfObjs 
+      
+      do i = 1, this% NumOfObjs
+         norm = this% ObjectsList(i)% normal
+         write(funit) norm(1), norm(2), norm(3)
+         do j = 1, size(this% ObjectsList(i)% vertices)
+            vertex = this% ObjectsList(i)% vertices(j)% coords * Lref
+            write(funit) vertex(1), vertex(2), vertex(3)
+         end do
+         write(funit) padding      
+      end do
+
+      close(funit)
+   
+   end subroutine STLfile_plot 
+  
+   subroutine STLfile_GetMotionInfo( this, STLfilename, NumOfSTL )
+      use FileReadingUtilities
+      use FTValueDictionaryClass
+      use PhysicsStorage
+      implicit none
+      !-arguments------------------------------------------
+      type(STLfile),           intent(inout) :: this
+      character(len=*),        intent(in)    :: STLfilename
+      integer,                 intent(in)    :: NumOfSTL
+      !-local-arguments------------------------------------
+      integer                    :: i
+      integer,       allocatable :: motionAxis_STL
+      real(kind=RP), allocatable :: angularVelocity_STL, Velocity_STL
+      character(len=LINE_LENGTH) :: in_label, paramFile, &
+                                    motion_STL, STL_name 
+   
+      this% move = .false.
+      
+      do i = 1, NumOfSTL
+      
+         write(in_label , '(A,I0)') "#define stl motion ", i
+
+         call get_command_argument(1, paramFile)
+         call readValueInRegion ( trim ( paramFile )  , "stl name"         , STL_name           , in_label, "#end" ) 
+         call readValueInRegion ( trim ( paramFile )  , "type"             , motion_STL         , in_label, "#end" ) 
+         call readValueInRegion ( trim ( paramFile )  , "angular velocity" , angularVelocity_STL, in_label, "#end" ) 
+         call readValueInRegion ( trim ( paramFile )  , "velocity"         , Velocity_STL       , in_label, "#end" ) 
+         call readValueInRegion ( trim ( paramFile )  , "motion axis"      , motionAxis_STL     , in_label, "#end" ) 
+
+         if( trim(STLfilename) .ne. trim(STL_name) ) cycle
+
+         this% move = .true.
+
+         select case( trim(motion_STL) )
+           case( "rotation" )
+               this% motionType = ROTATION
+            case( "linear" )
+               this% motionType = LINEAR
+            case default
+               print *, "STLfile_GetMotionInfo: motion not recognized. Available motions are ", ROTATION,"and",LINEAR,"."
+               error stop
+         end select
+         
+         if( allocated(angularVelocity_STL) ) then
+            this% angularVelocity = angularVelocity_STL*timeref
+         elseif( this% motionType .eq. ROTATION ) then
+            print *, "STLfile_GetMotionInfo: 'angular velocity' must be specified for ", ROTATION, " motion."
+            error stop            
+         end if
+         
+         if( allocated(Velocity_STL) ) then
+            this% Velocity = Velocity_STL/(Lref/timeref)
+         elseif( this% motionType .eq. LINEAR ) then
+            print *, "STLfile_GetMotionInfo: 'velocity' must be specified for ", LINEAR, " motion."
+            error stop            
+         end if
+         
+         if( allocated(motionAxis_STL) ) then
+            this% motionAxis = motionAxis_STL
+            if( this% motionAxis .gt. 3 .or. this% motionAxis .lt. 1 ) then
+               print *, "STLfile_GetMotionInfo: 'motion axis' =", this% motionAxis, " not valid:"
+               print *, "select 1 for x-axis, 2 for y-axis or 3 for z-axis."
+               error stop                
+            end if
+         elseif( this% move ) then
+            print *, "STLfile_GetMotionInfo: 'motion axis' must be specified."
+            error stop            
+         end if
+
+         return
+
+      end do
+ 
+   end subroutine STLfile_GetMotionInfo
+   
+   subroutine STLfile_getRotationaMatrix( this, dt )
+   
+      implicit none
+      !-arguments-----------------------------
+      class(STLfile), intent(inout):: this
+      real(kind=RP),  intent(in)   :: dt
+      !-local-variables-----------------------
+      real(kind=RP) :: theta
+   
+      theta = this% angularVelocity * dt
+   
+      this% rotationMatrix = 0.0_RP
+   
+      select case( this% motionAxis )
+         case( IX )
+            this% rotationMatrix(1,1) = 1.0_RP
+            this% rotationMatrix(2,2) = cos(theta)
+            this% rotationMatrix(2,3) = -sin(theta)
+            this% rotationMatrix(3,2) = sin(theta)
+            this% rotationMatrix(3,3) = cos(theta)
+         case( IY ) 
+            this% rotationMatrix(2,2) = 1.0_RP
+            this% rotationMatrix(1,1) = cos(theta)
+            this% rotationMatrix(1,3) = sin(theta)
+            this% rotationMatrix(3,1) = -sin(theta)
+            this% rotationMatrix(3,3) = cos(theta)
+         case( IZ )
+            this% rotationMatrix(3,3) = 1.0_RP
+            this% rotationMatrix(1,1) = cos(theta)
+            this% rotationMatrix(1,2) = -sin(theta)
+            this% rotationMatrix(2,1) = sin(theta)
+            this% rotationMatrix(2,2) = cos(theta)
+      end select
+        
+   end subroutine STLfile_getRotationaMatrix
+   
+   subroutine STLfile_getDisplacement( this, dt )
+   
+      implicit none
+      !-arguments-----------------------------
+      class(STLfile), intent(inout):: this
+      real(kind=RP),  intent(in)   :: dt
+   
+      this% ds = this% Velocity * dt
+        
+   end subroutine STLfile_getDisplacement
+   
+   subroutine STLfile_destroy( this )
+   
+      implicit none
+      !-arguments------------------------------
+      class(STLfile), intent(inout) :: this
+      !-local-variables------------------------
+      integer :: i
+      
+      do i = 1, this% NumOfObjs
+         deallocate(this% ObjectsList(i)% vertices)
+      end do
+      
+      deallocate(this% ObjectsList)  
+   
+   end subroutine STLfile_destroy
+   
+   
+!//////////////////////////////////////////////
+   
+   subroutine TecFileHeader( FileName, Title, I, J, K, funit, DATAPACKING, ZONETYPE )
+   
+      implicit none
+      
+      character(len=*), intent(in)  :: FileName, Title, DATAPACKING
+      integer,          intent(in)  :: I, J, K
+      character(len=*), optional    :: ZONETYPE
+      integer,          intent(out) :: funit
+   
+      funit = UnusedUnit()
+   
+      open(funit,file=trim(FileName)//'.tec', status='unknown')
+      
+      write(funit,"(A9,A,A)") 'TITLE = "',trim(Title),'"'
+      write(funit,"(A23)") 'VARIABLES = "x","y","z"'
+      if( present(ZONETYPE) ) then
+         write(funit,"(A7,I0,A3,I0,A3,I0,A14,A,A11,A)") 'ZONE I=',I,',J=',J,',K=',K,', DATAPACKING=',trim(DATAPACKING),', ZONETYPE=',trim(ZONETYPE)
+      else
+         write(funit,"(A7,I0,A3,I0,A3,I0,A14,A)") 'ZONE I=',I,',J=',J,',K=',K,', DATAPACKING=',trim(DATAPACKING)
+      end if
+      
    end subroutine TecFileHeader
     
-end module TessellationTypes
-=======
-
-#include "Includes.h"
-module TessellationTypes
-
-   use SMConstants
-   use Utilities
-   use IntegerDataLinkedList
-   use ParamfileRegions                , only: readValueInRegion
-
-   implicit none
-
-!
-!  **************************************************
-!  Main type for a list of points
-!  **************************************************
-   type PointLinkedList
-   
-      class(point_type), pointer :: head => null()
-      integer                    :: NumOfPoints
-      
-      contains
-         procedure :: add        => PointLinkedList_add
-         procedure :: remove     => PointLinkedList_Remove
-         procedure :: removeLast => PointLinkedList_RemoveLast
-         procedure :: destruct   => PointLinkedList_Destruct
-   
-   end type PointLinkedList
-
-!
-!  **************************************************
-!  Main type for a generic point point
-!  **************************************************
-   type point_type
-   
-      class(point_type), pointer :: next => null(), prev => null()
-      
-      real(kind=rp), dimension(NDIM) :: coords, ImagePoint_coords, normal
-      real(kind=rp)                  :: theta, dist, Rank
-      integer                        :: index, element_index, &
-                                        Translate = 0, partition, objIndex
-      integer,       dimension(NDIM) :: local_Position
-      logical                        :: delete = .false., isInsideBody = .false., &
-                                        forcingPoint = .false.
-    
-      contains
-         procedure :: copy => point_type_copy
-   
-   end type   
-   
-!
-!  **************************************************
-!  Main type for a list of points
-!  **************************************************
-   type ObjectLinkedList
-   
-      class(object_type), pointer :: head => null()
-      
-      contains
-         procedure :: add        => ObjectLinkedList_add
-         procedure :: destruct   => ObjectLinkedList_Destruct
-   
-   end type ObjectLinkedList 
-   
-!
-!  **************************************************
-!  Main type for a generic object
-!  **************************************************  
-   type Object_type
-
-      class(Object_type), pointer :: next => null(), prev => null()
-      
-      type(point_type), dimension(:),   allocatable :: vertices
-      real(kind=rp),    dimension(NDIM)             :: normal, tangent, coords
-      integer                                       :: index, NumOfVertices
-      integer,          dimension(2)                :: partition
-      logical                                       :: ComputeIntegrals = .true.
-
-      contains
-         procedure :: copy       => object_type_copy
-         procedure :: build      => object_type_build
-         procedure :: destruct   => object_type_destruct
-                  
-   end type Object_type
-   
-!
-!  **************************************************
-!  Main type for a STL file reader
-!  **************************************************
-   type STLfile
-
-      type(Object_type), dimension(:), allocatable :: ObjectsList
-      integer                                      :: NumOfObjs, partition, &
-                                                      motionAxis, body
-      real(kind=RP)                                :: angularVelocity, ds,  &
-                                                      Velocity,             & 
-                                                      rotationMatrix(NDIM,NDIM)
-      logical                                      :: move
-      character(len=LINE_LENGTH)                   :: filename, motionType
-   
-       contains
-          procedure :: ReadTesselation
-          procedure :: getRotationaMatrix => STLfile_getRotationaMatrix
-          procedure :: getDisplacement    => STLfile_getDisplacement
-          procedure :: destroy            => STLfile_destroy
-          procedure :: Describe           => Describe_STLfile
-          procedure :: plot               => STLfile_plot
-          procedure :: DescribePartitions => DescribePartitions_STLfile
-
-   end type
-   
-   interface PointLinkedList
-      module procedure :: PointLinkedList_Construct
-   end interface
-
-   interface ObjectLinkedList
-      module procedure :: ObjectLinkedList_Construct
-   end interface
-   
-   character(len=8) :: ROTATION = "rotation"
-   character(len=6) :: LINEAR = "linear"
-
-   contains   
-!
-!/////////////////////////////////////////////////////////////////////////////////////////////
-!  
-!  -------------------------------------------------
-!  This subroutine initializes a points list
-!  ------------------------------------------------ 
-   function PointLinkedList_Construct(  )
-   
-      implicit none
-      
-      type(PointLinkedList) :: PointLinkedList_Construct
-      
-      PointLinkedList_Construct% head => null()
-   
-   end function PointLinkedList_Construct
-!
-!/////////////////////////////////////////////////////////////////////////////////////////////
-!  
-!  -------------------------------------------------
-!  This subroutine adds a point to a points list
-!  ------------------------------------------------ 
-   subroutine PointLinkedList_Add( this, point )
-   
-      implicit none
-   
-      class(PointLinkedList) :: this
-      type(point_type)       :: point
-      
-      type(point_type), pointer :: current => null(), currentNext => null()
-   
-      if( .not. associated(this% head) ) then 
-         allocate(this% head)
-         call this% head% copy(point)
-         this% head% next => this% head
-         this% head% prev => this% head
-         return
-      else
-         current => this% head% prev
-         currentNext => current% next
-         allocate(currentNext) 
-         call currentNext% copy(point)
-         currentNext% next => this% head
-         currentNext% prev => current
-         nullify(current% next)
-         current% next => currentNext
-         nullify(this% head% prev)
-         this% head% prev => currentNext
-      end if
-      
-      nullify(current, currentNext)
-   
-   end subroutine PointLinkedList_Add
-!
-!/////////////////////////////////////////////////////////////////////////////////////////////
-!  
-!  -------------------------------------------------
-!  This subroutine deletes the point p from a points list
-!  ------------------------------------------------  
-   subroutine PointLinkedList_Remove( this, p )
-   
-      implicit none
-      !-arguments--------------------------------------------------------------
-      class(PointLinkedList),   intent(inout) :: this
-      type(point_type), target, intent(inout) :: p
-      !-local-variables--------------------------------------------------------
-      type(point_type), pointer :: dataNext => null(), dataPrev => null(), &
-                                   dataDel => null()
-      
-      dataDel => p
-      
-      dataPrev => p% prev; dataNext => p% next
-      
-      if( associated(dataDel, this% head) ) then
-         ERROR stop ":: Head of list can't be deleted here!"
-         return
-      end if
-      
-      dataPrev% next => null()
-      dataPrev% next => dataNext
-      dataNext% prev => null()
-      dataNext% prev => dataPrev
-   
-      nullify(dataPrev, dataNext)
-   
-   end subroutine PointLinkedList_Remove
-!
-!/////////////////////////////////////////////////////////////////////////////////////////////
-!  
-!  -------------------------------------------------
-!  This subroutine deletes the last point from a points list
-!  ------------------------------------------------  
-   subroutine PointLinkedList_RemoveLast( this )
-   
-      implicit none
-      
-      class(PointLinkedList), intent(inout) :: this
-      
-      type(point_type), pointer :: data => null(), dataPrev => null()
-      
-      data => this% head% prev
-   
-      if( associated(data, this% head) ) then
-         ERROR stop ":: Head of list can't be deleted here!"
-         return
-      end if
-      
-      dataPrev => data% prev
-      
-      deallocate(data)
-      
-      dataPrev% next => null()
-      dataPrev% next => this% head
-      this% head% prev => null() 
-      this% head% prev => dataPrev 
-   
-      nullify(dataPrev)
-   
-   end subroutine PointLinkedList_RemoveLast
-!
-!/////////////////////////////////////////////////////////////////////////////////////////////
-!  
-!  -------------------------------------------------
-!  This subroutine deletes a point from a points list
-!  ------------------------------------------------ 
-   subroutine PointLinkedList_Destruct( this )
-    
-      implicit none
-      
-      class(PointLinkedList), intent(inout) :: this
-      
-      class(point_type), pointer :: current, next 
-      integer :: i
-      
-      if( this% NumOfPoints .eq. 0 ) return
-      
-      current => this% head
-      next    => current% next
-      
-      do i = 1, this% NumOfPoints 
-         deallocate(current)
-         current => next
-         next    => current% next
-      end do
-      
-      this% NumOfPoints = 0
-      
-   end subroutine PointLinkedList_Destruct
-!
-!/////////////////////////////////////////////////////////////////////////////////////////////
-!  
-!  -------------------------------------------------
-! This subroutine copies a point
-!  ------------------------------------------------  
-
-   subroutine point_type_copy( this, point )
-   
-      implicit none
-   
-      class(point_type), intent(inout) :: this
-      type(point_type),  intent(in)    :: point
-    
-      this% coords            = point% coords
-      this% ImagePoint_coords = point% ImagePoint_coords
-      this% theta             = point% theta
-      this% index             = point% index
-      this% element_index     = point% element_index
-      this% local_position    = point% local_position
-      this% Translate         = point% Translate
-      this% partition         = point% partition
-   
-   end subroutine point_type_copy
-!
-!/////////////////////////////////////////////////////////////////////////////////////////////
-!  
-!  -------------------------------------------------
-! This subroutine initializes an objects list
-!  ------------------------------------------------  
-   function ObjectLinkedList_Construct(  )
-   
-      implicit none
-      
-      type(ObjectLinkedList) :: ObjectLinkedList_Construct
-      
-      ObjectLinkedList_Construct% head => null()
-   
-   end function ObjectLinkedList_Construct
-!
-!/////////////////////////////////////////////////////////////////////////////////////////////
-!  
-!  -------------------------------------------------
-! This subroutine adds an object to an objects list
-!  ------------------------------------------------  
-
-   subroutine ObjectLinkedList_Add( this, object )
-   
-      implicit none
-   
-      class(ObjectLinkedList) :: this
-      type(Object_type)       :: object
-      
-      type(object_type), pointer :: current => null(), currentNext => null()
-   
-   
-      if( .not. associated(this% head) ) then 
-         allocate(this% head)
-         call this% head% copy(object)
-         this% head% next => this% head
-         this% head% prev => this% head
-         return
-      else
-         current => this% head% prev
-         currentNext => current% next
-         allocate(currentNext) 
-         call currentNext% copy(object)
-         currentNext% next => this% head
-         currentNext% prev => current
-         nullify(current% next)
-         current% next => currentNext
-         nullify(this% head% prev)
-         this% head% prev => currentNext
-      end if
-      
-      nullify(current, currentNext)
-   
-   end subroutine ObjectLinkedList_Add     
-!
-!/////////////////////////////////////////////////////////////////////////////////////////////
-!  
-!  -------------------------------------------------
-!  This subroutine destroys an objects list
-!  ------------------------------------------------ 
-   subroutine ObjectLinkedList_Destruct( this )
-    
-      implicit none
-      
-      class(ObjectLinkedList), intent(inout) :: this
-      
-      type(object_type), pointer :: data => null(), dataPrev => null()
-      
-      if( .not. associated(this% head) ) return
-      
-      data => this% head% prev
-      
-      if( .not. associated(data, this% head) ) then
-         do
-            dataPrev => data% prev   
-            call data% destruct()
-            deallocate(data)
-            data => dataPrev
-            if( associated(data, this% head) ) exit
-         end do
-      end if
-      
-      deallocate(data)
-      
-      nullify(dataPrev)
-      
-   end subroutine ObjectLinkedList_Destruct
-!
-!/////////////////////////////////////////////////////////////////////////////////////////////
-!  
-!  -------------------------------------------------
-! This subroutine builds an object
-!  -----------------------------------------------
-   subroutine object_type_build( this, Points, normal, NumOfVertices, index, computeIntegrals )
-    
-      implicit none
-      !-arguments---------------------------
-      class(Object_type),            intent(inout) :: this
-      real(kind=RP), dimension(:,:), intent(in)    :: Points
-      real(kind=RP), dimension(:),   intent(in)    :: normal
-      integer,                       intent(in)    :: NumOfVertices, index
-      logical,                       intent(in)    :: computeIntegrals
-      !-local-variables-----------------------
-      integer :: i
-      
-      if( allocated(this% vertices) ) deallocate(this% vertices)
-      allocate(this% vertices(NumOfVertices))
-      
-      do i = 1, NumOfVertices
-         this% vertices(i)% coords = Points(:,i)
-      end do
-      
-      this% index            = index 
-      this% normal           = normal 
-      this% computeIntegrals = computeIntegrals 
-      this% NumOfVertices    = NumOfVertices
-      
-   end subroutine object_type_build
-!
-!/////////////////////////////////////////////////////////////////////////////////////////////
-!  
-!  -------------------------------------------------
-! This subroutine copies an object
-!  -----------------------------------------------
-   subroutine object_type_copy( this, Object )
-    
-      implicit none
-      !-arguments---------------------------
-      class(Object_type),  intent(inout) :: this
-      type(Object_type),   intent(in)    :: Object
-      !-local-variables-----------------------
-      integer :: i
-      
-      allocate(this% vertices(Object% NumOfVertices))
-      
-      do i = 1, Object% NumOfVertices
-         call this% vertices(i)% copy(Object% vertices(i))
-      end do
-      
-      this% index            = Object% index 
-      this% normal           = Object% normal 
-      this% computeIntegrals = Object% computeIntegrals 
-      this% NumOfVertices    = Object% NumOfVertices
-      this% partition        = Object% partition
-      
-   end subroutine object_type_copy
-!
-!/////////////////////////////////////////////////////////////////////////////////////////////
-!  
-!  -------------------------------------------------
-! This subroutine copies an object
-!  -----------------------------------------------
-   subroutine object_type_destruct( this )
-    
-      implicit none
-      !-arguments---------------------------
-      class(Object_type),  intent(inout) :: this
-      
-      deallocate(this% vertices)
-      
-      this% index  = 0
-      this% normal = 0.0_RP 
-      this% NumOfVertices = 0
-      
-   end subroutine object_type_destruct
-!
-!/////////////////////////////////////////////////////////////////////////////////////////////
-!  
-!  -------------------------------------------------
-! This subroutine adds an object to a list of objects
-!  -----------------------------------------------
-   subroutine addObj( ObjList, Object )
-   
-      implicit none
-      !-arguments----------------------------------------------------
-      type(Object_type), target, intent(inout) :: ObjList
-      type(Object_type),         intent(in)    :: Object
-      !-local-variables----------------------------------------------
-      type(Object_type), pointer :: Obj=>null(), Objprev => null() 
-     
-      if( .not. associated(ObjList% next)) then
-         call ObjList% copy( Object )
-         ObjList% next => ObjList
-         ObjList% prev => ObjList
-         return
-      end if
-      
-      Obj => ObjList% prev
-!            
-!     previous point
-!     ------------
-      Objprev => ObjList% prev
-      
-      Obj => Obj% next
-      allocate(Obj)
-      
-      Obj% next => ObjList
-      Obj% prev => Objprev
-      
-      Objprev% next => Obj
-      
-      call Obj% copy( Object )
-      
-      ObjList% prev => null()
-      ObjList% prev => Obj
-      
-      if( associated(Obj% prev, ObjList) ) then
-         ObjList% next => Obj 
-      end if
-      
-      nullify(Obj, Objprev)
-      
-   end subroutine addObj   
-!
-!/////////////////////////////////////////////////////////////////////////////////////////////
-!  
-!  -------------------------------------------------
-! This subroutine describes the .stl file
-!  -----------------------------------------------
-   subroutine Describe_STLfile( this, filename )
-      use Headers
-      use MPI_Process_Info
-      use PhysicsStorage
-      implicit none
-      !-arguments--------------------------------
-      class(STLfile),   intent(inout) :: this
-      character(len=*), intent(in)    :: filename
-      !-local-variables--------------------------
-
-      if( MPI_Process% isRoot) then
-       
-         write(STD_OUT,'(/)')
-         call Section_Header("Reading stl file")
-         write(STD_OUT,'(/)')
-         call SubSection_Header('Stl file "' // trim(fileName) // '"')
-      
-         write(STD_OUT,'(30X,A,A32,I10)') "->" , "Number of objects: " , this% NumOfObjs
-         write(STD_OUT,'(30X,A,A32,I10)') "->" , "Number of stored points: " , 3*this% NumOfObjs
-         if( this% move ) then
-            write(STD_OUT,'(30X,A,A32,A10)') "->" , "Motion: " , this% motionType
-            if( this% motionType .eq. ROTATION ) then 
-               write(STD_OUT,'(30X,A,A32,F10.3,A)') "->" , "Angular Velocity: " , this% angularVelocity/timeref, " rad/s."
-            elseif( this% motionType .eq. LINEAR ) then
-               write(STD_OUT,'(30X,A,A32,F10.3,A)') "->" , "Translation Velocity: " , this% Velocity*(Lref/timeref), " m/s."
-            end if
-            write(STD_OUT,'(30X,A,A32,I10)') "->" , "Axis of motion: " , this% motionAxis
-         end if
-         
-      end if
-   
-   end subroutine Describe_STLfile
-!
-!/////////////////////////////////////////////////////////////////////////////////////////////
-!  
-!  -------------------------------------------------
-! This subroutine describes the .stl file
-!  -----------------------------------------------
-   subroutine DescribePartitions_STLfile( this )
-      use Headers
-      use MPI_Process_Info
-      implicit none
-      !-arguments--------------------------------
-      class(STLfile), intent(inout) :: this
-      !-local-variables--------------------------
-      character(len=LINE_LENGTH) :: myString
-      
-      write(myString,'(i100)') this% partition
-      
-      if( this% partition .eq. 1 ) then
-         write(STD_OUT,'(/)')
-         call Section_Header("stl partitions")
-         write(STD_OUT,'(/)')
-      end if
-      
-      call SubSection_Header('partition ' // trim(adjustl(myString)))
-      write(STD_OUT,'(30X,A,A32,I10)') "->" , "Number of objects: " , this% NumOfObjs
-      write(STD_OUT,'(30X,A,A32,I10)') "->" , "Number of stored points: " , 3*this% NumOfObjs
-      
-   end subroutine DescribePartitions_STLfile
-!
-!/////////////////////////////////////////////////////////////////////////////////////////////
-!  
-!  -------------------------------------------------
-! This subroutine reads the .stl file
-!  -----------------------------------------------
-   subroutine  ReadTesselation( this, filename )
-      use PhysicsStorage
-      implicit none
-      !-arguments--------------------------------
-      class(STLfile),   intent(inout) :: this
-      character(len=*), intent(in)    :: filename
-      !-local-variables---------------------------
-      integer              :: i, j, funit, NumOfTri, fileStat, NumOfVertices
-      integer*2            :: padding
-      real*4, dimension(3) :: norm, vertex
-      character(len=80)    :: header
-      
-      NumOfVertices = 3 
-      
-      this% partition = 1
-      
-      funit = UnusedUnit()
-      open(unit=funit,file='MESH/'//trim(filename)//'.stl',status='old',access='stream',form='unformatted', iostat=fileStat)
-      
-      if( fileStat .ne. 0 ) then
-         print *, "Read Tesselation: file '",trim(filename),"' not found"
-         error stop
-      end if
-      
-      this% filename = filename
-
-      read(funit) header
-      read(funit) NumOfTri
-      
-      this% NumOfObjs = NumOfTri
-
-      allocate(this% ObjectsList(NumOfTri))
-
-      associate( Objs => this% ObjectsList )
-      
-      do i = 1, NumOfTri
-         read(funit) norm(1), norm(2), norm(3)
-         Objs(i)% normal = norm
-         allocate(Objs(i)% vertices(NumOfVertices))
-         do j = 1, NumOfVertices
-            read(funit) vertex(1), vertex(2), vertex(3)
-            Objs(i)% vertices(j)% coords = vertex/Lref
-         end do
-         read(funit) padding
-         Objs(i)% index = i
-         Objs(i)% NumOfVertices = NumOfVertices
-         Objs(i)% partition = 1
-      end do
-        
-      end associate   
-       
-      close(unit=funit)
-      
-      call this% describe( filename )
-      
-   end subroutine  ReadTesselation
-   
-   subroutine STLfile_GetMotionInfo( this, STLfilename, NumOfSTL )
-      use FileReadingUtilities
-      use FTValueDictionaryClass
-      use PhysicsStorage
-      implicit none
-      !-arguments------------------------------------------
-      type(STLfile),           intent(inout) :: this
-      character(len=*),        intent(in)    :: STLfilename
-      integer,                 intent(in)    :: NumOfSTL
-      !-local-arguments------------------------------------
-      integer                    :: i
-      integer,       allocatable :: motionAxis_STL
-      real(kind=RP), allocatable :: angularVelocity_STL, Velocity_STL
-      character(len=LINE_LENGTH) :: in_label, paramFile, &
-                                    motion_STL, STL_name 
-   
-      this% move = .false.
-      
-      do i = 1, NumOfSTL
-      
-         write(in_label , '(A,I0)') "#define stl motion ", i
-
-         call get_command_argument(1, paramFile)
-         call readValueInRegion ( trim ( paramFile )  , "stl name"         , STL_name           , in_label, "#end" ) 
-         call readValueInRegion ( trim ( paramFile )  , "type"             , motion_STL         , in_label, "#end" ) 
-         call readValueInRegion ( trim ( paramFile )  , "angular velocity" , angularVelocity_STL, in_label, "#end" ) 
-         call readValueInRegion ( trim ( paramFile )  , "velocity"         , Velocity_STL       , in_label, "#end" ) 
-         call readValueInRegion ( trim ( paramFile )  , "motion axis"      , motionAxis_STL     , in_label, "#end" ) 
-
-         if( trim(STLfilename) .ne. trim(STL_name) ) cycle
-
-         this% move = .true.
-
-         select case( trim(motion_STL) )
-           case( "rotation" )
-               this% motionType = ROTATION
-            case( "linear" )
-               this% motionType = LINEAR
-            case default
-               print *, "STLfile_GetMotionInfo: motion not recognized. Available motions are ", ROTATION,"and",LINEAR,"."
-               error stop
-         end select
-         
-         if( allocated(angularVelocity_STL) ) then
-            this% angularVelocity = angularVelocity_STL*timeref
-         elseif( this% motionType .eq. ROTATION ) then
-            print *, "STLfile_GetMotionInfo: 'angular velocity' must be specified for ", ROTATION, " motion."
-            error stop            
-         end if
-         
-         if( allocated(Velocity_STL) ) then
-            this% Velocity = Velocity_STL/(Lref/timeref)
-         elseif( this% motionType .eq. LINEAR ) then
-            print *, "STLfile_GetMotionInfo: 'velocity' must be specified for ", LINEAR, " motion."
-            error stop            
-         end if
-         
-         if( allocated(motionAxis_STL) ) then
-            this% motionAxis = motionAxis_STL
-            if( this% motionAxis .gt. 3 .or. this% motionAxis .lt. 1 ) then
-               print *, "STLfile_GetMotionInfo: 'motion axis' =", this% motionAxis, " not valid:"
-               print *, "select 1 for x-axis, 2 for y-axis or 3 for z-axis."
-               error stop                
-            end if
-         elseif( this% move ) then
-            print *, "STLfile_GetMotionInfo: 'motion axis' must be specified."
-            error stop            
-         end if
-
-         return
-
-      end do
- 
-   end subroutine STLfile_GetMotionInfo
-   
-   subroutine STLfile_getRotationaMatrix( this, dt )
-   
-      implicit none
-      !-arguments-----------------------------
-      class(STLfile), intent(inout):: this
-      real(kind=RP),  intent(in)   :: dt
-      !-local-variables-----------------------
-      real(kind=RP) :: theta
-   
-      theta = this% angularVelocity * dt
-   
-      this% rotationMatrix = 0.0_RP
-   
-      select case( this% motionAxis )
-         case( IX )
-            this% rotationMatrix(1,1) = 1.0_RP
-            this% rotationMatrix(2,2) = cos(theta)
-            this% rotationMatrix(2,3) = -sin(theta)
-            this% rotationMatrix(3,2) = sin(theta)
-            this% rotationMatrix(3,3) = cos(theta)
-         case( IY ) 
-            this% rotationMatrix(2,2) = 1.0_RP
-            this% rotationMatrix(1,1) = cos(theta)
-            this% rotationMatrix(1,3) = sin(theta)
-            this% rotationMatrix(3,1) = -sin(theta)
-            this% rotationMatrix(3,3) = cos(theta)
-         case( IZ )
-            this% rotationMatrix(3,3) = 1.0_RP
-            this% rotationMatrix(1,1) = cos(theta)
-            this% rotationMatrix(1,2) = -sin(theta)
-            this% rotationMatrix(2,1) = sin(theta)
-            this% rotationMatrix(2,2) = cos(theta)
-      end select
-        
-   end subroutine STLfile_getRotationaMatrix
-   
-   subroutine STLfile_getDisplacement( this, dt )
-   
-      implicit none
-      !-arguments-----------------------------
-      class(STLfile), intent(inout):: this
-      real(kind=RP),  intent(in)   :: dt
-   
-      this% ds = this% Velocity * dt
-        
-   end subroutine STLfile_getDisplacement
-   
-   subroutine STLfile_destroy( this )
-   
-      implicit none
-      !-arguments------------------------------
-      class(STLfile), intent(inout) :: this
-      !-local-variables------------------------
-      integer :: i
-      
-      do i = 1, this% NumOfObjs
-         deallocate(this% ObjectsList(i)% vertices)
-      end do
-      
-      deallocate(this% ObjectsList)  
-   
-   end subroutine STLfile_destroy
-   
-   subroutine STLfile_plot( this, timestep )
-      use MPI_Process_Info
-      implicit none
-      !-arguments----------------------------------------------
-      class(STLfile), intent(inout) :: this
-      integer,        intent(in)    :: timestep
-      !-local-variables----------------------------------------
-      character(len=LINE_LENGTH)     :: filename, myString
-      integer                        :: i, j, funit
-      
-      if( .not.  MPI_Process% isRoot ) return
-      
-      funit = UnusedUnit()
-      
-      write(myString,'(i100)') timestep
-      
-      filename = trim(this% filename)//'_'//trim(adjustl(myString))
-      
-      open(funit,file='IBM/'//trim(filename)//'.tec', status='unknown')
- 
-      write(funit,"(a28)") 'TITLE = "Partition objects"'
-      write(funit,"(a25)") 'VARIABLES = "x", "y", "z"'
-      
-      do i = 1, SIZE(this% ObjectsList)
-         write(funit,"(a66)") 'ZONE NODES=3, ELEMENTS = 1, DATAPACKING=POINT, ZONETYPE=FETRIANGLE'
-         do j = 1, this% ObjectsList(i)% NumOfVertices
-            write(funit,'(3E13.5)') this% ObjectsList(i)% vertices(j)% coords(1), &
-                                    this% ObjectsList(i)% vertices(j)% coords(2), &
-                                    this% ObjectsList(i)% vertices(j)% coords(3)
-         end do
-         write(funit,'(3i2)') 1, 2, 3 
-      end do
-
-      close(funit)
-   
-   end subroutine STLfile_plot
-   
-   
-!//////////////////////////////////////////////
-   
-   subroutine TecFileHeader( FileName, Title, I, J, K, funit, DATAPACKING, ZONETYPE, NO )
-   
-      implicit none
-      
-      character(len=*), intent(in)  :: FileName, Title, DATAPACKING
-      integer,          intent(in)  :: I, J, K
-      character(len=*), optional    :: ZONETYPE
-      logical,          optional    :: NO
-      integer,          intent(out) :: funit
-   
-      funit = UnusedUnit()
-   
-      open(funit,file=trim(FileName)//'.tec', status='unknown')
-      
-      write(funit,"(A9,A,A)") 'TITLE = "',trim(Title),'"'
-      write(funit,"(A23)") 'VARIABLES = "x","y","z"'
-      if( present(ZONETYPE) ) then
-         write(funit,"(A7,I0,A3,I0,A3,I0,A14,A,A11,A)") 'ZONE I=',I,',J=',J,',K=',K,', DATAPACKING=',trim(DATAPACKING),', ZONETYPE=',trim(ZONETYPE)
-      else
-         write(funit,"(A7,I0,A3,I0,A3,I0,A14,A)") 'ZONE I=',I,',J=',J,',K=',K,', DATAPACKING=',trim(DATAPACKING)
-      end if
-      
-   end subroutine TecFileHeader
-    
-end module TessellationTypes
->>>>>>> 3e5cb751
+end module TessellationTypes