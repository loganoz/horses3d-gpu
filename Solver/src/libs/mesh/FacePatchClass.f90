--- conflicted
+++ resolved
@@ -1,11 +1,6 @@
 !
 ! //////////////////////////////////////////////////////////////////////////////
 !
-<<<<<<< HEAD
-!
-!     FacePatchClass.F
-=======
->>>>>>> df431882
 !!
 !!     self class stores data needed to define a 2D interpolant. In
 !!     self context, self means an iterpolant that defines a surface.
@@ -19,10 +14,7 @@
 !         SUBROUTINE ComputeFaceDerivative      ( self, u, grad )
 !         SUBROUTINE PrintFacePatch             ( self )
 !         LOGICAL FUNCTION FaceIs4CorneredQuad  ( self )
-<<<<<<< HEAD
-=======
-!
->>>>>>> df431882
+!
 !!    
 ! //////////////////////////////////////////////////////////////////////////////
 #include "Includes.h"
