--- conflicted
+++ resolved
@@ -50,19 +50,12 @@
          INTEGER                    :: numberOfBCs, k
          INTEGER                    :: ist
          logical                                 :: isInsideHagstagZone
-<<<<<<< HEAD
-         
-=======
 !
 !        ---------------------------------------
 !        External functions from FileReading.f90
 !        ---------------------------------------
 !
          integer                                 :: fid, io
-         REAL(KIND=RP)             , EXTERNAL    :: GetRealValue
-         INTEGER                   , EXTERNAL    :: GetIntValue
-         CHARACTER(LEN=LINE_LENGTH), EXTERNAL    :: GetStringValue, GetKeyword, GetValueAsString
-         LOGICAL                   , EXTERNAL    :: GetLogicalValue
          interface
             subroutine PreprocessInputLine(line)
                implicit none
@@ -71,7 +64,6 @@
             subroutine WriteDefaultControlFile
             end subroutine WriteDefaultControlfile
          end interface
->>>>>>> ba413155
 !
 !        -----------------------------------------------
 !        Read the input file.
@@ -176,7 +168,6 @@
 
          CLOSE(UNIT=fid)
 
-<<<<<<< HEAD
       END SUBROUTINE ReadControlFile
 !
 !///////////////////////////////////////////////////////////////////////////////////////////////////////////////////////////////////
@@ -208,9 +199,6 @@
       end subroutine ReadOrderFile
    end module FileReaders
       
-=======
-      END SUBROUTINE ReadInputFile
-      
       subroutine PreprocessInputLine(line)
 !
 !        ******************************************************************
@@ -356,5 +344,4 @@
          write(fid,'(A,A)') "!", "@dump"
          write(fid,'(A,A)') "!", "#end"
 
-      end subroutine WriteDefaultControlFile
->>>>>>> ba413155
+      end subroutine WriteDefaultControlFile