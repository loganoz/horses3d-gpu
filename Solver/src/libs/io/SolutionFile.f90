--- conflicted
+++ resolved
@@ -39,13 +39,9 @@
 #endif
    
    private
-<<<<<<< HEAD
+
    public      :: MESH_FILE, SOLUTION_FILE, SOLUTION_AND_GRADIENTS_FILE, STATS_FILE, ZONE_MESH_FILE
-   public      :: ZONE_SOLUTION_FILE, ZONE_SOLUTION_AND_GRAD_FILE, ZONE_SOLUTION_AND_DOT_FILE, ZONE_SOLUTION_AND_GRAD_D_FILE
-=======
-   public      :: MESH_FILE, SOLUTION_FILE, SOLUTION_AND_GRADIENTS_FILE, STATS_FILE, ZONE_MESH_FILE, IBM_MESH
    public      :: ZONE_SOLUTION_FILE, ZONE_SOLUTION_AND_DOT_FILE
->>>>>>> 7d2f7235
    public      :: BEGINNING_DATA
    public      :: SOLFILE_STR_LEN, POS_INIT_DATA
    public      :: NO_OF_SAVED_REFS, GAMMA_REF, RGAS_REF, V_REF, RHO_REF, T_REF, MACH_REF, RE_REF
@@ -67,14 +63,7 @@
    integer, parameter      :: STATS_FILE                    = 4
    integer, parameter      :: ZONE_MESH_FILE                = 5
    integer, parameter      :: ZONE_SOLUTION_FILE            = 6
-<<<<<<< HEAD
-   integer, parameter      :: ZONE_SOLUTION_AND_GRAD_FILE   = 7
-   integer, parameter      :: ZONE_SOLUTION_AND_DOT_FILE    = 8
-   integer, parameter      :: ZONE_SOLUTION_AND_GRAD_D_FILE = 9
-=======
    integer, parameter      :: ZONE_SOLUTION_AND_DOT_FILE    = 7
-   integer, parameter      :: IBM_MESH                      = 8
->>>>>>> 7d2f7235
 
    integer, parameter      :: SOLFILE_STR_LEN = 128
    integer, parameter      :: END_OF_FILE    = 99
