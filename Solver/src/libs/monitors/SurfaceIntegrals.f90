#include "Includes.h"
#if defined(NAVIERSTOKES)
module SurfaceIntegrals
   use SMConstants
   use PhysicsStorage
   use Physics
   use FaceClass
   use ElementClass
   use HexMeshClass
   use VariableConversion, only: Pressure
   use NodalStorageClass
#ifdef _HAS_MPI_
   use mpi
#endif
   implicit none

   private
   public   SURFACE, TOTAL_FORCE, PRESSURE_FORCE, VISCOUS_FORCE, MASS_FLOW, FLOW_RATE
   public   ScalarSurfaceIntegral, VectorSurfaceIntegral

   integer, parameter   :: SURFACE = 1
   integer, parameter   :: TOTAL_FORCE = 2
   integer, parameter   :: PRESSURE_FORCE = 3
   integer, parameter   :: VISCOUS_FORCE = 4
   integer, parameter   :: MASS_FLOW = 5
   integer, parameter   :: FLOW_RATE = 6
   integer, parameter   :: USER_DEFINED = 99
!
!  ========
   contains
!  ========
!
!////////////////////////////////////////////////////////////////////////////////////////
!
!           SCALAR INTEGRALS PROCEDURES
!
!////////////////////////////////////////////////////////////////////////////////////////
!
      function ScalarSurfaceIntegral(mesh, zoneID, integralType) result(val)
!
!        -----------------------------------------------------------
!           This function computes scalar integrals, that is, those
!           in the form:
!                 val = \int \vec{v}·\vec{n}dS
!           Implemented integrals are:
!              * Surface: computes the zone surface.
!              * Mass flow: computes the mass flow across the zone.
!              * Flow: computes the volumetric flow across the zone.
!        -----------------------------------------------------------
!
         implicit none
         class(HexMesh),      intent(inout), target  :: mesh
         integer,             intent(in)    :: zoneID
         integer,             intent(in)    :: integralType
         real(kind=RP)                      :: val, localval
!
!        ---------------
!        Local variables
!        ---------------
!
         integer  :: zonefID, fID, eID, fIDs(6), ierr
         class(Element), pointer    :: elements(:)
!
!        Initialization
!        --------------
         val = 0.0_RP


         if( mesh% IBM% active ) then
            val = ScalarDataReconstruction( mesh% IBM, mesh% elements, integralType, zoneID  )
            return
         end if

!
!        Loop the zone to get faces and elements
!        ---------------------------------------
         elements => mesh % elements
!$omp parallel private(fID, eID, fIDs) shared(elements,mesh,NodalStorage,zoneID,integralType,val,&
!$omp&                                          computeGradients)
!$omp single
         do zonefID = 1, mesh % zones(zoneID) % no_of_faces
            fID = mesh % zones(zoneID) % faces(zonefID)

            eID = mesh % faces(fID) % elementIDs(1)
            fIDs = mesh % elements(eID) % faceIDs

!$omp task depend(inout:elements(eID))
            call elements(eID) % ProlongSolutionToFaces(NCONS, mesh % faces(fIDs(1)),&
                                            mesh % faces(fIDs(2)),&
                                            mesh % faces(fIDs(3)),&
                                            mesh % faces(fIDs(4)),&
                                            mesh % faces(fIDs(5)),&
                                            mesh % faces(fIDs(6)) )
            if ( computeGradients ) then
               call elements(eID) % ProlongGradientsToFaces(NGRAD, mesh % faces(fIDs(1)),&
                                                mesh % faces(fIDs(2)),&
                                                mesh % faces(fIDs(3)),&
                                                mesh % faces(fIDs(4)),&
                                                mesh % faces(fIDs(5)),&
                                                mesh % faces(fIDs(6)) )
            end if
!$omp end task
         end do
!$omp end single
!
!        Loop the zone to get faces and elements
!        ---------------------------------------
!$omp do private(fID) reduction(+:val) schedule(runtime)
         do zonefID = 1, mesh % zones(zoneID) % no_of_faces
!
!           Face global ID
!           --------------
            fID = mesh % zones(zoneID) % faces(zonefID)
!
!           Compute the integral
!           --------------------
            val = val + ScalarSurfaceIntegral_Face(mesh % faces(fID), integralType)

         end do
!$omp end do
!$omp end parallel

#ifdef _HAS_MPI_
         localval = val
         call mpi_allreduce(localval, val, 1, MPI_DOUBLE, MPI_SUM, MPI_COMM_WORLD, ierr)
#endif

      end function ScalarSurfaceIntegral

      function ScalarSurfaceIntegral_Face(f, integralType) result(val)
         implicit none
         class(Face),                 intent(in)     :: f
         integer,                     intent(in)     :: integralType
         real(kind=RP)                               :: val
!
!        ---------------
!        Local variables
!        ---------------
!
         integer                       :: i, j      ! Face indices
         real(kind=RP)                 :: p
         type(NodalStorage_t), pointer :: spAxi, spAeta
!
!        Initialization
!        --------------
         val = 0.0_RP
         spAxi  => NodalStorage(f % Nf(1))
         spAeta => NodalStorage(f % Nf(2))
!
!        Perform the numerical integration
!        ---------------------------------
         associate( Q => f % storage(1) % Q )
         select case ( integralType )
         case ( SURFACE )
!
!           **********************************
!           Computes the surface integral
!              val = \int dS
!           **********************************
!
            do j = 0, f % Nf(2) ;    do i = 0, f % Nf(1)
               val = val + spAxi % w(i) * spAeta % w(j) * f % geom % jacobian(i,j)
            end do          ;    end do

         case ( MASS_FLOW )
!
!           ***********************************
!           Computes the mass-flow integral
!              I = \int rho \vec{v}·\vec{n}dS
!           ***********************************
!
            do j = 0, f % Nf(2) ;    do i = 0, f % Nf(1)
!
!              Compute the integral
!              --------------------
               val = val +  (Q(IRHOU,i,j) * f % geom % normal(1,i,j)  &
                          + Q(IRHOV,i,j) * f % geom % normal(2,i,j)  &
                          + Q(IRHOW,i,j) * f % geom % normal(3,i,j) ) &
                       * spAxi % w(i) * spAeta % w(j) * f % geom % jacobian(i,j)

            end do          ;    end do

         case ( FLOW_RATE )
!
!           ***********************************
!           Computes the flow integral
!              val = \int \vec{v}·\vec{n}dS
!           ***********************************
!
            do j = 0, f % Nf(2) ;    do i = 0, f % Nf(1)
!
!              Compute the integral
!              --------------------
               val = val + (1.0_RP / Q(IRHO,i,j))*(Q(IRHOU,i,j) * f % geom % normal(1,i,j)  &
                                             + Q(IRHOV,i,j) * f % geom % normal(2,i,j)  &
                                             + Q(IRHOW,i,j) * f % geom % normal(3,i,j) ) &
                                          * spAxi % w(i) * spAeta % w(j) * f % geom % jacobian(i,j)
            end do          ;    end do

         case ( PRESSURE_FORCE )
!
!           ***********************************
!           Computes the pressure integral
!              val = \int pdS
!           ***********************************
!
            do j = 0, f % Nf(2) ;    do i = 0, f % Nf(1)
!
!              Compute the integral
!              --------------------
               p = Pressure(Q(:,i,j))
               val = val + p * spAxi % w(i) * spAeta % w(j) * f % geom % jacobian(i,j)
            end do          ;    end do


         case ( USER_DEFINED )
         end select
         end associate

         nullify (spAxi, spAeta)
      end function ScalarSurfaceIntegral_Face
!
!////////////////////////////////////////////////////////////////////////////////////////
!
!           VECTOR INTEGRALS PROCEDURES
!
!////////////////////////////////////////////////////////////////////////////////////////
!
      function VectorSurfaceIntegral(mesh, zoneID, integralType) result(val)
!
!        -----------------------------------------------------------
!           This function computes scalar integrals, that is, those
!           in the form:
!                 val = \int \vec{v}·\vec{n}dS
!           Implemented integrals are:
!              * Surface: computes the zone surface.
!              * Mass flow: computes the mass flow across the zone.
!              * Flow: computes the volumetric flow across the zone.
!        -----------------------------------------------------------
!
#ifdef _HAS_MPI_
         use mpi
#endif
         implicit none
         class(HexMesh),      intent(inout), target  :: mesh
         integer,             intent(in)    :: zoneID
         integer,             intent(in)    :: integralType
         real(kind=RP)                      :: val(NDIM)
         real(kind=RP)                      :: localVal(NDIM)
         real(kind=RP)                      :: valx, valy, valz
!
!        ---------------
!        Local variables
!        ---------------
!
         integer  :: zonefID, fID, eID, fIDs(6), ierr
         class(Element), pointer  :: elements(:)
!
!        Initialization
!        --------------
         val = 0.0_RP
         valx = 0.0_RP
         valy = 0.0_RP
         valz = 0.0_RP

         if( mesh% IBM% active ) then
            val = VectorDataReconstruction( mesh% IBM, mesh% elements, integralType, zoneID )
            return
         end if

!
!        *************************
!        Perform the interpolation
!        *************************
!
         elements => mesh % elements
!$omp parallel private(fID, eID, fIDs, localVal) shared(elements,mesh,NodalStorage,zoneID,integralType,val,&
!$omp&                                        valx,valy,valz,computeGradients)
!$omp single
         do zonefID = 1, mesh % zones(zoneID) % no_of_faces
            fID = mesh % zones(zoneID) % faces(zonefID)

            eID = mesh % faces(fID) % elementIDs(1)
            fIDs = mesh % elements(eID) % faceIDs

!$omp task depend(inout:elements(eID))
            call elements(eID) % ProlongSolutionToFaces(NCONS, mesh % faces(fIDs(1)),&
                                            mesh % faces(fIDs(2)),&
                                            mesh % faces(fIDs(3)),&
                                            mesh % faces(fIDs(4)),&
                                            mesh % faces(fIDs(5)),&
                                            mesh % faces(fIDs(6)) )
            if ( computeGradients ) then
               call elements(eID) % ProlongGradientsToFaces(NGRAD, mesh % faces(fIDs(1)),&
                                                mesh % faces(fIDs(2)),&
                                                mesh % faces(fIDs(3)),&
                                                mesh % faces(fIDs(4)),&
                                                mesh % faces(fIDs(5)),&
                                                mesh % faces(fIDs(6)) )
            end if
!$omp end task
         end do
!$omp end single
!
!        Loop the zone to get faces and elements
!        ---------------------------------------
!$omp do private(fID,localVal) reduction(+:valx,valy,valz) schedule(runtime)
         do zonefID = 1, mesh % zones(zoneID) % no_of_faces
!
!           Face global ID
!           --------------
            fID = mesh % zones(zoneID) % faces(zonefID)
!
!           Compute the integral
!           --------------------
            localVal = VectorSurfaceIntegral_Face(mesh % faces(fID), integralType)
            valx = valx + localVal(1)
            valy = valy + localVal(2)
            valz = valz + localVal(3)

         end do
!$omp end do
!$omp end parallel

         val = (/valx, valy, valz/)

#ifdef _HAS_MPI_
         localVal = val
         call mpi_allreduce(localVal, val, NDIM, MPI_DOUBLE, MPI_SUM, MPI_COMM_WORLD, ierr)
#endif

      end function VectorSurfaceIntegral

      function VectorSurfaceIntegral_Face(f, integralType) result(val)
         implicit none
         class(Face),                 intent(in)     :: f
         integer,                     intent(in)     :: integralType
         real(kind=RP)                               :: val(NDIM)
!
!        ---------------
!        Local variables
!        ---------------
!
         integer                       :: i, j      ! Face indices
         real(kind=RP)                 :: p, tau(NDIM,NDIM)
         type(NodalStorage_t), pointer :: spAxi, spAeta
!
!        Initialization
!        --------------
         val = 0.0_RP
         spAxi  => NodalStorage(f % Nf(1))
         spAeta => NodalStorage(f % Nf(2))
!
!        Perform the numerical integration
!        ---------------------------------
         associate( Q => f % storage(1) % Q, &
                  U_x => f % storage(1) % U_x, &
                  U_y => f % storage(1) % U_y, &
                  U_z => f % storage(1) % U_z   )
         select case ( integralType )
         case ( SURFACE )
!
!           **********************************
!           Computes the surface integral
!              val = \int \vec{n} dS
!           **********************************
!
            do j = 0, f % Nf(2) ;    do i = 0, f % Nf(1)
               val = val + spAxi % w(i) * spAeta % w(j) * f % geom % jacobian(i,j) &
                         * f % geom % normal(:,i,j)
            end do          ;    end do

         case ( TOTAL_FORCE )
!
!           ************************************************
!           Computes the total force experienced by the zone
!              F = \int p \vec{n}ds - \int tau'·\vec{n}ds
!           ************************************************
!
            do j = 0, f % Nf(2) ;    do i = 0, f % Nf(1)
!
!              Compute the integral
!              --------------------
               p = Pressure(Q(:,i,j))
               call getStressTensor(Q(:,i,j),U_x(:,i,j),U_y(:,i,j),U_z(:,i,j), tau)

               val = val + ( p * f % geom % normal(:,i,j) - matmul(tau,f % geom % normal(:,i,j)) ) &
                           * f % geom % jacobian(i,j) * spAxi % w(i) * spAeta % w(j)

            end do          ;    end do

         case ( PRESSURE_FORCE )
!
!           ****************************************************
!           Computes the pressure forces experienced by the zone
!              F = \int p \vec{n}ds
!           ****************************************************
!
            do j = 0, f % Nf(2) ;    do i = 0, f % Nf(1)
!
!              Compute the integral
!              --------------------
               p = Pressure(Q(:,i,j))

               val = val + ( p * f % geom % normal(:,i,j) ) * f % geom % jacobian(i,j) &
                         * spAxi % w(i) * spAeta % w(j)

            end do          ;    end do

         case ( VISCOUS_FORCE )
!
!           ************************************************
!           Computes the total force experienced by the zone
!              F =  - \int tau'·\vec{n}ds
!           ************************************************
!
            do j = 0, f % Nf(2) ;    do i = 0, f % Nf(1)
!
!              Compute the integral
!              --------------------
               call getStressTensor(Q(:,i,j),U_x(:,i,j),U_y(:,i,j),U_z(:,i,j), tau)
               val = val - matmul(tau,f % geom % normal(:,i,j)) * f % geom % jacobian(i,j) &
                           * spAxi % w(i) * spAeta % w(j)

            end do          ;    end do

         case ( USER_DEFINED )

         end select
         end associate
         nullify (spAxi, spAeta)
      end function VectorSurfaceIntegral_Face

!
!////////////////////////////////////////////////////////////////////////////////////////
!
!           INTEGRALS PROCEDURES FOR IBM DATA RECONSTRUCTION
!
!                          SURFACE INTEGRALS
!
!////////////////////////////////////////////////////////////////////////////////////////
   function ScalarDataReconstruction( IBM, elements, integralType, STLNum ) result(val)
      use TessellationTypes
      use MappedGeometryClass
      use IBMClass
      use OrientedBoundingBox
      use KDClass
      use MPI_Process_Info
      use MPI_IBMUtilities
#ifdef _HAS_MPI_
      use mpi
#endif
!
!        -----------------------------------------------------------------------------------------
!           This function computes Scalar integrals, that is, those
!           in the form:
!                 val = \int \vec{v}·\vec{n}dS
!           The data at the boundary point (BP) is computed through a Inverse Distance Weight
!           procedure. To do that the closest n points to the BP are selected using a Nearest
!           Neighbor Algorithm and their distance is stored in the vector Dist.
!           The surface integal is computed on the triangles the body is made of. The BP point
!           are computed using a linear map for each triangle.
!        -----------------------------------------------------------------------------------------
      implicit none
      !-arguments---------------------------------------------------------------------------------
      type(IBM_type),                intent(inout) :: IBM
      type(element), dimension(:),   intent(in)    :: elements
      integer,                       intent(in)    :: integralType, STLNum
      real(kind=rp)                                :: val
      !-local-variables---------------------------------------------------------------------------
      real(kind=rp), dimension(NDIM)              :: Point
      real(kind=rp)                               :: LowerBound, IDW_Value,  &
                                                     ObjIntegral,            &
                                                     Dist, LocalVal
      real(kind=rp), dimension(:,:), allocatable  :: bpQ
      integer                                     :: i, j, k, ierr

      val = 0.0_RP

<<<<<<< HEAD
      allocate( bpQ(NCONS,IBM% BandRegion% NumOfObjs) )
                
=======
      allocate( bpQ(NCONS,BandPoints_ALL% NumOfObjs) )

>>>>>>> 3e5cb751
      call IBM% BandPoint_state(elements, bpQ)

!$omp parallel shared(IBM,val,bpQ,integralType,STLNum,i)
!$omp do schedule(runtime) private(j,k,Point,IDW_Value,ObjIntegral,LowerBound,Dist)
      do i = 1, size(IBM% root(STLNum)% ObjectsList)

         if( IBM% root(STLNum)% ObjectsList(i)% ComputeIntegrals ) then

            ObjIntegral = 0.0_RP

            if( integralType .eq. SURFACE ) then
               ObjIntegral = 1.0_RP
            else
               do j = 1, IBM% Integral(STLNum)% n_of_Q_points

                  if( .not. IBM% Integral(STLNum)% ListComputed ) then

                     call OBB(STLNum)% ChangeRefFrame(IBM% Integral(STLNum)% IntegObjs(i)% x(:,j), 'global', Point)
                     LowerBound  = -huge(1.0_RP)

                     do k = 1, IBM% kdtree_n_of_interPoints
<<<<<<< HEAD
                        call MinimumDistancePoints( Point, IBM% rootPoints, IBM% BandRegion, Dist, LowerBound, & 
                                                    k, IBM% Integral(STLNum)% IntegObjs(i)% PointsIndex(:,j)   ) 
=======
                        call MinimumDistancePoints( Point, IBM% rootPoints, Dist, LowerBound, k,          &
                                                    IBM% Integral(STLNum)% IntegObjs(i)% PointsIndex(:,j) )
>>>>>>> 3e5cb751
                        LowerBound = POW2(Dist)
                     end do

                  end if
<<<<<<< HEAD
                                                                                              
                  IDW_Value = IDWScalarValue( Point, IBM% BandRegion,                                       &
                                              IBM% Integral(STLNum)% IntegObjs(i)% PointsIndex(:,j),        &
=======

                  IDW_Value = IDWScalarValue( Point, IBM% Integral(STLNum)% IntegObjs(i)% PointsIndex(:,j), &
>>>>>>> 3e5cb751
                                              IBM% root(STLNum)% ObjectsList(i)% normal,                    &
                                              bpQ(:,IBM% Integral(STLNum)% IntegObjs(i)% PointsIndex(:,j)), &
                                              integralType                                                  )

                  ObjIntegral = ObjIntegral + IBM% Integral(STLNum)% weights(j) * IDW_Value

               end do
            end if

!$omp critical
            val = val + IBM% Integral(STLNum)% IntegObjs(i)% Area * ObjIntegral
!$omp end critical
         end if

      end do
!$omp end do
!$omp end parallel

      if( IBM% stl(STLNum)% move ) then
         IBM% Integral(STLNum)% ListComputed = .false.
      else
         IBM% Integral(STLNum)% ListComputed = .true.
      end if

#ifdef _HAS_MPI_
      localVal = val
      call mpi_allreduce(localVal, val, 1, MPI_DOUBLE, MPI_SUM, MPI_COMM_WORLD, ierr)
#endif

      deallocate(bpQ)

   end function ScalarDataReconstruction
!
!////////////////////////////////////////////////////////////////////////////////////////
!
!                          VECTOR INTEGRALS
!
!////////////////////////////////////////////////////////////////////////////////////////
   function VectorDataReconstruction( IBM, elements, integralType, STLNum ) result(val)
      use TessellationTypes
      use MappedGeometryClass
      use IBMClass
      use OrientedBoundingBox
      use KDClass
      use MPI_Process_Info
      use MPI_IBMUtilities
      use omp_lib
#ifdef _HAS_MPI_
      use mpi
#endif
!
!        -----------------------------------------------------------------------------------------
!           This function computes Vector integrals, that is, those
!           in the form:
!                 val = \int \vec{v}·\vec{n}dS
!           The data at the boundary point (BP) is computed through a Inverse Distance Weight
!           procedure. To do that the closest n points to the BP are selected using a Nearest
!           Neighbor Algorithm and their distance is stored in the vector Dist.
!           The surface integal is computed on the triangles the body is made of. The BP point
!           are computed using a linear map for each triangle.
!        -----------------------------------------------------------------------------------------
      implicit none
      !-arguments---------------------------------------------------------------------------------
      type(IBM_type),                intent(inout) :: IBM
      type(element), dimension(:),   intent(in)    :: elements
      integer,                       intent(in)    :: integralType, STLNum
      real(kind=rp), dimension(NDIM)               :: val
      !-local-variables---------------------------------------------------------------------------
      real(kind=rp), dimension(NDIM)              :: IDW_Value, ObjIntegral,  &
                                                     localVal, Point
      real(kind=rp)                               :: LowerBound, Dist
      integer                                     :: i, j, k, symPlaneIndex,  &
                                                     ierr
      real(kind=RP), dimension(:,:), allocatable  :: bpQ, bpU_x, bpU_y, bpU_z



  real(kind=RP)  :: Cf(200)

      val = 0.0_RP
<<<<<<< HEAD
      
      allocate( bpQ(NCONS,IBM% BandRegion% NumOfObjs),   &
                bpU_x(NCONS,IBM% BandRegion% NumOfObjs), &
                bpU_y(NCONS,IBM% BandRegion% NumOfObjs), &
                bpU_z(NCONS,IBM% BandRegion% NumOfObjs)  )
      
      call IBM% BandPoint_state(elements, bpQ, bpU_x, bpU_y, bpU_z)
 
 
!~   if( .not. IBM% Integral(STLNum)% ListComputed ) then
!~   deallocate(IBM% Integral(STLNum)% IntegObjs(1)% x,IBM% Integral(STLNum)% IntegObjs(1)% PointsIndex)
!~   allocate(IBM% Integral(STLNum)% IntegObjs(1)% x(NDIM,200) ,&
!~    IBM% Integral(STLNum)% IntegObjs(1)% PointsIndex(IBM% kdtree_n_of_interPoints,200) )
!~   end if
 
!~   do i = 1, 200
!~     IBM% Integral(STLNum)% IntegObjs(1)% x(:,i) = (/ 2.0_RP/200._RP*i, 0._RP, 0._RP /)
!~     if( .not. IBM% Integral(STLNum)% ListComputed ) then
!~     call OBB(STLNum)% ChangeRefFrame(IBM% Integral(STLNum)% IntegObjs(1)% x(:,i), 'global', Point)       
!~     Point = Point + IBM% IP_Distance*(/ 0.0_rp, 1.0_RP, 0._RP /)              
!~     LowerBound = -huge(1.0_RP)                               
!~     IBM% Integral(STLNum)% IntegObjs(1)% PointsIndex(:,i) = 0         
!~     do k = 1, IBM% kdtree_n_of_interPoints               
!~        call MinimumDistancePoints( Point, IBM% rootPoints, IBM% BandRegion, Dist, LowerBound, &
!~                                    k, IBM% Integral(STLNum)% IntegObjs(1)% PointsIndex(:,i)   )   
!~        LowerBound = POW2(Dist)
!~     end do
!~     end if

!~     IDW_Value  = IDWVectorValue( Point = Point, BandRegion = IBM% BandRegion,                          &
!~                                  PointsIndex = IBM% Integral(STLNum)% IntegObjs(1)% PointsIndex(:,i),  &
!~                                  normal = (/ 0.0_RP, 1.0_RP, 0._RP /),                   &
!~                                  Q = bpQ(:,IBM% Integral(STLNum)% IntegObjs(1)% PointsIndex(:,i)),     &
!~                                  U_x = bpU_x(:,IBM% Integral(STLNum)% IntegObjs(1)% PointsIndex(:,i)), & 
!~                                  U_y = bpU_y(:,IBM% Integral(STLNum)% IntegObjs(1)% PointsIndex(:,i)), &
!~                                  U_z = bpU_z(:,IBM% Integral(STLNum)% IntegObjs(1)% PointsIndex(:,i)), &
!~                                  y   = IBM% IP_Distance,                                               &
!~                                  Wallfunction = IBM% Wallfunction, integralType = integralType         )
               
!~      Cf(i) = norm2(IDW_Value) 
!~   end do
  
!~   open (unit = 1001, file = "Cf.dat")
!~   do i = 1, 200
!~      write(1001,*) IBM% Integral(STLNum)% IntegObjs(1)% x(1,i), Cf(i)
!~   end do
!~   close(1001)
  
!~   IBM% Integral(STLNum)% ListComputed = .true.
  
!~   return 
 
=======

      allocate( bpQ(NCONS,BandPoints_ALL% NumOfObjs),   &
                bpU_x(NCONS,BandPoints_ALL% NumOfObjs), &
                bpU_y(NCONS,BandPoints_ALL% NumOfObjs), &
                bpU_z(NCONS,BandPoints_ALL% NumOfObjs)  )

      call IBM% BandPoint_state(elements, bpQ, bpU_x, bpU_y, bpU_z)

>>>>>>> 3e5cb751
!$omp parallel shared(IBM,val,bpQ,bpU_x,bpU_y,bpU_z,integralType,STLNum,i)
!$omp do schedule(runtime) private(j,k,Point,IDW_Value,ObjIntegral,LowerBound,Dist)
      do i = 1, size(IBM% root(STLNum)% ObjectsList)

         if( IBM% root(STLNum)% ObjectsList(i)% ComputeIntegrals ) then

            ObjIntegral = 0.0_RP

            do j = 1, IBM% Integral(STLNum)% n_of_Q_points

               if( .not. IBM% Integral(STLNum)% ListComputed ) then
<<<<<<< HEAD
               
                  call OBB(STLNum)% ChangeRefFrame(IBM% Integral(STLNum)% IntegObjs(i)% x(:,j), 'global', Point)    
       
                  if( IBM% Wallfunction ) then
                     Point = Point + IBM% IP_Distance*IBM% root(STLNum)% ObjectsList(i)% normal
                  end if
                  
                  LowerBound = -huge(1.0_RP)
                                  
                  IBM% Integral(STLNum)% IntegObjs(i)% PointsIndex(:,j) = 0
             
                  do k = 1, IBM% kdtree_n_of_interPoints               
                     call MinimumDistancePoints( Point, IBM% rootPoints, IBM% BandRegion, Dist, LowerBound, &
                                                 k, IBM% Integral(STLNum)% IntegObjs(i)% PointsIndex(:,j)   )   
=======

                  call OBB(STLNum)% ChangeRefFrame(IBM% Integral(STLNum)% IntegObjs(i)% x(:,j), 'global', Point)
                  LowerBound    = -huge(1.0_RP)

                  IBM% Integral(STLNum)% IntegObjs(i)% PointsIndex(:,j) = 0

                  do k = 1, IBM% kdtree_n_of_interPoints
                     call MinimumDistancePoints( Point, IBM% rootPoints, Dist, LowerBound, k,          &
                                                 IBM% Integral(STLNum)% IntegObjs(i)% PointsIndex(:,j) )
>>>>>>> 3e5cb751
                     LowerBound = POW2(Dist)
                  end do

               end if
<<<<<<< HEAD
               
               IDW_Value  = IDWVectorValue( Point = Point, BandRegion = IBM% BandRegion,                          &
                                            PointsIndex = IBM% Integral(STLNum)% IntegObjs(i)% PointsIndex(:,j),  &
                                            normal = IBM% root(STLNum)% ObjectsList(i)% normal,                   &
                                            Q = bpQ(:,IBM% Integral(STLNum)% IntegObjs(i)% PointsIndex(:,j)),     &
                                            U_x = bpU_x(:,IBM% Integral(STLNum)% IntegObjs(i)% PointsIndex(:,j)), & 
                                            U_y = bpU_y(:,IBM% Integral(STLNum)% IntegObjs(i)% PointsIndex(:,j)), &
                                            U_z = bpU_z(:,IBM% Integral(STLNum)% IntegObjs(i)% PointsIndex(:,j)), &
                                            y   = IBM% IP_Distance,                                               &
                                            Wallfunction = IBM% Wallfunction, integralType = integralType         )
               
=======

               tau_w = 0.0_RP

               IDW_Value  = IDWVectorValue( Point, IBM% Integral(STLNum)% IntegObjs(i)% PointsIndex(:,j),   &
                                            IBM% root(STLNum)% ObjectsList(i)% normal,                      &
                                            bpQ(:,IBM% Integral(STLNum)% IntegObjs(i)% PointsIndex(:,j)),   &
                                            bpU_x(:,IBM% Integral(STLNum)% IntegObjs(i)% PointsIndex(:,j)), &
                                            bpU_y(:,IBM% Integral(STLNum)% IntegObjs(i)% PointsIndex(:,j)), &
                                            bpU_z(:,IBM% Integral(STLNum)% IntegObjs(i)% PointsIndex(:,j)), &
                                            tau_w, IBM% Wallfunction, integralType                          )

>>>>>>> 3e5cb751
               ObjIntegral = ObjIntegral + IBM% Integral(STLNum)% weights(j) * IDW_Value

            end do

!$omp critical
            val = val + IBM% Integral(STLNum)% IntegObjs(i)% Area * ObjIntegral
!$omp end critical

         end if
      end do
!$omp end do
!$omp end parallel

      if( IBM% stl(STLNum)% move ) then
         IBM% Integral(STLNum)% ListComputed = .false.
      else
         IBM% Integral(STLNum)% ListComputed = .true.
      end if

#ifdef _HAS_MPI_
      localVal = val
      call mpi_allreduce(localVal, val, NDIM, MPI_DOUBLE, MPI_SUM, MPI_COMM_WORLD, ierr)
#endif

      deallocate(bpQ, bpU_x, bpU_y, bpU_z)

   end function VectorDataReconstruction
!
!////////////////////////////////////////////////////////////////////////////////////////
!
!           INVERSE DISTANCE WEIGHTED INTERPOLATION PROCEDURES FOR IBM DATA RECONSTRUCTION
!
!                                   SCALAR INTERPOLATION
!
<<<<<<< HEAD
!//////////////////////////////////////////////////////////////////////////////////////// 
   function IDWScalarValue( Point, BandRegion, PointsIndex, normal, Q, integralType ) result( outvalue )
      use IBMClass
=======
!////////////////////////////////////////////////////////////////////////////////////////
   function IDWScalarValue( Point, PointsIndex, normal, Q, integralType ) result( outvalue )
      use TessellationTypes
      use MappedGeometryClass
      use KDClass
      use MPI_IBMUtilities
>>>>>>> 3e5cb751
      implicit none
!
!        -----------------------------------------------------------
!           This function computes the IDW interpolat for a scalar
!           quantity in the point "Point".
!           Available scalars are:
!           Mass flow
!           Flow rate
!           Pressure
!        -----------------------------------------------------------
      !-arguments--------------------------------------------------------------
<<<<<<< HEAD
      integer,                 dimension(:),    intent(in) :: PointsIndex
      type(MPI_M_Points_type),                  intent(in) :: BandRegion
      real(kind=rp),           dimension(NDIM), intent(in) :: Point, normal
      real(kind=rp),           dimension(:,:),  intent(in) :: Q 
      integer,                                  intent(in) :: integralType
      real(kind=rp)                                        :: outvalue
      !-local-variables--------------------------------------------------------
      real(kind=rp), dimension(NCONS) :: idwQ
      real(kind=rp)                   :: P

      outvalue = 0.0_RP
      
=======
      integer,       dimension(:),    intent(in) :: PointsIndex
      real(kind=rp), dimension(NDIM), intent(in) :: Point, normal
      real(kind=rp), dimension(:,:),  intent(in) :: Q
      integer,                        intent(in) :: integralType
      real(kind=rp)                              :: outvalue
      !-local-variables--------------------------------------------------------
      real(kind=rp), dimension(NDIM) :: DistanceNormal
      real(kind=rp)                  :: sqrd1, d1, d2, num, den, P, &
                                        tau(NDIM,NDIM), distanceSqr
      integer                        :: i, k

      num = 0.0_RP; den = 0.0_RP

>>>>>>> 3e5cb751
      select case( integralType )

         case( MASS_FLOW )
<<<<<<< HEAD
         
            call GetIDW_value( Point, BandRegion, normal, Q, PointsIndex, idwQ ) 
            
            outvalue = - (1.0_RP / idwQ(IRHO))*(idwQ(IRHOU)*normal(1) + idwQ(IRHOV)*normal(2) + idwQ(IRHOW)*normal(3))       
            
         case ( FLOW_RATE )
         
            call GetIDW_value( Point, BandRegion, normal, Q, PointsIndex, idwQ ) 
            
            outvalue = - (idwQ(IRHOU)*normal(1) + idwQ(IRHOV)*normal(2) + idwQ(IRHOW)*normal(3)) 
         
                  
         case( PRESSURE_FORCE )
         
            call GetIDW_value( Point, BandRegion, normal, Q, PointsIndex, idwQ ) 
            
            P = pressure(idwQ)
            
            outvalue = - P
 
         case ( USER_DEFINED )   ! TODO

      end select 
   
=======

            do i = 1, size(PointsIndex)

               DistanceNormal = BandPoints_ALL% x(PointsIndex(i))% coords - Point
               d2 = vDot(DistanceNormal, normal)

               distanceSqr = 0.0_RP
               do k = 1, NDIM
                  distanceSqr = distanceSqr + POW2(BandPoints_ALL% x(PointsIndex(i))% coords(k) - Point(k))
               end do

               sqrd1 = distanceSqr - POW2(d2)
               if( AlmostEqual(sqrd1,0.0_RP) ) sqrd1 = 0.0_RP
               d1 = sqrt(sqrd1)

               num = num - (1.0_RP / Q(1,i))*(Q(2,i)*normal(1) + Q(3,i)*normal(2) + Q(4,i)*normal(3))/d1
               den = den + 1.0_RP/d1

            end do

         case ( FLOW_RATE )

            do i = 1, size(PointsIndex)

               DistanceNormal = BandPoints_ALL% x(PointsIndex(i))% coords - Point
               d2    = vDot(DistanceNormal, normal)

               distanceSqr = 0.0_RP
               do k = 1, NDIM
                  distanceSqr = distanceSqr + POW2(BandPoints_ALL% x(PointsIndex(i))% coords(k) - Point(k))
               end do

               sqrd1 = distanceSqr - POW2(d2)
               if( AlmostEqual(sqrd1,0.0_RP) ) sqrd1 = 0.0_RP
               d1 = sqrt(sqrd1)

               num = num - (Q(2,i)*normal(1) + Q(3,i)*normal(2) + Q(4,i)*normal(3))/d1
               den = den + 1.0_RP/d1

            end do

         case( PRESSURE_FORCE )

            do i = 1, size(PointsIndex)

               DistanceNormal = BandPoints_ALL% x(PointsIndex(i))% coords - Point
               d2 = vDot(DistanceNormal, normal)

               distanceSqr = 0.0_RP
               do k = 1, NDIM
                  distanceSqr = distanceSqr + POW2(BandPoints_ALL% x(PointsIndex(i))% coords(k) - Point(k))
               end do

               sqrd1 = distanceSqr - POW2(d2)
               if( AlmostEqual(sqrd1,0.0_RP) ) sqrd1 = 0.0_RP
               d1 = sqrt(sqrd1)

               P = pressure( Q(:,i) )

               num = num - P/d1
               den = den + 1.0_RP/d1

            end do

         case ( USER_DEFINED )

      end select

      outvalue = num/den

>>>>>>> 3e5cb751
   end function IDWScalarValue
!
!////////////////////////////////////////////////////////////////////////////////////////
!
!                          VECTOR INTERPOLATION
!
<<<<<<< HEAD
!////////////////////////////////////////////////////////////////////////////////////////         
   function IDWVectorValue( Point, BandRegion, PointsIndex, normal, &
                            Q, U_x, U_y, U_z, y, Wallfunction,      &
                            integralType ) result( outvalue )
=======
!////////////////////////////////////////////////////////////////////////////////////////
   function IDWVectorValue( Point, PointsIndex, normal, Q, U_x, U_y, U_z, tau_w, Wallfunction, integralType ) result( outvalue )
      use TessellationTypes
      use MappedGeometryClass
      use KDClass
      use MPI_IBMUtilities
>>>>>>> 3e5cb751
      use IBMClass
      use VariableConversion
      use FluidData
#if defined(NAVIERSTOKES)
      use WallFunctionBC
#endif
      implicit none
!
!        -----------------------------------------------------------
!           This function computes the IDW interpolat for a vector
!           quantity in the point "Point".
!           Available scalars are:
!           Total force
!           Pressure force
!           Viscous force
!        -----------------------------------------------------------
      !-arguments--------------------------------------------------------------
      integer,                 dimension(:),    intent(in) :: PointsIndex
      type(MPI_M_Points_type),                  intent(in) :: BandRegion
      real(kind=rp),           dimension(NDIM), intent(in) :: Point, normal
      real(kind=rp),           dimension(:,:),  intent(in) :: Q, U_x, U_y, U_z
      integer,                                  intent(in) :: integralType
      logical,                                  intent(in) :: Wallfunction
      real(kind=rp),                            intent(in) :: y
      real(kind=rp),           dimension(NDIM)             :: outvalue
      !-local-variables--------------------------------------------------------
<<<<<<< HEAD
      real(kind=rp), dimension(NDIM)      :: viscStress, U, U_t, tangent
      real(kind=rp), dimension(NCONS)     :: idwQ, idwU_x, idwU_y, idwU_z 
      real(kind=rp), dimension(NDIM,NDIM) :: tau
      real(kind=rp)                       :: P, T, T_w, rho_w, mu, nu,  &
                                             u_II, u_tau, tau_w                                        
    
      optional :: y
      
      outvalue = 0.0_RP
      
 ! flat plate              
          if( almostequal(dot_product(normal,(/ 0.0_rp, 1.0_rp, 0.0_rp /)), 0.0_rp ) .or. &
              dot_product(normal,(/ 0.0_rp, 1.0_rp, 0.0_rp /)) .lt. 0.0_rp )return
! end flatplate 
      
=======
      real(kind=rp), dimension(NDIM) :: DistanceNormal, num
      real(kind=rp)                  :: sqrd1, d1, d2, den, P, tau(NDIM,NDIM), &
                                        num1, distanceSqr
      integer                        :: i, k

      num = 0.0_RP; den = 0.0_RP; outvalue = 0.0_RP

>>>>>>> 3e5cb751
      select case( integralType )

         case ( TOTAL_FORCE )
         
            call GetIDW_value( Point, BandRegion, normal, Q, PointsIndex, idwQ )     
            
            P = pressure(idwQ)
           
            if( Wallfunction ) then
#if defined(NAVIERSTOKES) 
               T  = Temperature(idwQ)
               mu = dimensionless% mu * SutherlandsLaw(T)
               nu = mu/idwQ(IRHO)
                
               U   = idwQ(IRHOU:IRHOW)/idwQ(IRHO)
               U_t = U - ( dot_product(U,normal) * normal )
 
               tangent = U_t/norm2(U_t)

<<<<<<< HEAD
               u_II  = dot_product(U,tangent)
               
               u_tau = u_tau_f( u_II, y, nu, u_tau0=1.0_RP )
            
               T_w = T + (dimensionless% Pr)**(1._RP/3._RP)/(2.0_RP*thermodynamics% cp) * POW2(u_II)
               T_w = T_w * refvalues% T
               rho_w = P*refvalues% p/(thermodynamics% R * T_w)
               rho_w = rho_w/refvalues% rho
#endif
               tau_w = rho_w*POW2(u_tau)
!~                tau_w = idwQ(IRHO)*POW2(u_tau)
               
               viscStress = tau_w*tangent
=======
            do i = 1, size(PointsIndex)

               DistanceNormal = BandPoints_ALL% x(PointsIndex(i))% coords - Point
               d2 = vDot(DistanceNormal, normal)

               distanceSqr = 0.0_RP
               do k = 1, NDIM
                  distanceSqr = distanceSqr + POW2(BandPoints_ALL% x(PointsIndex(i))% coords(k) - Point(k))
               end do

               sqrd1 = distanceSqr - POW2(d2)
               if( AlmostEqual(sqrd1,0.0_RP) ) sqrd1 = 0.0_RP
               d1 = sqrt(sqrd1)

               P = pressure( Q(:,i) )

               if( Wallfunction ) then
                  num = num + (-P * normal)/d1
               else
                  call getStressTensor(Q(:,i), U_x(:,i), U_y(:,i), U_z(:,i), tau)
                  num = num + (-P * normal + matmul(tau,normal))/d1
               end if

               den = den + 1.0_RP/d1

            end do

            if( Wallfunction ) then
               outvalue = num/den + tau_w
>>>>>>> 3e5cb751
            else
               call GetIDW_value( Point, BandRegion, normal, U_x, PointsIndex, idwU_x )   
               call GetIDW_value( Point, BandRegion, normal, U_y, PointsIndex, idwU_y )   
               call GetIDW_value( Point, BandRegion, normal, U_z, PointsIndex, idwU_z ) 
               
               call getStressTensor(idwQ, idwU_x, idwU_y, idwU_z, tau)
               
               viscStress = matmul(tau,normal)
            end if
<<<<<<< HEAD
            
            outvalue = -P * normal + viscStress   
                  
         case( PRESSURE_FORCE )
         
            call GetIDW_value( Point, BandRegion, normal, Q, PointsIndex, idwQ )
            
            P = pressure(idwQ)
            
            outvalue = -P * normal
            
         case( VISCOUS_FORCE )

           if( Wallfunction ) then
           
#if defined(NAVIERSTOKES) 
               call GetIDW_value( Point, BandRegion, normal, Q, PointsIndex, idwQ )  
               T  = Temperature(idwQ)
               mu = dimensionless% mu * SutherlandsLaw(T)
               nu = mu/idwQ(IRHO)
                
               U   = idwQ(IRHOU:IRHOW)/idwQ(IRHO)
               U_t = U - ( dot_product(U,normal) * normal )
               
               tangent = U_t/norm2(U_t)

               u_II  = dot_product(U,tangent)
               u_tau = u_tau_f( u_II, y, nu, u_tau0=1.0_RP )
            
               T_w = T + (dimensionless% Pr)**(1._RP/3._RP)/(2.0_RP*thermodynamics% cp) * POW2(u_II)
               T_w = T_w * refvalues% T
               rho_w = pressure(idwQ)*refvalues% p/(thermodynamics% R * T_w)
               rho_w = rho_w/refvalues% rho
#endif
               tau_w = rho_w*POW2(u_tau)
               
               viscStress = tau_w*tangent
            else
               call GetIDW_value( Point, BandRegion, normal, U_x, PointsIndex, idwU_x )   
               call GetIDW_value( Point, BandRegion, normal, U_y, PointsIndex, idwU_y )   
               call GetIDW_value( Point, BandRegion, normal, U_z, PointsIndex, idwU_z )
               call getStressTensor(idwQ, idwU_x, idwU_y, idwU_z, tau)
               viscStress = matmul(tau,normal)
            end if  
            
            outvalue = viscStress
            
         case ( USER_DEFINED )   ! TODO

      end select 
      
!~       outvalue = num/den
   
=======

         case( PRESSURE_FORCE )

            do i = 1, size(PointsIndex)

               DistanceNormal = BandPoints_ALL% x(PointsIndex(i))% coords - Point
               d2 = vDot(DistanceNormal, normal)

               distanceSqr = 0.0_RP
               do k = 1, NDIM
                  distanceSqr = distanceSqr + POW2(BandPoints_ALL% x(PointsIndex(i))% coords(k) - Point(k))
               end do

               sqrd1 = distanceSqr - POW2(d2)

               if( AlmostEqual(sqrd1,0.0_RP) ) sqrd1 = 0.0_RP
               d1 = sqrt(sqrd1)

               P = pressure( Q(:,i) )

               num = num - P*normal/d1
               den = den + 1.0_RP/d1

            end do

            outvalue = num/den

         case( VISCOUS_FORCE )

            if( Wallfunction ) then
               outvalue = tau_w
               return
            end if

            do i = 1, size(PointsIndex)

               DistanceNormal = BandPoints_ALL% x(PointsIndex(i))% coords - Point
               d2    = vDot(DistanceNormal, normal)

               distanceSqr = 0.0_RP
               do k = 1, NDIM
                  distanceSqr = distanceSqr + POW2(BandPoints_ALL% x(PointsIndex(i))% coords(k) - Point(k))
               end do

               sqrd1 = distanceSqr - POW2(d2)
               if( AlmostEqual(sqrd1,0.0_RP) ) sqrd1 = 0.0_RP
               d1 = sqrt(sqrd1)

               call getStressTensor(Q(:,i), U_x(:,i), U_y(:,i), U_z(:,i), tau)

               num = num + matmul(tau,normal)/d1
               den = den + 1.0_RP/d1

            end do

            outvalue = num/den

         case ( USER_DEFINED )

      end select

>>>>>>> 3e5cb751
   end function IDWVectorValue

end module SurfaceIntegrals
#endif<|MERGE_RESOLUTION|>--- conflicted
+++ resolved
@@ -477,13 +477,8 @@
 
       val = 0.0_RP
 
-<<<<<<< HEAD
       allocate( bpQ(NCONS,IBM% BandRegion% NumOfObjs) )
-                
-=======
-      allocate( bpQ(NCONS,BandPoints_ALL% NumOfObjs) )
-
->>>>>>> 3e5cb751
+      
       call IBM% BandPoint_state(elements, bpQ)
 
 !$omp parallel shared(IBM,val,bpQ,integralType,STLNum,i)
@@ -505,25 +500,15 @@
                      LowerBound  = -huge(1.0_RP)
 
                      do k = 1, IBM% kdtree_n_of_interPoints
-<<<<<<< HEAD
                         call MinimumDistancePoints( Point, IBM% rootPoints, IBM% BandRegion, Dist, LowerBound, & 
                                                     k, IBM% Integral(STLNum)% IntegObjs(i)% PointsIndex(:,j)   ) 
-=======
-                        call MinimumDistancePoints( Point, IBM% rootPoints, Dist, LowerBound, k,          &
-                                                    IBM% Integral(STLNum)% IntegObjs(i)% PointsIndex(:,j) )
->>>>>>> 3e5cb751
                         LowerBound = POW2(Dist)
                      end do
 
                   end if
-<<<<<<< HEAD
                                                                                               
                   IDW_Value = IDWScalarValue( Point, IBM% BandRegion,                                       &
                                               IBM% Integral(STLNum)% IntegObjs(i)% PointsIndex(:,j),        &
-=======
-
-                  IDW_Value = IDWScalarValue( Point, IBM% Integral(STLNum)% IntegObjs(i)% PointsIndex(:,j), &
->>>>>>> 3e5cb751
                                               IBM% root(STLNum)% ObjectsList(i)% normal,                    &
                                               bpQ(:,IBM% Integral(STLNum)% IntegObjs(i)% PointsIndex(:,j)), &
                                               integralType                                                  )
@@ -599,74 +584,15 @@
                                                      ierr
       real(kind=RP), dimension(:,:), allocatable  :: bpQ, bpU_x, bpU_y, bpU_z
 
-
-
-  real(kind=RP)  :: Cf(200)
-
       val = 0.0_RP
-<<<<<<< HEAD
-      
+
       allocate( bpQ(NCONS,IBM% BandRegion% NumOfObjs),   &
                 bpU_x(NCONS,IBM% BandRegion% NumOfObjs), &
                 bpU_y(NCONS,IBM% BandRegion% NumOfObjs), &
                 bpU_z(NCONS,IBM% BandRegion% NumOfObjs)  )
       
       call IBM% BandPoint_state(elements, bpQ, bpU_x, bpU_y, bpU_z)
- 
- 
-!~   if( .not. IBM% Integral(STLNum)% ListComputed ) then
-!~   deallocate(IBM% Integral(STLNum)% IntegObjs(1)% x,IBM% Integral(STLNum)% IntegObjs(1)% PointsIndex)
-!~   allocate(IBM% Integral(STLNum)% IntegObjs(1)% x(NDIM,200) ,&
-!~    IBM% Integral(STLNum)% IntegObjs(1)% PointsIndex(IBM% kdtree_n_of_interPoints,200) )
-!~   end if
- 
-!~   do i = 1, 200
-!~     IBM% Integral(STLNum)% IntegObjs(1)% x(:,i) = (/ 2.0_RP/200._RP*i, 0._RP, 0._RP /)
-!~     if( .not. IBM% Integral(STLNum)% ListComputed ) then
-!~     call OBB(STLNum)% ChangeRefFrame(IBM% Integral(STLNum)% IntegObjs(1)% x(:,i), 'global', Point)       
-!~     Point = Point + IBM% IP_Distance*(/ 0.0_rp, 1.0_RP, 0._RP /)              
-!~     LowerBound = -huge(1.0_RP)                               
-!~     IBM% Integral(STLNum)% IntegObjs(1)% PointsIndex(:,i) = 0         
-!~     do k = 1, IBM% kdtree_n_of_interPoints               
-!~        call MinimumDistancePoints( Point, IBM% rootPoints, IBM% BandRegion, Dist, LowerBound, &
-!~                                    k, IBM% Integral(STLNum)% IntegObjs(1)% PointsIndex(:,i)   )   
-!~        LowerBound = POW2(Dist)
-!~     end do
-!~     end if
-
-!~     IDW_Value  = IDWVectorValue( Point = Point, BandRegion = IBM% BandRegion,                          &
-!~                                  PointsIndex = IBM% Integral(STLNum)% IntegObjs(1)% PointsIndex(:,i),  &
-!~                                  normal = (/ 0.0_RP, 1.0_RP, 0._RP /),                   &
-!~                                  Q = bpQ(:,IBM% Integral(STLNum)% IntegObjs(1)% PointsIndex(:,i)),     &
-!~                                  U_x = bpU_x(:,IBM% Integral(STLNum)% IntegObjs(1)% PointsIndex(:,i)), & 
-!~                                  U_y = bpU_y(:,IBM% Integral(STLNum)% IntegObjs(1)% PointsIndex(:,i)), &
-!~                                  U_z = bpU_z(:,IBM% Integral(STLNum)% IntegObjs(1)% PointsIndex(:,i)), &
-!~                                  y   = IBM% IP_Distance,                                               &
-!~                                  Wallfunction = IBM% Wallfunction, integralType = integralType         )
-               
-!~      Cf(i) = norm2(IDW_Value) 
-!~   end do
-  
-!~   open (unit = 1001, file = "Cf.dat")
-!~   do i = 1, 200
-!~      write(1001,*) IBM% Integral(STLNum)% IntegObjs(1)% x(1,i), Cf(i)
-!~   end do
-!~   close(1001)
-  
-!~   IBM% Integral(STLNum)% ListComputed = .true.
-  
-!~   return 
- 
-=======
-
-      allocate( bpQ(NCONS,BandPoints_ALL% NumOfObjs),   &
-                bpU_x(NCONS,BandPoints_ALL% NumOfObjs), &
-                bpU_y(NCONS,BandPoints_ALL% NumOfObjs), &
-                bpU_z(NCONS,BandPoints_ALL% NumOfObjs)  )
-
-      call IBM% BandPoint_state(elements, bpQ, bpU_x, bpU_y, bpU_z)
-
->>>>>>> 3e5cb751
+
 !$omp parallel shared(IBM,val,bpQ,bpU_x,bpU_y,bpU_z,integralType,STLNum,i)
 !$omp do schedule(runtime) private(j,k,Point,IDW_Value,ObjIntegral,LowerBound,Dist)
       do i = 1, size(IBM% root(STLNum)% ObjectsList)
@@ -678,8 +604,7 @@
             do j = 1, IBM% Integral(STLNum)% n_of_Q_points
 
                if( .not. IBM% Integral(STLNum)% ListComputed ) then
-<<<<<<< HEAD
-               
+                
                   call OBB(STLNum)% ChangeRefFrame(IBM% Integral(STLNum)% IntegObjs(i)% x(:,j), 'global', Point)    
        
                   if( IBM% Wallfunction ) then
@@ -693,23 +618,11 @@
                   do k = 1, IBM% kdtree_n_of_interPoints               
                      call MinimumDistancePoints( Point, IBM% rootPoints, IBM% BandRegion, Dist, LowerBound, &
                                                  k, IBM% Integral(STLNum)% IntegObjs(i)% PointsIndex(:,j)   )   
-=======
-
-                  call OBB(STLNum)% ChangeRefFrame(IBM% Integral(STLNum)% IntegObjs(i)% x(:,j), 'global', Point)
-                  LowerBound    = -huge(1.0_RP)
-
-                  IBM% Integral(STLNum)% IntegObjs(i)% PointsIndex(:,j) = 0
-
-                  do k = 1, IBM% kdtree_n_of_interPoints
-                     call MinimumDistancePoints( Point, IBM% rootPoints, Dist, LowerBound, k,          &
-                                                 IBM% Integral(STLNum)% IntegObjs(i)% PointsIndex(:,j) )
->>>>>>> 3e5cb751
                      LowerBound = POW2(Dist)
                   end do
 
                end if
-<<<<<<< HEAD
-               
+
                IDW_Value  = IDWVectorValue( Point = Point, BandRegion = IBM% BandRegion,                          &
                                             PointsIndex = IBM% Integral(STLNum)% IntegObjs(i)% PointsIndex(:,j),  &
                                             normal = IBM% root(STLNum)% ObjectsList(i)% normal,                   &
@@ -720,19 +633,6 @@
                                             y   = IBM% IP_Distance,                                               &
                                             Wallfunction = IBM% Wallfunction, integralType = integralType         )
                
-=======
-
-               tau_w = 0.0_RP
-
-               IDW_Value  = IDWVectorValue( Point, IBM% Integral(STLNum)% IntegObjs(i)% PointsIndex(:,j),   &
-                                            IBM% root(STLNum)% ObjectsList(i)% normal,                      &
-                                            bpQ(:,IBM% Integral(STLNum)% IntegObjs(i)% PointsIndex(:,j)),   &
-                                            bpU_x(:,IBM% Integral(STLNum)% IntegObjs(i)% PointsIndex(:,j)), &
-                                            bpU_y(:,IBM% Integral(STLNum)% IntegObjs(i)% PointsIndex(:,j)), &
-                                            bpU_z(:,IBM% Integral(STLNum)% IntegObjs(i)% PointsIndex(:,j)), &
-                                            tau_w, IBM% Wallfunction, integralType                          )
-
->>>>>>> 3e5cb751
                ObjIntegral = ObjIntegral + IBM% Integral(STLNum)% weights(j) * IDW_Value
 
             end do
@@ -767,18 +667,9 @@
 !
 !                                   SCALAR INTERPOLATION
 !
-<<<<<<< HEAD
 !//////////////////////////////////////////////////////////////////////////////////////// 
    function IDWScalarValue( Point, BandRegion, PointsIndex, normal, Q, integralType ) result( outvalue )
       use IBMClass
-=======
-!////////////////////////////////////////////////////////////////////////////////////////
-   function IDWScalarValue( Point, PointsIndex, normal, Q, integralType ) result( outvalue )
-      use TessellationTypes
-      use MappedGeometryClass
-      use KDClass
-      use MPI_IBMUtilities
->>>>>>> 3e5cb751
       implicit none
 !
 !        -----------------------------------------------------------
@@ -790,7 +681,6 @@
 !           Pressure
 !        -----------------------------------------------------------
       !-arguments--------------------------------------------------------------
-<<<<<<< HEAD
       integer,                 dimension(:),    intent(in) :: PointsIndex
       type(MPI_M_Points_type),                  intent(in) :: BandRegion
       real(kind=rp),           dimension(NDIM), intent(in) :: Point, normal
@@ -803,25 +693,9 @@
 
       outvalue = 0.0_RP
       
-=======
-      integer,       dimension(:),    intent(in) :: PointsIndex
-      real(kind=rp), dimension(NDIM), intent(in) :: Point, normal
-      real(kind=rp), dimension(:,:),  intent(in) :: Q
-      integer,                        intent(in) :: integralType
-      real(kind=rp)                              :: outvalue
-      !-local-variables--------------------------------------------------------
-      real(kind=rp), dimension(NDIM) :: DistanceNormal
-      real(kind=rp)                  :: sqrd1, d1, d2, num, den, P, &
-                                        tau(NDIM,NDIM), distanceSqr
-      integer                        :: i, k
-
-      num = 0.0_RP; den = 0.0_RP
-
->>>>>>> 3e5cb751
       select case( integralType )
 
          case( MASS_FLOW )
-<<<<<<< HEAD
          
             call GetIDW_value( Point, BandRegion, normal, Q, PointsIndex, idwQ ) 
             
@@ -842,101 +716,20 @@
             
             outvalue = - P
  
-         case ( USER_DEFINED )   ! TODO
+         case ( USER_DEFINED )  
 
       end select 
-   
-=======
-
-            do i = 1, size(PointsIndex)
-
-               DistanceNormal = BandPoints_ALL% x(PointsIndex(i))% coords - Point
-               d2 = vDot(DistanceNormal, normal)
-
-               distanceSqr = 0.0_RP
-               do k = 1, NDIM
-                  distanceSqr = distanceSqr + POW2(BandPoints_ALL% x(PointsIndex(i))% coords(k) - Point(k))
-               end do
-
-               sqrd1 = distanceSqr - POW2(d2)
-               if( AlmostEqual(sqrd1,0.0_RP) ) sqrd1 = 0.0_RP
-               d1 = sqrt(sqrd1)
-
-               num = num - (1.0_RP / Q(1,i))*(Q(2,i)*normal(1) + Q(3,i)*normal(2) + Q(4,i)*normal(3))/d1
-               den = den + 1.0_RP/d1
-
-            end do
-
-         case ( FLOW_RATE )
-
-            do i = 1, size(PointsIndex)
-
-               DistanceNormal = BandPoints_ALL% x(PointsIndex(i))% coords - Point
-               d2    = vDot(DistanceNormal, normal)
-
-               distanceSqr = 0.0_RP
-               do k = 1, NDIM
-                  distanceSqr = distanceSqr + POW2(BandPoints_ALL% x(PointsIndex(i))% coords(k) - Point(k))
-               end do
-
-               sqrd1 = distanceSqr - POW2(d2)
-               if( AlmostEqual(sqrd1,0.0_RP) ) sqrd1 = 0.0_RP
-               d1 = sqrt(sqrd1)
-
-               num = num - (Q(2,i)*normal(1) + Q(3,i)*normal(2) + Q(4,i)*normal(3))/d1
-               den = den + 1.0_RP/d1
-
-            end do
-
-         case( PRESSURE_FORCE )
-
-            do i = 1, size(PointsIndex)
-
-               DistanceNormal = BandPoints_ALL% x(PointsIndex(i))% coords - Point
-               d2 = vDot(DistanceNormal, normal)
-
-               distanceSqr = 0.0_RP
-               do k = 1, NDIM
-                  distanceSqr = distanceSqr + POW2(BandPoints_ALL% x(PointsIndex(i))% coords(k) - Point(k))
-               end do
-
-               sqrd1 = distanceSqr - POW2(d2)
-               if( AlmostEqual(sqrd1,0.0_RP) ) sqrd1 = 0.0_RP
-               d1 = sqrt(sqrd1)
-
-               P = pressure( Q(:,i) )
-
-               num = num - P/d1
-               den = den + 1.0_RP/d1
-
-            end do
-
-         case ( USER_DEFINED )
-
-      end select
-
-      outvalue = num/den
-
->>>>>>> 3e5cb751
+
    end function IDWScalarValue
 !
 !////////////////////////////////////////////////////////////////////////////////////////
 !
 !                          VECTOR INTERPOLATION
 !
-<<<<<<< HEAD
 !////////////////////////////////////////////////////////////////////////////////////////         
    function IDWVectorValue( Point, BandRegion, PointsIndex, normal, &
                             Q, U_x, U_y, U_z, y, Wallfunction,      &
                             integralType ) result( outvalue )
-=======
-!////////////////////////////////////////////////////////////////////////////////////////
-   function IDWVectorValue( Point, PointsIndex, normal, Q, U_x, U_y, U_z, tau_w, Wallfunction, integralType ) result( outvalue )
-      use TessellationTypes
-      use MappedGeometryClass
-      use KDClass
-      use MPI_IBMUtilities
->>>>>>> 3e5cb751
       use IBMClass
       use VariableConversion
       use FluidData
@@ -963,7 +756,6 @@
       real(kind=rp),                            intent(in) :: y
       real(kind=rp),           dimension(NDIM)             :: outvalue
       !-local-variables--------------------------------------------------------
-<<<<<<< HEAD
       real(kind=rp), dimension(NDIM)      :: viscStress, U, U_t, tangent
       real(kind=rp), dimension(NCONS)     :: idwQ, idwU_x, idwU_y, idwU_z 
       real(kind=rp), dimension(NDIM,NDIM) :: tau
@@ -973,21 +765,7 @@
       optional :: y
       
       outvalue = 0.0_RP
-      
- ! flat plate              
-          if( almostequal(dot_product(normal,(/ 0.0_rp, 1.0_rp, 0.0_rp /)), 0.0_rp ) .or. &
-              dot_product(normal,(/ 0.0_rp, 1.0_rp, 0.0_rp /)) .lt. 0.0_rp )return
-! end flatplate 
-      
-=======
-      real(kind=rp), dimension(NDIM) :: DistanceNormal, num
-      real(kind=rp)                  :: sqrd1, d1, d2, den, P, tau(NDIM,NDIM), &
-                                        num1, distanceSqr
-      integer                        :: i, k
-
-      num = 0.0_RP; den = 0.0_RP; outvalue = 0.0_RP
-
->>>>>>> 3e5cb751
+
       select case( integralType )
 
          case ( TOTAL_FORCE )
@@ -1007,7 +785,6 @@
  
                tangent = U_t/norm2(U_t)
 
-<<<<<<< HEAD
                u_II  = dot_product(U,tangent)
                
                u_tau = u_tau_f( u_II, y, nu, u_tau0=1.0_RP )
@@ -1021,37 +798,6 @@
 !~                tau_w = idwQ(IRHO)*POW2(u_tau)
                
                viscStress = tau_w*tangent
-=======
-            do i = 1, size(PointsIndex)
-
-               DistanceNormal = BandPoints_ALL% x(PointsIndex(i))% coords - Point
-               d2 = vDot(DistanceNormal, normal)
-
-               distanceSqr = 0.0_RP
-               do k = 1, NDIM
-                  distanceSqr = distanceSqr + POW2(BandPoints_ALL% x(PointsIndex(i))% coords(k) - Point(k))
-               end do
-
-               sqrd1 = distanceSqr - POW2(d2)
-               if( AlmostEqual(sqrd1,0.0_RP) ) sqrd1 = 0.0_RP
-               d1 = sqrt(sqrd1)
-
-               P = pressure( Q(:,i) )
-
-               if( Wallfunction ) then
-                  num = num + (-P * normal)/d1
-               else
-                  call getStressTensor(Q(:,i), U_x(:,i), U_y(:,i), U_z(:,i), tau)
-                  num = num + (-P * normal + matmul(tau,normal))/d1
-               end if
-
-               den = den + 1.0_RP/d1
-
-            end do
-
-            if( Wallfunction ) then
-               outvalue = num/den + tau_w
->>>>>>> 3e5cb751
             else
                call GetIDW_value( Point, BandRegion, normal, U_x, PointsIndex, idwU_x )   
                call GetIDW_value( Point, BandRegion, normal, U_y, PointsIndex, idwU_y )   
@@ -1061,7 +807,6 @@
                
                viscStress = matmul(tau,normal)
             end if
-<<<<<<< HEAD
             
             outvalue = -P * normal + viscStress   
                   
@@ -1109,75 +854,10 @@
             
             outvalue = viscStress
             
-         case ( USER_DEFINED )   ! TODO
+         case ( USER_DEFINED )  
 
       end select 
-      
-!~       outvalue = num/den
-   
-=======
-
-         case( PRESSURE_FORCE )
-
-            do i = 1, size(PointsIndex)
-
-               DistanceNormal = BandPoints_ALL% x(PointsIndex(i))% coords - Point
-               d2 = vDot(DistanceNormal, normal)
-
-               distanceSqr = 0.0_RP
-               do k = 1, NDIM
-                  distanceSqr = distanceSqr + POW2(BandPoints_ALL% x(PointsIndex(i))% coords(k) - Point(k))
-               end do
-
-               sqrd1 = distanceSqr - POW2(d2)
-
-               if( AlmostEqual(sqrd1,0.0_RP) ) sqrd1 = 0.0_RP
-               d1 = sqrt(sqrd1)
-
-               P = pressure( Q(:,i) )
-
-               num = num - P*normal/d1
-               den = den + 1.0_RP/d1
-
-            end do
-
-            outvalue = num/den
-
-         case( VISCOUS_FORCE )
-
-            if( Wallfunction ) then
-               outvalue = tau_w
-               return
-            end if
-
-            do i = 1, size(PointsIndex)
-
-               DistanceNormal = BandPoints_ALL% x(PointsIndex(i))% coords - Point
-               d2    = vDot(DistanceNormal, normal)
-
-               distanceSqr = 0.0_RP
-               do k = 1, NDIM
-                  distanceSqr = distanceSqr + POW2(BandPoints_ALL% x(PointsIndex(i))% coords(k) - Point(k))
-               end do
-
-               sqrd1 = distanceSqr - POW2(d2)
-               if( AlmostEqual(sqrd1,0.0_RP) ) sqrd1 = 0.0_RP
-               d1 = sqrt(sqrd1)
-
-               call getStressTensor(Q(:,i), U_x(:,i), U_y(:,i), U_z(:,i), tau)
-
-               num = num + matmul(tau,normal)/d1
-               den = den + 1.0_RP/d1
-
-            end do
-
-            outvalue = num/den
-
-         case ( USER_DEFINED )
-
-      end select
-
->>>>>>> 3e5cb751
+
    end function IDWVectorValue
 
 end module SurfaceIntegrals
