module ResidualsMonitorClass
   use SMConstants
   use PhysicsStorage
   use HexMeshClass
   use MonitorDefinitions

   private
   public   Residuals_t
!
!  **************************
!  Residuals class definition
!  **************************
!
   type Residuals_t
      logical                         :: active
<<<<<<< HEAD
      real(kind=RP)                   :: values(NTOTALVARS,BUFFER_SIZE)
      real(kind=RP)                   :: CPUtime(BUFFER_SIZE)
=======
      real(kind=RP), allocatable      :: values(:,:)
      real(kind=RP), allocatable      :: CPUtime(:)
>>>>>>> ad98e9bd
      character(len=STR_LEN_MONITORS) :: fileName
      contains
         procedure   :: Initialization => Residuals_Initialization
         procedure   :: Update         => Residuals_Update
         procedure   :: WriteLabel     => Residuals_WriteLabel
         procedure   :: WriteValues    => Residuals_WriteValue
         procedure   :: WriteToFile    => Residuals_WriteToFile
   end type Residuals_t
!
!  ========
   contains
!  ========
!
!//////////////////////////////////////////////////////////////////////////////////////////////////
!
!           RESIDUALS ROUTINES
!           ------------------
!//////////////////////////////////////////////////////////////////////////////////////////////////
!
      subroutine Residuals_Initialization( self, solution_file, FirstCall ) 
!
!        *******************************************************************
!              This subroutine initializes the residuals structure
!        *******************************************************************
!
         implicit none
         class(Residuals_t) :: self
         character(len=*)   :: solution_file
         logical, intent(in) :: FirstCall
!
!        ---------------
!        Local variables
!        ---------------
!
         character(len=STR_LEN_MONITORS)  :: fileName
         integer                          :: fID
         integer                          :: pos
!
!        Enable the monitor
!        ------------------
         self % active = .true.
         allocate ( self % values(NCONS,1:BUFFER_SIZE) , self % CPUtime(BUFFER_SIZE) )
!
!        Get monitor file name
!        ---------------------
         write( self % fileName , '(A,A)') trim(solution_file) , ".residuals"  
!
!        Create file to write the residuals
!        ----------------------------------
         if (FirstCall) then
            open ( newunit = fID , file = trim(self % fileName) , status = "unknown" , action = "write" ) 
            write ( fID , ' ( A                                      ) ' ) "Residuals file"
#if defined(NAVIERSTOKES)
            write ( fID , ' ( A10,2X,A24,2X,A24,2X,A24,2X,A24,2X,A24,2X,A24,2X,A24,2X,A24 ) ' ) "Iteration" , "Time" , &
                        "Elapsed Time (s)" , "continuity" , "x-momentum" , "y-momentum" , "z-momentum", "energy" , "Max-Residual"
#elif defined(CAHNHILLIARD)
            write ( fID , ' ( A10,2X,A24,2X,A24) ' ) "Iteration" , "Time" , "concentration"

#endif
!
!        Close file
!        ----------
            close ( fID ) 
         end if
      end subroutine Residuals_Initialization

      subroutine Residuals_Update ( self, mesh, maxResiduals, bufferPosition)
!
!        *********************************************************
!              This subroutine updates the residuals values from
!           those computed in the Monitor procedure
!        *********************************************************
!
         implicit none
         class(Residuals_t)         :: self
         class(HexMesh), intent(in) :: mesh
         real(kind=RP)              :: maxResiduals(NTOTALVARS)
         integer                    :: bufferPosition
!
!        Update buffer values
!        --------------------      
         self % values( 1:NTOTALVARS, bufferPosition ) = maxResiduals

      end subroutine Residuals_Update

      subroutine Residuals_WriteLabel ( self )
!
!        ************************************************************
!              This subroutine displays the residuals labels for the
!           time integrator Display procedure.
!        ************************************************************
!
         implicit none
         class(Residuals_t)             :: self
#if defined(NAVIERSTOKES)
         write(STD_OUT , '(3X,A10)' , advance = "no") "continuity"
         write(STD_OUT , '(3X,A10)' , advance = "no") "x-momentum"
         write(STD_OUT , '(3X,A10)' , advance = "no") "y-momentum"
         write(STD_OUT , '(3X,A10)' , advance = "no") "z-momentum"
         write(STD_OUT , '(3X,A10)' , advance = "no") "energy"
#endif

#if defined(CAHNHILLIARD)
         write(STD_OUT , '(3X,A10)' , advance = "no") "concentration"

#endif

      end subroutine Residuals_WriteLabel
   
      subroutine Residuals_WriteValue ( self , bufferLine ) 
!
!        ***************************************************************
!              This subroutine displays the residuals values for the 
!           time integrator Display procedure
!        ***************************************************************
!
         implicit none
         class(Residuals_t) :: self
         integer            :: bufferLine
!        ---------------------------------------------------------
         integer            :: eq
      
         do eq = 1 , NTOTALVARS
            write(STD_OUT , '(1X,A,1X,ES10.3)' , advance = "no") "|" , self % values(eq , bufferLine)
         end do

      end subroutine Residuals_WriteValue 

      subroutine Residuals_WriteToFile ( self , iter , t, SimuTime , no_of_lines)
!
!        *********************************************************************
!              This subroutine exports the results to the monitor file.
!           Just "no_of_lines" buffer lines are written.
!        *********************************************************************
!
         implicit none  
         class(Residuals_t)             :: self
         integer                    :: iter(:)
         real(kind=RP)              :: t(:)
         real(kind=RP)              :: SimuTime(:)
         integer                    :: no_of_lines
!        -------------------------------------------
         integer                    :: i
         integer                    :: fID
!
!        Open file
!        ---------
         open( newunit = fID , file = trim ( self % fileName ) , action = "write" , access = "append" , status = "old" )
!
!        Write values
!        ------------      
         do i = 1 , no_of_lines
            write(fID, '(I10,2(2X,ES24.16))', advance="no") iter(i), t(i), SimuTime(i)
            write(fID, 111) self % values(1:NTOTALVARS,i), maxval(self % values(1:NTOTALVARS,i))
         end do
!
!        Close file
!        ----------        
         close ( fID )

         if ( no_of_lines .ne. 0 ) then
            self % values(1:NTOTALVARS,1) = self % values(1:NTOTALVARS,no_of_lines)
         end if

#if (defined(NAVIERSTOKES) && !defined(CAHNHILLIARD))
111 format(6(2X,ES24.16))
#elif (!defined(NAVIERSTOKES) && defined(CAHNHILLIARD))
111 format(2(2X,ES24.16))
#elif (defined(NAVIERSTOKES) && defined(CAHNHILLIARD))
111 format(7(2X,ES24.16))
#endif
      
      end subroutine Residuals_WriteToFile

end module ResidualsMonitorClass<|MERGE_RESOLUTION|>--- conflicted
+++ resolved
@@ -13,13 +13,8 @@
 !
    type Residuals_t
       logical                         :: active
-<<<<<<< HEAD
-      real(kind=RP)                   :: values(NTOTALVARS,BUFFER_SIZE)
-      real(kind=RP)                   :: CPUtime(BUFFER_SIZE)
-=======
       real(kind=RP), allocatable      :: values(:,:)
       real(kind=RP), allocatable      :: CPUtime(:)
->>>>>>> ad98e9bd
       character(len=STR_LEN_MONITORS) :: fileName
       contains
          procedure   :: Initialization => Residuals_Initialization
@@ -61,7 +56,7 @@
 !        Enable the monitor
 !        ------------------
          self % active = .true.
-         allocate ( self % values(NCONS,1:BUFFER_SIZE) , self % CPUtime(BUFFER_SIZE) )
+         allocate ( self % values(NTOTALVARS,1:BUFFER_SIZE) , self % CPUtime(BUFFER_SIZE) )
 !
 !        Get monitor file name
 !        ---------------------
