module ResidualsMonitorClass
   use SMConstants
   use PhysicsStorage
   use HexMeshClass
   use MonitorDefinitions

   private
   public   Residuals_t
!
!  **************************
!  Residuals class definition
!  **************************
!
   type Residuals_t
      logical                         :: active
      real(kind=RP)                   :: values(NCONS,BUFFER_SIZE)
      real(kind=RP)                   :: CPUtime(BUFFER_SIZE)
      character(len=STR_LEN_MONITORS) :: fileName
      contains
         procedure   :: Initialization => Residuals_Initialization
         procedure   :: Update         => Residuals_Update
         procedure   :: WriteLabel     => Residuals_WriteLabel
         procedure   :: WriteValues    => Residuals_WriteValue
         procedure   :: WriteToFile    => Residuals_WriteToFile
   end type Residuals_t
!
!  ========
   contains
!  ========
!
!//////////////////////////////////////////////////////////////////////////////////////////////////
!
!           RESIDUALS ROUTINES
!           ------------------
!//////////////////////////////////////////////////////////////////////////////////////////////////
!
      subroutine Residuals_Initialization( self, solution_file ) 
!
!        *******************************************************************
!              This subroutine initializes the residuals structure
!        *******************************************************************
!
         implicit none
         class(Residuals_t) :: self
         character(len=*)   :: solution_file
!
!        ---------------
!        Local variables
!        ---------------
!
         character(len=STR_LEN_MONITORS)  :: fileName
         integer                          :: fID
         integer                          :: pos
!
!        Enable the monitor
!        ------------------
         self % active = .true.
!
!        Get monitor file name
!        ---------------------
         write( self % fileName , '(A,A)') trim(solution_file) , ".residuals"  
!
!        Create file to write the residuals
!        ----------------------------------
         open ( newunit = fID , file = trim(self % fileName) , status = "unknown" , action = "write" ) 
         write ( fID , ' ( A                                      ) ' ) "Residuals file"
<<<<<<< HEAD
         write ( fID , ' ( A10,2X,A24,2X,A24,2X,A24,2X,A24,2X,A24,2X,A24,2X,A24,2X,A24 ) ' ) "Iteration" , "Time" , &
                        "Elapsed Time (s)" , "continuity" , "x-momentum" , "y-momentum" , "z-momentum", "energy" , "Max-Residual"
=======
#if defined(NAVIERSTOKES)
         write ( fID , ' ( A10,2X,A24,2X,A24,2X,A24,2X,A24,2X,A24,2X,A24 ) ' ) "Iteration" , "Time" , "continuity" , &
                                                              "x-momentum" , "y-momentum" , "z-momentum", "energy"
#elif defined(CAHNHILLIARD)
         write ( fID , ' ( A10,2X,A24,2X,A24) ' ) "Iteration" , "Time" , "concentration"

#endif
>>>>>>> 262df427
!
!        Close file
!        ----------
         close ( fID ) 
              
      end subroutine Residuals_Initialization

      subroutine Residuals_Update ( self, mesh, maxResiduals, bufferPosition)
!
!        *********************************************************
!              This subroutine updates the residuals values from
!           those computed in the Monitor procedure
!        *********************************************************
!
         implicit none
         class(Residuals_t)         :: self
         class(HexMesh), intent(in) :: mesh
         real(kind=RP)              :: maxResiduals(NCONS)
         integer                    :: bufferPosition
!
!        Update buffer values
!        --------------------      
         self % values( 1:NCONS , bufferPosition ) = maxResiduals

      end subroutine Residuals_Update

      subroutine Residuals_WriteLabel ( self )
!
!        ************************************************************
!              This subroutine displays the residuals labels for the
!           time integrator Display procedure.
!        ************************************************************
!
         implicit none
         class(Residuals_t)             :: self
#if defined(NAVIERSTOKES)
         write(STD_OUT , '(3X,A10)' , advance = "no") "continuity"
         write(STD_OUT , '(3X,A10)' , advance = "no") "x-momentum"
         write(STD_OUT , '(3X,A10)' , advance = "no") "y-momentum"
         write(STD_OUT , '(3X,A10)' , advance = "no") "z-momentum"
         write(STD_OUT , '(3X,A10)' , advance = "no") "energy"

#elif defined(CAHNHILLIARD)
         write(STD_OUT , '(3X,A10)' , advance = "no") "concentration"

#endif

      end subroutine Residuals_WriteLabel
   
      subroutine Residuals_WriteValue ( self , bufferLine ) 
!
!        ***************************************************************
!              This subroutine displays the residuals values for the 
!           time integrator Display procedure
!        ***************************************************************
!
         implicit none
         class(Residuals_t) :: self
         integer            :: bufferLine
!        ---------------------------------------------------------
         integer            :: eq
      
         do eq = 1 , NCONS
            write(STD_OUT , '(1X,A,1X,ES10.3)' , advance = "no") "|" , self % values(eq , bufferLine)
         end do

      end subroutine Residuals_WriteValue 

      subroutine Residuals_WriteToFile ( self , iter , t, SimuTime , no_of_lines)
!
!        *********************************************************************
!              This subroutine exports the results to the monitor file.
!           Just "no_of_lines" buffer lines are written.
!        *********************************************************************
!
         implicit none  
         class(Residuals_t)             :: self
         integer                    :: iter(:)
         real(kind=RP)              :: t(:)
         real(kind=RP)              :: SimuTime(:)
         integer                    :: no_of_lines
!        -------------------------------------------
         integer                    :: i
         integer                    :: fID
!
!        Open file
!        ---------
         open( newunit = fID , file = trim ( self % fileName ) , action = "write" , access = "append" , status = "old" )
!
!        Write values
!        ------------         
         do i = 1 , no_of_lines
            write( fID , '(I10,2X,ES24.16,2X,ES24.16,6(2X,ES24.16))' ) iter(i) , t(i), SimuTime(i) , &
                                                                       self % values(1:NCONS,i), maxval(self % values(1:NCONS,i))
         end do
!
!        Close file
!        ----------        
         close ( fID )

         if ( no_of_lines .ne. 0 ) then
            self % values(1:NCONS,1) = self % values(1:NCONS,no_of_lines)
         end if
      
      end subroutine Residuals_WriteToFile

end module ResidualsMonitorClass<|MERGE_RESOLUTION|>--- conflicted
+++ resolved
@@ -64,18 +64,13 @@
 !        ----------------------------------
          open ( newunit = fID , file = trim(self % fileName) , status = "unknown" , action = "write" ) 
          write ( fID , ' ( A                                      ) ' ) "Residuals file"
-<<<<<<< HEAD
+#if defined(NAVIERSTOKES)
          write ( fID , ' ( A10,2X,A24,2X,A24,2X,A24,2X,A24,2X,A24,2X,A24,2X,A24,2X,A24 ) ' ) "Iteration" , "Time" , &
                         "Elapsed Time (s)" , "continuity" , "x-momentum" , "y-momentum" , "z-momentum", "energy" , "Max-Residual"
-=======
-#if defined(NAVIERSTOKES)
-         write ( fID , ' ( A10,2X,A24,2X,A24,2X,A24,2X,A24,2X,A24,2X,A24 ) ' ) "Iteration" , "Time" , "continuity" , &
-                                                              "x-momentum" , "y-momentum" , "z-momentum", "energy"
 #elif defined(CAHNHILLIARD)
          write ( fID , ' ( A10,2X,A24,2X,A24) ' ) "Iteration" , "Time" , "concentration"
 
 #endif
->>>>>>> 262df427
 !
 !        Close file
 !        ----------
@@ -166,11 +161,17 @@
          open( newunit = fID , file = trim ( self % fileName ) , action = "write" , access = "append" , status = "old" )
 !
 !        Write values
-!        ------------         
+!        ------------      
+#if defined(NAVIERSTOKES)   
          do i = 1 , no_of_lines
             write( fID , '(I10,2X,ES24.16,2X,ES24.16,6(2X,ES24.16))' ) iter(i) , t(i), SimuTime(i) , &
                                                                        self % values(1:NCONS,i), maxval(self % values(1:NCONS,i))
          end do
+#elif defined(CAHNHILLIARD)
+         do i = 1 , no_of_lines
+            write( fID , '(I10,2X,ES24.16,5(2X,ES24.16))' ) iter(i) , t(i) , self % values(1:NCONS,i)
+         end do
+#endif
 !
 !        Close file
 !        ----------        
