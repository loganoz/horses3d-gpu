--- conflicted
+++ resolved
@@ -6,11 +6,8 @@
    use PhysicsStorage
    use VariableConversion  , only: Pressure
    use MPI_Process_Info
-<<<<<<< HEAD
+   use FluidData
    use FileReadingUtilities, only: getArrayFromString
-=======
-   use FluidData
->>>>>>> ba413155
 #ifdef _HAS_MPI_
    use mpi
 #endif
