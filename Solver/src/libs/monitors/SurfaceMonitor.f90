--- conflicted
+++ resolved
@@ -110,7 +110,6 @@
 !        ----------------------
          self % marker = -1
          if( mesh% IBM% active ) then                 
-<<<<<<< HEAD
             do STLNum = 1, mesh% IBM% NumOfSTL
                if( trim(mesh% IBM% STLfilename(STLNum)) .eq. trim(markerName) ) then
                  if( .not. mesh% IBM% ComputeBandRegion ) then
@@ -130,11 +129,6 @@
             do zoneID = 1, size(mesh % zones)
                if ( trim(mesh % zones(zoneID) % name) .eq. trim(markerName) ) then            
                   self % marker = zoneID
-=======
-            do i = 1, size(mesh% IBM% STLfilename)
-               if( trim(mesh% IBM% STLfilename(i)) .eq. trim(markerName) ) then
-                  self% marker = i 
->>>>>>> 500b1e1d
                   exit
                end if
             end do
@@ -319,7 +313,7 @@
          end if
       end subroutine SurfaceMonitor_Initialization
 
-      subroutine SurfaceMonitor_Update ( self, mesh, bufferPosition )
+      subroutine SurfaceMonitor_Update ( self, mesh, bufferPosition, iter, t )
 !
 !        *******************************************************************
 !           This subroutine updates the monitor value computing it from
@@ -331,9 +325,8 @@
          implicit none
          class   (  SurfaceMonitor_t )   :: self
          class   (  HexMesh       )      :: mesh
-         integer                         :: bufferPosition
+         integer                         :: bufferPosition, iter
          real(kind=RP)                   :: F(NDIM)
-<<<<<<< HEAD
          real(kind=RP), optional         :: t
 
          if( self% IBM ) then
@@ -362,8 +355,6 @@
 
             return
          end if
-=======
->>>>>>> 500b1e1d
 
          select case ( trim ( self % variable ) )
 
