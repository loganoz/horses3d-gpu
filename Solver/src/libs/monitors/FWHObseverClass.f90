!
<<<<<<< HEAD
!//////////////////////////////////////////////////////
!
! This class represents the observer for the fW-H acoustic analogy, including the relations with several observers
!
!//////////////////////////////////////////////////////
!
=======
!//////////////////////////////////////////////////////
!
!This class represents the observer for the fW-H acoustic analogy, including the relations with several observers

>>>>>>> df431882
#include "Includes.h"
Module  FWHObseverClass  !

   use SMConstants
   use FaceClass
   use Physics
   use PhysicsStorage
   use NodalStorageClass
   use FWHDefinitions, only: OB_BUFFER_SIZE, OB_BUFFER_SIZE_DEFAULT, STR_LEN_OBSERVER
   use ZoneClass
   use HexMeshClass
   use MPI_Process_Info
#ifdef _HAS_MPI_
   use mpi
#endif
   Implicit None

!
!  *****************************
!  Observer source pair class definition
!  class for the coupling of each pair of observer and source(face)
!  mainly acoustic geometrical relations and face link
!  *****************************
   type ObserverSourcePairClass
       real(kind=RP), dimension(:,:,:), allocatable        :: rVect
       real(kind=RP), dimension(:,:),   allocatable        :: r
       real(kind=RP), dimension(:,:),   allocatable        :: re
       real(kind=RP), dimension(:,:,:), allocatable        :: reUnitVect
       real(kind=RP), dimension(:,:),   allocatable        :: reStar
       real(kind=RP), dimension(:,:,:), allocatable        :: reStarUnitVect
       real(kind=RP)                                       :: tDelay
       integer                                             :: faceIDinMesh    ! ID of the source (face) at the Mesh array (linked list)
       integer                                             :: elementSide
       real(kind=RP)                                       :: normalCorrection
       real(kind=RP), dimension(:,:),   allocatable        :: Pacc ! temporal solution of acoustic pressure for each pair
       real(kind=RP), dimension(:),     allocatable        :: tInterp ! time array for interpolation

       contains

           procedure :: construct       => ObserverSourcePairConstruct
           procedure :: destruct        => ObserverSourcePairDestruct
           procedure :: allocPacc       => ObserverSourcePairAllocSolution
           procedure :: interpolateSolF => ObserverSourcePairInterpolateSolFirst
           procedure :: newUpdate       => ObserverSourcePairNewUpdate
           procedure :: interpolateSolS => ObserverSourcePairInterpolateSolSecond
           procedure :: updateOneStep   => ObserverSourcePairUpdateOneStep
           procedure :: FWHSurfaceIntegral

   end type ObserverSourcePairClass
!
!  *****************************
!  General observer class definition
!   (similar to a monitor, mostly surface monitor in many behaviours)
!  *****************************
!
   type ObserverClass

       integer                                                         :: ID
       real(kind=RP), dimension(NDIM)                                  :: x        ! position of the observer at global coordinates
       integer                                                         :: numberOfFaces
       class(ObserverSourcePairClass), dimension(:), allocatable       :: sourcePair
<<<<<<< HEAD
       real(kind=RP), dimension(:,:), allocatable                      :: Pac      ! acoustic pressure, two componenets and the total (sum)
=======
       real(kind=RP), dimension(:,:), allocatable                      :: Pac      ! acoustic pressure, two components and the total (sum)
>>>>>>> df431882
       real(kind=RP)                                                   :: tDelay
       real(kind=RP)                                                   :: tDelayMax
       logical                                                         :: active
       character(len=STR_LEN_OBSERVER)                                 :: observerName
       character(len=STR_LEN_OBSERVER)                                 :: fileName

       contains

           procedure :: construct      => ObserverConstruct
           procedure :: destruct       => ObserverDestruct
           procedure :: update         => ObserverUpdate
           procedure :: writeToFile    => ObserverWriteToFile
           procedure :: updateTdelay   => ObserverUpdateTdelay
           procedure :: interpolateSol => ObserverInterpolateSol
           procedure :: sumIntegrals   => ObserverSumIntegrals
           procedure :: updateOneStep  => ObserverUpdateOneStep

   end type ObserverClass

   contains

!/////////////////////////////////////////////////////////////////////////
!           OBSERVER CLASS PROCEDURES --------------------------
!/////////////////////////////////////////////////////////////////////////

   Subroutine ObserverConstruct(self, sourceZone, mesh, ID, solution_file, FirstCall, interpolate, totalNumberOfFaces, elementSide)

!        *****************************************************************************
!              This subroutine initializes the observer similar to a monitor. The following
!           data is obtained from the case file:
!              -> Name: The observer name (10 characters maximum)
!              -> x: The observer position
!        *****************************************************************************

       use ParamfileRegions
       use FileReadingUtilities, only: getRealArrayFromString
       implicit none

       class(ObserverClass)                                 :: self
       class(Zone_t), intent(in)                            :: sourceZone
       class(HexMesh), intent(in)                           :: mesh
       integer, intent(in)                                  :: ID, totalNumberOfFaces
       character(len=*), intent(in)                         :: solution_file
       logical, intent(in)                                  :: FirstCall, interpolate
       integer, dimension(:), intent(in)                    :: elementSide

       ! local variables
       character(len=STR_LEN_OBSERVER)  :: in_label
       character(len=STR_LEN_OBSERVER)  :: fileName
       character(len=STR_LEN_OBSERVER)  :: paramFile
       character(len=STR_LEN_OBSERVER)  :: coordinates
       integer                          :: fID
       integer                          :: MeshFaceID, zoneFaceID
       ! integer                          :: elementSide
!
!      Get observer ID
!      --------------
       self % ID = ID
!
!      Search for the parameters in the case file
!      ------------------------------------------
       write(in_label , '(A,I0)') "#define acoustic observer " , self % ID

       call get_command_argument(1, paramFile)
       call readValueInRegion(trim ( paramFile), "name",   self % observerName, in_label, "# end" )
       call readValueInRegion(trim(paramFile), "position", coordinates        , in_label, "# end" )

!      Get the coordinates
!      -------------------
       self % x = getRealArrayFromString(coordinates)

!     Enable the observer
!     ------------------
      self % active = .true.
      allocate ( self % Pac(OB_BUFFER_SIZE,3) )

!     Get source information
!     ------------------
      self % numberOfFaces = sourceZone % no_of_faces

!     Construct each pair observer-source
!     ------------------
      allocate( self % sourcePair(self % numberOfFaces) )
!     Loop the zone to get faces
      do zoneFaceID = 1, self % numberOfFaces
!         Face global ID
          MeshFaceID = sourceZone % faces(zoneFaceID)
          call self % sourcePair(zoneFaceID) % construct(self % x, mesh % faces(MeshFaceID), MeshFaceID, FirstCall, elementSide(zoneFaceID))
      end do

!     Allocate variables for interpolation
!     -------------------------------------------------
      if (interpolate) then
          do zoneFaceID = 1, self % numberOfFaces
              call self % sourcePair(zoneFaceID) % allocPacc(OB_BUFFER_SIZE)
          end do
      end if

!     Set the average time delay of the observer
!     -------------------------------------------------
      call self % updateTdelay(totalNumberOfFaces)

!     Prepare the file in which the observer is exported
!     -------------------------------------------------
      write( self % fileName , '(A,A,A,A)') trim(solution_file) , "." , trim(self % observerName) , ".observer"
!
!     Create file
!     -----------
      if (FirstCall) then
         open ( newunit = fID , file = trim(self % fileName) , status = "unknown" , action = "write" )

!        Write the file headers
!        ----------------------
         write( fID , '(A20,A  )') "Observer name:      ", trim(self % observerName)
         write( fID , '(A20,ES24.10)') "x coordinate: ", self % x(1)
         write( fID , '(A20,ES24.10)') "y coordinate: ", self % x(2)
         write( fID , '(A20,ES24.10)') "z coordinate: ", self % x(3)

         write( fID , * )
         write( fID , '(A10,5(2X,A24))' ) "Iteration" , "Time" , "Observer_Time", "P'T", "P'L", "P'"

         close ( fID )
      end if

   End Subroutine ObserverConstruct

   Subroutine ObserverUpdate(self, mesh, isSolid, BufferPosition, interpolate)

!     *******************************************************************
!        This subroutine updates the observer acoustic pressure computing it from
<<<<<<< HEAD
!        the mesh storage. It is stored in the "bufferPosition" position of the
=======
!        the mesh storage. It is stored in the "bufferPosition" position of the 
>>>>>>> df431882
!        buffer.
!     *******************************************************************
!
use VariableConversion, only: Pressure, PressureDot
      implicit none
      class (ObserverClass)                                :: self
      class (HexMesh), intent(in)                          :: mesh
      integer,intent(in), optional                         :: bufferPosition
      logical, intent(in)                                  :: isSolid, interpolate

      ! local variables
      real(kind=RP)                                        :: Pt, Pl  ! pressure of each pair
      real(kind=RP), dimension(3)                          :: localPacc, Pacc   ! temporal variable to store the sum of the pressure
      real(kind=RP), dimension(3)                          :: mInterp ! slope of interpolation
      real(kind=RP)                                        :: valx, valy, valz
      integer                                              :: zoneFaceID, meshFaceID,  ierr
      integer                                             :: storePosition

!     Initialization
!     --------------
      if (present(bufferPosition)) self % Pac(bufferPosition,:) = 0.0_RP
      Pacc = 0.0_RP
      valx = 0.0_RP
      valy = 0.0_RP
      valz = 0.0_RP

!     Loop the pairs (equivalent to loop the zone) and get the values
!     ---------------------------------------
      interp_cond: if (interpolate) then
!        For this case only save the values of the solution of each pair, at the corresponding position
!        ---------------------------------------
!$omp parallel private(meshFaceID,storePosition,localPacc) shared(mesh,isSolid,interpolate,Pacc,NodalStorage,&
!$omp&                                                     self,bufferPosition)
!$omp do private(meshFaceID,storePosition,localPacc) schedule(runtime)
         do zoneFaceID = 1, self % numberOfFaces
!            Compute the integral
!            --------------------
             meshFaceID = self % sourcePair(zoneFaceID) % faceIDinMesh
             localPacc = self % sourcePair(zoneFaceID) % FWHSurfaceIntegral( mesh % faces(meshFaceID), isSolid )

             !save solution at bufferPosition or last position
             if (present(bufferPosition)) then
                 storePosition = bufferPosition
             else
                 storePosition = size(self % sourcePair(zoneFaceID) % Pacc, dim=1)
             end if
             self % sourcePair(zoneFaceID) % Pacc(storePosition,:) = localPacc
         end do
!$omp end do
!$omp end parallel
     else interp_cond
!        For this case get the whole solution of the observer, adding all the pairs without saving
!        ---------------------------------------
!$omp parallel private(meshFaceID, localPacc) shared(mesh,isSolid,interpolate,Pacc,NodalStorage,&
!$omp&                                        self,valx,valy,valz)
!$omp do private(meshFaceID,localPacc) reduction(+:valx,valy,valz) schedule(runtime)
          do zoneFaceID = 1, self % numberOfFaces
!            Compute the integral
!            --------------------
             meshFaceID = self % sourcePair(zoneFaceID) % faceIDinMesh

             localPacc = self % sourcePair(zoneFaceID) % FWHSurfaceIntegral( mesh % faces(meshFaceID), isSolid )

             ! sum without interpolate: suppose little change of each tDelay
             valx = valx + localPacc(1)
             valy = valy + localPacc(2)
             valz = valz + localPacc(3)
         end do
!$omp end do
!$omp end parallel

          Pacc = (/valx, valy, valz/)

#ifdef _HAS_MPI_
      localPacc = Pacc
      call mpi_allreduce(localPacc, Pacc, 3, MPI_DOUBLE, MPI_SUM, MPI_COMM_WORLD, ierr)
#endif

          self % Pac(bufferPosition,:) = Pacc
     end if interp_cond

   End Subroutine ObserverUpdate

   Subroutine ObserverUpdateTdelay(self, totalNumberOfFaces)

!     *******************************************************************
!        This subroutine updates the observer time delay. For static surfaces it
!        doesn't need to be updated at every iteration.
!        Minimum time is used, for interpolation procedures
!     *******************************************************************
!
      use MPI_Process_Info
      implicit none
      class   (ObserverClass)                              :: self
      integer, intent(in)                                  :: totalNumberOfFaces

      ! local variables
      integer                                              :: i, ierr
      real(kind=RP)                                        :: t, tmax
      real(kind=RP), dimension(:), allocatable             :: alltDelay
      real(kind=RP), dimension(self % numberOfFaces)       :: tDelayArray
      integer, dimension(MPI_Process % nProcs)             :: no_of_faces_p, displs

      do i =1, self % numberOfFaces
        tDelayArray(i) = self % sourcePair(i) % tDelay
      end do

      if ( (MPI_Process % doMPIAction) ) then
#ifdef _HAS_MPI_
          call mpi_gather(self % numberOfFaces,1,MPI_INT,no_of_faces_p,1,MPI_INT,0,MPI_COMM_WORLD,ierr)

          if (MPI_Process % isRoot) then
              displs=0
              do i = 2, MPI_Process % nProcs
                  displs(i) = displs(i-1) + no_of_faces_p(i-1)
              end do
          end if

          allocate(alltDelay(totalNumberOfFaces))
          call mpi_gatherv(tDelayArray, self % numberOfFaces, MPI_DOUBLE, &
                                     alltDelay, no_of_faces_p, displs, MPI_DOUBLE, 0, MPI_COMM_WORLD, ierr)

          if (MPI_Process % isRoot) then
              t = minval(alltDelay)
              tmax = maxval(alltDelay)
          end if

          call mpi_Bcast(t, 1, MPI_DOUBLE, 0, MPI_COMM_WORLD, ierr)
          call mpi_Bcast(tmax, 1, MPI_DOUBLE, 0, MPI_COMM_WORLD, ierr)
#endif
      else
          t = minval(tDelayArray)
          tmax = maxval(tDelayArray)
      end if

      self % tDelay = t
      self % tDelayMax = tmax

   End Subroutine ObserverUpdateTdelay

   Subroutine ObserverWriteToFile(self, iter, tsource, no_of_lines)
!
!     *************************************************************
!           This subroutine writes the buffer to the file.
!     *************************************************************
!
      implicit none
      class(ObserverClass)                                 :: self
      integer, dimension(:)                                :: iter
      real(kind=RP), dimension(:)                          :: tsource
      integer                                              :: no_of_lines
!
!     ---------------
!     Local variables
!     ---------------
!
      integer                    :: i
      integer                    :: fID

      if ( MPI_Process % isRoot ) then

         open( newunit = fID , file = trim ( self % fileName ) , action = "write" , access = "append" , status = "old" )

         do i = 1 , no_of_lines
            write( fID , '(I10,5(2X,ES24.16))' ) iter(i) , tsource(i), tsource(i) + self % tDelay, self % Pac(i,:)
         end do

         close ( fID )
      end if

      if ( no_of_lines .ne. 0 ) self % Pac(1,:) = self % Pac(no_of_lines,:)

   End Subroutine ObserverWriteToFile

    Subroutine ObserverUpdateOneStep(self, mesh, BufferPosition, isSolid, tsource)

      implicit none

      class (ObserverClass)                                :: self
      class (HexMesh), intent(in)                          :: mesh
      integer,intent(in)                                   :: bufferPosition
      logical, intent(in)                                  :: isSolid
      real(kind=RP), intent(in)                            :: tsource

      ! local variables
      real(kind=RP)                                        :: tobserver
      integer                                              :: i
      integer, dimension(self%numberOfFaces)               :: nDiscard

      ! store the solution of each pair at the last position, by not giving the bufferPosition
      call self % update(mesh, isSolid, interpolate=.TRUE.)

      ! interpolate the solution of each pair at first position
      ! and save the time of each pair at its last position
      tobserver = tsource + self % tDelay
!$omp parallel shared(self)
!$omp do schedule(runtime)
      do i = 1, self % numberOfFaces
            if (self % sourcePair(i) % tDelay .eq. self % tDelay) cycle
            call self % sourcePair(i) % interpolateSolS(tobserver, tsource)
      end do
!$omp end do
!$omp end parallel

      ! sum all the pair solution and save it at bufferPosition of the observer sol
      nDiscard = 0
      call self % sumIntegrals(nDiscard, 1, bufferPosition, bufferPosition)

      ! update the solution of each pair and its times for next iteration
!$omp parallel shared(self)
!$omp do schedule(runtime)
      do i = 1, self % numberOfFaces
            call self % sourcePair(i) % updateOneStep()
      end do
!$omp end do
!$omp end parallel

    End Subroutine ObserverUpdateOneStep

   !interpolate the solution of all the pairs to get it at the mean observer time
   Subroutine ObserverInterpolateSol(self, tsource, no_of_lines)

      implicit none

      class(ObserverClass)                                 :: self
      real(kind=RP), dimension(:), intent(in)              :: tsource
      integer, intent(in)                                  :: no_of_lines

      !local variables
      real(kind=RP), dimension(:), allocatable             :: tobserver
      integer                                              :: i, n, k, m
      integer, dimension(self % numberOfFaces)             :: nDiscard
      logical                                              :: sameDelay

      allocate(tobserver(no_of_lines))
      tobserver = tsource(1:no_of_lines) + self % tdelay

      ! get max tobserver that can be interpolated
      do k =1, no_of_lines
          if ( tobserver(k) .ge. (self % tDelayMax + tsource(1)) ) exit
      end do
      n = no_of_lines - k + 1 ! k is the min tobserver index

      safedeallocate(tobserver)
      allocate(tobserver(n))
      tobserver(1:n) = tsource(k:no_of_lines) + self % tdelay

!$omp parallel shared(self, nDiscard, n, no_of_lines, tobserver, tsource,k)
!$omp do schedule(runtime)
      do i = 1, self % numberOfFaces
          ! call interp of each pair that are not the minimum
          if (self % sourcepair(i) % tdelay .eq. self % tdelay) then
              nDiscard(i) = k-1
          else
              call self % sourcePair(i) % interpolateSolF(n, no_of_lines, tobserver, tsource(1:no_of_lines), nDiscard(i))
          end if
      end do
!$omp end do
!$omp end parallel

      ! set to 0 the first part of the solution, which cannot be interpolated
      ! in this case Pacc is written from 1:no_of_lines, which have a value of 0 at first positions, not need to change obs write proc
      self % pac(1:k-1,:) = 0.0_RP

      ! sum all values from k to no_of_lines
      call self % sumIntegrals(nDiscard, n, k, no_of_lines)

      ! update all the solution of the pair to save the future ones
      do i = 1, self % numberOfFaces
          sameDelay = self % sourcepair(i) % tdelay .eq. self % tdelay
          call self % sourcePair(i) % newUpdate(n, nDiscard(i), no_of_lines, tsource(1:no_of_lines), sameDelay)
      end do

   End Subroutine ObserverInterpolateSol

   ! sum all the interpolated solution of all pairs and save it at the observer solution
   Subroutine ObserverSumIntegrals(self, nDiscard, N, startIndex, no_of_lines)

      implicit none

      class(observerclass)                                 :: self
      integer, intent(in)                                  :: no_of_lines, startIndex, N
      integer, dimension(self % numberOfFaces), intent(in) :: nDiscard

      ! local variables
      real(kind=RP), dimension(:,:), allocatable           :: localPacc, Pacc   ! temporal variable to store the sum of the pressure
      real(kind=RP), dimension(:), allocatable             :: valx, valy, valz
      integer                                              :: i, ierr

!     Initialization
!     --------------
      ! 1:N must be equal to startIndex:no_of_lines
      allocate(Pacc(N,3), localPacc(N,3), valx(N), valy(N), valz(N))
      Pacc = 0.0_RP
      valx = 0.0_RP
      valy = 0.0_RP
      valz = 0.0_RP

!$omp parallel private(localPacc) shared(Pacc,nDiscard,N,self,valx,valy,valz)
!$omp do private(localPacc) reduction(+:valx,valy,valz) schedule(runtime)
      do i = 1, self % numberOfFaces
!        Get the array of interpolated values of each pair
         localPacc(1:N,:) = self % sourcePair(i) % Pacc(nDiscard(i)+1:nDiscard(i)+N,:)

         ! sum interpolated
         valx = valx + localPacc(:,1)
         valy = valy + localPacc(:,2)
         valz = valz + localPacc(:,3)

      end do
!$omp end do
!$omp end parallel

      Pacc(:,1) = valx(:)
      Pacc(:,2) = valy(:)
      Pacc(:,3) = valz(:)

#ifdef _HAS_MPI_
      localPacc = Pacc
      call mpi_allreduce(localPacc, Pacc, 3*N, MPI_DOUBLE, MPI_SUM, MPI_COMM_WORLD, ierr)
#endif

      self % Pac(startIndex:no_of_lines,:) = Pacc(1:N,:)

   End Subroutine ObserverSumIntegrals

   Subroutine ObserverDestruct(self)

        implicit none
        class(ObserverClass), intent(inout)               :: self

       ! local variables
       integer                                            :: i
        safedeallocate (self % Pac)
        do i = 1, self % numberOfFaces
            call self % sourcePair(i) % destruct
        end do
        safedeallocate (self % sourcePair)

   End Subroutine ObserverDestruct

!/////////////////////////////////////////////////////////////////////////
!           OBSERVER SOURCE PAIR CLASS PROCEDURES --------------------------
!/////////////////////////////////////////////////////////////////////////

   Subroutine  ObserverSourcePairConstruct(self, x, f, fID, FirstCall, elementSide)

       ! use fluiddata
       use FWHDefinitions, only: rho0, P0, c0, U0, M0, fwGamma2
       implicit none

       class(ObserverSourcePairClass)                      :: self
       real(kind=RP), dimension(NDIM), intent(in)          :: x       ! observer position
       type(face), intent(in)                              :: f    ! source
       integer, intent(in)                                 :: fID, elementSide
       logical, intent(in)                                 :: FirstCall

       ! local variables
       integer                                             :: Nx,Ny
       integer                                             :: i, j
       real(kind=RP)                                       :: fwGammaInv

       self % faceIDinMesh = fID

       Nx = f % Nf(1)
       Ny = f % Nf(2)

       self % elementSide = elementSide

   select case (elementSide)
   case (1)
       self % normalCorrection = 1.0_RP
   case (2)
       self % normalCorrection = -1.0_RP
   end select

       allocate( self % r(0:Nx,0:Ny), self % re(0:Nx,0:Ny), self % reStar(0:Nx,0:Ny) )
       allocate( self % rVect(NDIM,0:Nx,0:Ny), self % reUnitVect(NDIM,0:Nx,0:Ny) ,self % reStarUnitVect(NDIM,0:Nx,0:Ny) )

       fwGammaInv = 1.0_RP / sqrt(fwGamma2)
       ! source position, for each node of the face
       associate (y => f % geom % x)
           do j= 0, Ny; do i = 0,Nx
               ! store geometrical acoustic relations for each node
               self % rVect(:,i,j) = x(:) - y(:,i,j)
               self % r(i,j) = norm2(self % rVect(:,i,j))
               self % reStar(i,j) = fwGammaInv*sqrt( self%r(i,j)**2 + fwGamma2*( dot_product(M0, self%rVect(:,i,j)) )**2 )
               self % reStarUnitVect(:,i,j) = ( self%rVect(:,i,j) + fwGamma2*dot_product(M0, self%rVect(:,i,j))*M0(:) ) / &
                                            (fwGamma2*self%reStar(i,j))
               self % re(i,j) = fwGamma2*( self%reStar(i,j) - dot_product(M0, self%rVect(:,i,j)) )
               self % reUnitVect(:,i,j) = fwGamma2*( self%reStarUnitVect(:,i,j) - M0(:) )
               self % tDelay = (sum(self%re))/real(size(self%re),RP) / c0
           end do; end do
       end associate

   End Subroutine ObserverSourcePairConstruct

  elemental Subroutine ObserverSourcePairDestruct(self)

      Class(ObserverSourcePairClass), intent(inout)       :: self

      safedeallocate(self % rVect)
      safedeallocate(self % r)
      safedeallocate(self % re)
      safedeallocate(self % reUnitVect)
      safedeallocate(self % reStar)
      safedeallocate(self % reStarUnitVect)

  End Subroutine ObserverSourcePairDestruct

  ! allocate time history solution for a posterior interpolation

  Subroutine ObserverSourcePairAllocSolution(self, buffer_size)

       class(ObserverSourcePairClass)                      :: self
       integer, intent(in)                                 :: buffer_size

       allocate(self % Pacc(buffer_size,3))

  End Subroutine ObserverSourcePairAllocSolution

  Subroutine ObserverSourcePairInterpolateSolFirst(self, N, M, tobserver, tsource, nd)

       implicit none

       class(ObserverSourcePairClass)                      :: self
       integer, intent(in)                                 :: N, M
       real(kind=RP), dimension(N), intent(in)             :: tobserver
       real(kind=RP), dimension(:), intent(in)             :: tsource
       integer, intent(out)                                :: nd

       ! local variables
       real(kind=RP), dimension(N,3)                       :: PaccInterp    ! solution of the pair interpolated
       real(kind=RP), dimension(M)                         :: tPair         ! time array of the panel
       integer                                             :: i, j, ii

       ! get the times of the pair for interpolation
       tPair = tsource + self % tDelay

       j = 1
       nd = 0
       do i = 2, M
           if (j .gt. N) exit
           ii = i - 1
           if (tPair(i) .lt. tobserver(1)) then
               nd = nd +1
               cycle
           end if
           PaccInterp(j,:) = linearInterpolation(tobserver(j), tPair(ii), self%Pacc(ii,:), tPair(i), self%Pacc(i,:), 3)
           j = j + 1
       end do

           !update solution of the pair with the interpolated one
           self % Pacc(nd+1:nd+N,:) = PaccInterp

  End Subroutine ObserverSourcePairInterpolateSolFirst

  Subroutine ObserverSourcePairNewUpdate(self, N, NDiscard, M, tsource, sameDelay)

       implicit none

       class(ObserverSourcePairClass)                      :: self
       integer, intent(in)                                 :: N, NDiscard, M
       ! real(kind=RP), dimension(N), intent(in)             :: tobserver
       real(kind=RP), dimension(:), intent(in)             :: tsource
       logical, intent(in)                                 :: sameDelay

       !local variables
       real(kind=RP), dimension(M)                         :: tPair         ! time array of the panel
       real(kind=RP), dimension(:,:), allocatable          :: PaccFuture    ! solution of the pair of future (have not been interpolainterpolated) values
       integer                                             :: Nfuture

       tPair = tsource + self % tDelay
       if (sameDelay) then
           !size = 1 for last value + 1(empty for next iter)
           Nfuture = 2
       else
           !size = M - interpolated values +1 + 1(empty for next iter)
           Nfuture = M - N -NDiscard + 1
       end if

       ! save old results and kept last position empty
       allocate(PaccFuture(Nfuture-1,3))
       PaccFuture(:,:) = self % Pacc(M-Nfuture+2:M,:)

       safedeallocate(self % Pacc)
       allocate(self % Pacc(1:Nfuture,3))

       self % Pacc(1:Nfuture-1,:) = PaccFuture(:,:)

       if (.not. sameDelay) then
           allocate(self % tInterp(1:Nfuture))
           ! save old results and kept last position empty
           self % tInterp(1:Nfuture-1) = tPair(NDiscard+N+1:M)
       end if

  End Subroutine ObserverSourcePairNewUpdate

  ! save the solution and times from position 2 to last as the first position, letting free the last one
  Subroutine ObserverSourcePairUpdateOneStep(self)

      implicit none
      class(ObserverSourcePairClass)                      :: self

      !local variables
      integer                                             :: M

      M = size(self%Pacc, dim=1)
      if (allocated(self%tInterp)) self % tInterp(1:M-1) = self % tInterp(2:M)
      self % Pacc(1:M-1,:) = self % Pacc(2:M,:)

  End Subroutine ObserverSourcePairUpdateOneStep

  Subroutine ObserverSourcePairInterpolateSolSecond(self, tobserver, tsource)

       implicit none

       class(ObserverSourcePairClass)                      :: self
       real(kind=RP),  intent(in)                          :: tobserver
       real(kind=RP),  intent(in)                          :: tsource

       ! local variables
       real(kind=RP), dimension(2)                         :: tPair         ! time array of the panel
       real(kind=RP), dimension(3)                         :: PaccInterp    ! solution of the pair interpolated

       ! save last time
       self % tInterp(size(self % tInterp)) = tsource + self % tDelay
       ! use 2 first values to interpolate
       tPair = self % tInterp(1:2)

       PaccInterp(:) = linearInterpolation(tobserver, tPair(1), self % Pacc(1,:), tPair(2), self % Pacc(2,:), 3)

       !update the first value of the solution of the pair with the interpolated one
       self % Pacc(1,:) = PaccInterp(:)

    End Subroutine ObserverSourcePairInterpolateSolSecond

   ! calculate the surface integrals of the FW-H analogy for stationary surfaces (permeable or impermeable) with a general flow
   ! direction of the medium
   ! the integrals are for a single face (pane in FWH terminology) for a single observer

   Function FWHSurfaceIntegral(self, f, isSolid) result(Pacc)

       use FWHDefinitions, only: rho0, P0, c0, U0, M0
       use VariableConversion, only: Pressure, PressureDot
       use fluiddata, only: dimensionless
       implicit none

       class(ObserverSourcePairClass)                      :: self
       class(Face), intent(in)                             :: f
       logical, intent(in)                                 :: isSolid
       real(kind=RP),dimension(3)                          :: Pacc  ! acoustic pressure values
       ! logical, intent(in)                                 :: isSolid, interpolate
       ! integer, intent(in), optional                       :: bufferPosition

       ! local variables
       integer                                             :: i, j  ! face indexes
       real(kind=RP), dimension(NDIM)                      :: Qi,QiDot, n
       real(kind=RP), dimension(NDIM,NDIM)                 :: Lij, LijDot
       type(NodalStorage_t), pointer                       :: spAxi, spAeta
       real(kind=RP)                                       :: Pt, Pl
       real(kind=RP)                                       :: LR, MR, UmMr,LdotR, LM
       ! integer                                             :: storePosition

       ! Initialization
       Pt = 0.0_RP
       Pl = 0.0_RP
       spAxi  => NodalStorage(f % Nf(1))
       spAeta => NodalStorage(f % Nf(2))


       associate( Q => f % storage(self % elementSide) % Q )
           associate( Qdot => f % storage(self % elementSide) % Qdot )

    !           **********************************
    !           Computes the surface integral
    !              I = \int vec{f}·vec{n} * vec{g}·vec{r} dS
    !           **********************************
    !
                do j = 0, f % Nf(2) ;    do i = 0, f % Nf(1)

                   n = f % geom % normal(:,i,j) * self % normalCorrection
                   call calculateFWHVariables(Q(:,i,j), Qdot(:,i,j), isSolid, Qi, QiDot, Lij, LijDot)

                   LR = dot_product(matmul(Lij, n(:)), self%reUnitVect(:,i,j))
                   MR = dot_product(M0(:), self % reUnitVect(:,i,j))
                   UmMr = 1 - MR
                   LdotR = dot_product(matmul(LijDot, n(:)), self%reUnitVect(:,i,j))
                   LM = dot_product(matmul(Lij, n(:)), M0(:))

                   ! loading term integrals
                   Pl = Pl +  dot_product(matmul(LijDot,n(:)),self%reUnitVect(:,i,j)) / (self%reStar(i,j) * c0) * &
                             spAxi % w(i) * spAeta % w(j) * f % geom % jacobian(i,j)
                   Pl = Pl +  dot_product(matmul(Lij,n(:)),self%reStarUnitVect(:,i,j)) / (self%reStar(i,j)**2) * &
                             spAxi % w(i) * spAeta % w(j) * f % geom % jacobian(i,j)

                   ! thickness term integrals, only for permeable surfaces
                   if (.not. isSolid) then
                       Pt = Pt + (1 - dot_product(M0(:),self%reUnitVect(:,i,j))) * dot_product(QiDot(:),n(:)) / (self%reStar(i,j)) * &
                                 spAxi % w(i) * spAeta % w(j) * f % geom % jacobian(i,j)
                       Pt = Pt -  dot_product(U0(:),self%reStarUnitVect(:,i,j)) * dot_product(Qi(:),n(:)) / (self%reStar(i,j)**2) * &
                                 spAxi % w(i) * spAeta % w(j) * f % geom % jacobian(i,j)

                   end if
                end do          ;    end do
           end associate
       end associate

       Pt = Pt / (4.0_RP * PI)
       Pl = Pl / (4.0_RP * PI)

      ! get total acoustic pressure as the sum of the two components (the quadrapol terms are being ignored)
       Pacc = (/Pt, Pl, Pt+Pl/)

   End Function FWHSurfaceIntegral

!/////////////////////////////////////////////////////////////////////////
!           ZONE PROCEDURES --------------------------
!/////////////////////////////////////////////////////////////////////////

   Subroutine SourceProlongSolution(source_zone, mesh, eSides)

!     *******************************************************************
!        This subroutine prolong the solution from the mesh storage to the faces (source).
!     *******************************************************************
!
      use ElementClass
      implicit none
      class (Zone_t), intent(in)                           :: source_zone
      class (HexMesh), intent(inout), target               :: mesh
      integer, dimension(:), intent(in)                    :: eSides

      ! local variables
      integer                                              :: zoneFaceID, meshFaceID, eID
      integer, dimension(6)                                :: meshFaceIDs
      class(Element), pointer                              :: elements(:)

!     *************************
!     Perform the interpolation
!     *************************
!
      elements => mesh % elements
!$omp parallel private(meshFaceID,eID,meshFaceIDs) shared(elements,mesh,NodalStorage)
!$omp single

!        Loop the zone to get faces and elements
!        ---------------------------------------
      do zoneFaceID = 1, source_zone % no_of_faces
          meshFaceID = source_zone % faces(zoneFaceID)

         eID = mesh % faces(meshFaceID) % elementIDs(eSides(zoneFaceID))
         meshFaceIDs = mesh % elements(eID) % faceIDs

!$omp task depend(inout:elements(eID))
         call elements(eID) % ProlongSolutionToFaces(NCONS,&
                                                            mesh % faces(meshFaceIDs(1)),&
                                                            mesh % faces(meshFaceIDs(2)),&
                                                            mesh % faces(meshFaceIDs(3)),&
                                                            mesh % faces(meshFaceIDs(4)),&
                                                            mesh % faces(meshFaceIDs(5)),&
                                                            mesh % faces(meshFaceIDs(6)),&
                                                             computeQdot = .TRUE.)

!$omp end task
      end do
!$omp end single
!$omp end parallel

   End Subroutine SourceProlongSolution
!
!/////////////////////////////////////////////////////////////////////////
!           AUXILIARY PROCEDURES --------------------------
!/////////////////////////////////////////////////////////////////////////

! get the interpolated value of an array
! ------------
  Function linearInterpolation(x, x1, y1, x2, y2, N) result(y)

      integer, intent(in)                           :: N
      real(kind=RP), intent(in)                     :: x1, x2, x
      real(kind=RP), dimension(N), intent(in)       :: y1, y2
      real(kind=RP), dimension(N)                   :: y

      y = y1 + (y2-y1)/(x2-x1) * (x - x1)

  End Function linearInterpolation

   Subroutine calculateFWHVariables(Q, Qdot, isSolid, Qi, QiDot, Lij, LijDot)

       use VariableConversion, only: Pressure, PressureDot
       use FWHDefinitions,     only: rho0, P0, c0, U0, M0
       use Utilities, only: AlmostEqual
       implicit none

       real(kind=RP), dimension(NCONS), intent(in)         :: Q        ! horses variables array
       real(kind=RP), dimension(NCONS), intent(in)         :: Qdot     ! horses time derivatives array
       logical, intent(in)                                 :: isSolid
       real(kind=RP), dimension(NDIM), intent(out)         :: Qi       ! fwh Qi array, related with the acoustic pressure thickness
       real(kind=RP), dimension(NDIM), intent(out)         :: Qidot
       real(kind=RP), dimension(NDIM,NDIM), intent(out)    :: Lij      ! fwh Lij tensor: related with the acoustic pressure loading
       real(kind=RP), dimension(NDIM,NDIM), intent(out)    :: LijDot

       !local variables
       real(kind=RP)                                       :: P, pDot
       real(kind=RP), dimension(NDIM,NDIM)                 :: Pij      ! fwh perturbation stress tensor
       integer                                             :: i, j, ii, jj

       P = Pressure(Q)
       pDot = PressureDot(Q,Qdot)

       Pij = 0.0_RP
       LijDot = 0.0_RP
       do i=1,NDIM
           Pij(i,i) = P - P0
           !pressure derivative of LijDot
           LijDot(i,i) = pDot
       end do


       ! set values for solid (impermeable) surface
       Qi(:) = -rho0*U0(:)
       Qidot = 0.0_RP
       Lij = Pij

       !calculate terms for permeable surface
       if (.not. isSolid) then
           Qi(:) = Qi(:) + Q(2:4)
           ! convert to complete velocity instead of perturbation velocity
           QiDot(:) = QiDot(:) + Qdot(2:4)

           do j = 1, NDIM
               jj = j + 1
               do i = 1, NDIM
                   ! one index is added since rhoV1 = Q(2), rhoV2 = Q(3) ...
                   ii = i + 1
                   Lij(i,j) = Lij(i,j) + (Q(ii) - Q(1)*U0(i))*(Q(jj)/Q(1))
                   LijDot(i,j) = LijDot(i,j) + ( Qdot(ii) - Q(ii)/Q(1)*Qdot(1) )/Q(1) * Q(jj) + &
                                               (Q(ii)/Q(1) - U0(i)) * Qdot(jj)
               end do
           end do
       end if

   End Subroutine calculateFWHVariables

End Module  FWHObseverClass<|MERGE_RESOLUTION|>--- conflicted
+++ resolved
@@ -1,17 +1,8 @@
 !
-<<<<<<< HEAD
 !//////////////////////////////////////////////////////
 !
-! This class represents the observer for the fW-H acoustic analogy, including the relations with several observers
-!
-!//////////////////////////////////////////////////////
-!
-=======
-!//////////////////////////////////////////////////////
-!
 !This class represents the observer for the fW-H acoustic analogy, including the relations with several observers
 
->>>>>>> df431882
 #include "Includes.h"
 Module  FWHObseverClass  !
 
@@ -73,11 +64,7 @@
        real(kind=RP), dimension(NDIM)                                  :: x        ! position of the observer at global coordinates
        integer                                                         :: numberOfFaces
        class(ObserverSourcePairClass), dimension(:), allocatable       :: sourcePair
-<<<<<<< HEAD
-       real(kind=RP), dimension(:,:), allocatable                      :: Pac      ! acoustic pressure, two componenets and the total (sum)
-=======
        real(kind=RP), dimension(:,:), allocatable                      :: Pac      ! acoustic pressure, two components and the total (sum)
->>>>>>> df431882
        real(kind=RP)                                                   :: tDelay
        real(kind=RP)                                                   :: tDelayMax
        logical                                                         :: active
@@ -208,11 +195,7 @@
 
 !     *******************************************************************
 !        This subroutine updates the observer acoustic pressure computing it from
-<<<<<<< HEAD
-!        the mesh storage. It is stored in the "bufferPosition" position of the
-=======
 !        the mesh storage. It is stored in the "bufferPosition" position of the 
->>>>>>> df431882
 !        buffer.
 !     *******************************************************************
 !
