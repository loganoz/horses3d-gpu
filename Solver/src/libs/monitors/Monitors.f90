!
!///////////////////////////////////////////////////////////////////////////////////////////////////////
!
!    HORSES2D - A high-order discontinuous Galerkin spectral element solver.
!    Copyright (C) 2017  Juan Manzanero Torrico (juan.manzanero@upm.es)
!
!    This program is free software: you can redistribute it and/or modify
!    it under the terms of the GNU General Public License as published by
!    the Free Software Foundation, either version 3 of the License, or
!    (at your option) any later version.
!
!    This program is distributed in the hope that it will be useful,
!    but WITHOUT ANY WARRANTY; without even the implied warranty of
!    MERCHANTABILITY or FITNESS FOR A PARTICULAR PURPOSE.  See the
!    GNU General Public License for more details.
!
!    You should have received a copy of the GNU General Public License
!    along with this program.  If not, see <http://www.gnu.org/licenses/>.
!
!////////////////////////////////////////////////////////////////////////////////////////////////////////
!
!
!///////////////////////////////////////////////////////////////////////////////////////////////////
!
!        Monitors.f90
!
!///////////////////////////////////////////////////////////////////////////////////////////////////
!
module MonitorsClass
   use SMConstants
   use NodalStorageClass
   use HexMeshClass
   use MonitorDefinitions
   use ResidualsMonitorClass
   use VolumeMonitorClass
#if defined(NAVIERSTOKES)
   use StatisticsMonitor
   use ProbeClass
   use SurfaceMonitorClass
#endif
   implicit none
!
#include "Includes.h"

   private
   public      Monitor_t , ConstructMonitors
!
!  *****************************
!  Main monitor class definition
!  *****************************
!  
   type Monitor_t
      character(len=LINE_LENGTH)           :: solution_file
      integer                              :: no_of_probes
      integer                              :: no_of_surfaceMonitors
      integer                              :: no_of_volumeMonitors
      integer                              :: bufferLine
      integer                              :: iter    ( BUFFER_SIZE )
      integer                              :: dt_restriction
      logical                              :: write_dt_restriction
      real(kind=RP)                        :: t       (BUFFER_SIZE )
      real(kind=RP)                        :: SimuTime (BUFFER_SIZE )
      type(Residuals_t)                    :: residuals
      class(VolumeMonitor_t),  allocatable :: volumeMonitors(:)
#if defined(NAVIERSTOKES)
      class(Probe_t),          allocatable :: probes(:)
      class(SurfaceMonitor_t), allocatable :: surfaceMonitors(:)
      type(StatisticsMonitor_t)            :: stats
#endif
      contains
         procedure   :: WriteLabel      => Monitor_WriteLabel
         procedure   :: WriteUnderlines => Monitor_WriteUnderlines
         procedure   :: WriteValues     => Monitor_WriteValues
         procedure   :: UpdateValues    => Monitor_UpdateValues
         procedure   :: WriteToFile     => Monitor_WriteToFile
   end type Monitor_t
!
!  ========
   contains
!  ========
!
!///////////////////////////////////////////////////////////////////////////////////////
!
      function ConstructMonitors( mesh, controlVariables ) result(Monitors)
         use FTValueDictionaryClass
         use mainKeywordsModule
         implicit none
         class(HexMesh), intent(in)           :: mesh
         class(FTValueDictionary), intent(in) :: controlVariables
         type(Monitor_t)                      :: Monitors
!
!        ---------------
!        Local variables
!        ---------------
!
         integer                         :: fID , io
         integer                         :: i
         character(len=STR_LEN_MONITORS) :: line
         character(len=STR_LEN_MONITORS) :: solution_file                                            
         logical, save                   :: FirstCall = .TRUE.
         interface
            character(len=LINE_LENGTH) function getFileName(inputLine)
               use SMConstants
               character(len=*)   :: inputLine
            end function getFileName
         end interface
!
!        Get the solution file name
!        --------------------------
         solution_file = controlVariables % stringValueForKey( solutionFileNameKey, requestedLength = STR_LEN_MONITORS )
!
!        Remove the *.hsol termination
!        -----------------------------
         solution_file = trim(getFileName(solution_file))
         Monitors % solution_file = trim(solution_file)
!
!        Search in case file for probes, surface monitors, and volume monitors
!        ---------------------------------------------------------------------
         call getNoOfMonitors( Monitors % no_of_probes, Monitors % no_of_surfaceMonitors, Monitors % no_of_volumeMonitors )
!
!        Initialize
!        ----------
<<<<<<< HEAD
         call Monitors % residuals % Initialization( solution_file , FirstCall )
=======
         call Monitors % residuals % Initialization( solution_file )

         allocate ( Monitors % volumeMonitors ( Monitors % no_of_volumeMonitors )  )
         do i = 1 , Monitors % no_of_volumeMonitors
            call Monitors % volumeMonitors(i) % Initialization ( mesh , i, solution_file )
         end do

>>>>>>> 1a330569
#if defined(NAVIERSTOKES)
         call Monitors % stats     % Construct(mesh)

         allocate ( Monitors % probes ( Monitors % no_of_probes )  )
         do i = 1 , Monitors % no_of_probes
            call Monitors % probes(i) % Initialization ( mesh , i, solution_file , FirstCall )
         end do

         allocate ( Monitors % surfaceMonitors ( Monitors % no_of_surfaceMonitors )  )
         do i = 1 , Monitors % no_of_surfaceMonitors
            call Monitors % surfaceMonitors(i) % Initialization ( mesh , i, solution_file , FirstCall )
         end do
<<<<<<< HEAD

         allocate ( Monitors % volumeMonitors ( Monitors % no_of_volumeMonitors )  )
         do i = 1 , Monitors % no_of_volumeMonitors
            call Monitors % volumeMonitors(i) % Initialization ( mesh , i, solution_file , FirstCall )
         end do
=======
>>>>>>> 1a330569
#endif

         Monitors % write_dt_restriction = controlVariables % logicalValueForKey( "write dt restriction" )
         
         Monitors % bufferLine = 0
         
         FirstCall = .FALSE.
      end function ConstructMonitors

      subroutine Monitor_WriteLabel ( self )
!
!        ***************************************************
!           This subroutine prints the labels for the time
!         integrator Display procedure.
!        ***************************************************
!
         use MPI_Process_Info
         implicit none
         class(Monitor_t)              :: self
         integer                       :: i 
      
         if ( .not. MPI_Process % isRoot ) return
!
!        Write "Iteration" and "Time"
!        ----------------------------
         write ( STD_OUT , ' ( A10    ) ' , advance = "no" ) "Iteration"
         write ( STD_OUT , ' ( 3X,A10 ) ' , advance = "no" ) "Time"
!
!        Write residuals labels
!        ----------------------
         call self % residuals % WriteLabel
!
!        Write volume monitors labels
!        -----------------------------
         do i = 1 , self % no_of_volumeMonitors
            call self % volumeMonitors(i) % WriteLabel
         end do

#if defined(NAVIERSTOKES)
!
!        Write probes labels
!        -------------------
         do i = 1 , self % no_of_probes
            call self % probes(i) % WriteLabel
         end do
!
!        Write surface monitors labels
!        -----------------------------
         do i = 1 , self % no_of_surfaceMonitors
            call self % surfaceMonitors(i) % WriteLabel
         end do

         call self % stats % WriteLabel
#endif
!
!        Write label for dt restriction
!        ------------------------------
         if (self % write_dt_restriction) write ( STD_OUT , ' ( 3X,A10 ) ' , advance = "no" ) "dt restr."

         write(STD_OUT , *) 

      end subroutine Monitor_WriteLabel

      subroutine Monitor_WriteUnderlines( self ) 
!
!        ********************************************************
!              This subroutine displays the underlines for the
!           time integrator Display procedure.
!        ********************************************************
!
         use PhysicsStorage
         use MPI_Process_Info
         implicit none
         class(Monitor_t)                         :: self
!
!        ---------------
!        Local variables
!        ---------------
!
         integer                                  :: i
         character(len=MONITOR_LENGTH), parameter :: dashes = "----------"

         if ( .not. MPI_Process % isRoot ) return
!
!        Print dashes for "Iteration" and "Time"
!        ---------------------------------------
         write ( STD_OUT , ' ( A10    ) ' , advance = "no" ) trim ( dashes ) 
         write ( STD_OUT , ' ( 3X,A10 ) ' , advance = "no" ) trim ( dashes ) 
!
!        Print dashes for residuals
!        --------------------------
         do i = 1 , NCONS
            write(STD_OUT , '(3X,A10)' , advance = "no" ) trim(dashes)
         end do
!
!        Print dashes for volume monitors
!        --------------------------------
         do i = 1 , self % no_of_volumeMonitors
            write(STD_OUT , '(3X,A10)' , advance = "no" ) dashes(1 : min(10 , len_trim( self % volumeMonitors(i) % monitorName ) + 2 ) )
         end do
#if defined(NAVIERSTOKES)
!
!        Print dashes for probes
!        -----------------------
         do i = 1 , self % no_of_probes
            if ( self % probes(i) % active ) then
               write(STD_OUT , '(3X,A10)' , advance = "no" ) dashes(1 : min(10 , len_trim( self % probes(i) % monitorName ) + 2 ) )
            end if
         end do
!
!        Print dashes for surface monitors
!        ---------------------------------
         do i = 1 , self % no_of_surfaceMonitors
            write(STD_OUT , '(3X,A10)' , advance = "no" ) dashes(1 : min(10 , len_trim( self % surfaceMonitors(i) % monitorName ) + 2 ) )
         end do

         if ( self % stats % state .ne. 0 ) write(STD_OUT,'(3X,A10)',advance="no") trim(dashes)
#endif

         
!
!        Print dashes for dt restriction
!        -------------------------------
         if (self % write_dt_restriction) write ( STD_OUT , ' ( 3X,A10 ) ' , advance = "no" ) trim ( dashes ) 
         
         write(STD_OUT , *) 

      end subroutine Monitor_WriteUnderlines

      subroutine Monitor_WriteValues ( self )
!
!        *******************************************************
!              This subroutine prints the values for the time
!           integrator Display procedure.
!        *******************************************************
!
         use MPI_Process_Info
         implicit none
         class(Monitor_t)           :: self
         integer                    :: i

         if ( .not. MPI_Process % isRoot ) return
!
!        Print iteration and time
!        ------------------------
         write ( STD_OUT , ' ( I10            ) ' , advance = "no" ) self % iter    ( self % bufferLine ) 
         write ( STD_OUT , ' ( 1X,A,1X,ES10.3 ) ' , advance = "no" ) "|" , self % t ( self % bufferLine ) 
!
!        Print residuals
!        ---------------
         call self % residuals % WriteValues( self % bufferLine )
!
!        Print volume monitors
!        ---------------------
         do i = 1 , self % no_of_volumeMonitors
            call self % volumeMonitors(i) % WriteValues ( self % bufferLine )
         end do

#if defined(NAVIERSTOKES)
!
!        Print probes
!        ------------
         do i = 1 , self % no_of_probes
            call self % probes(i) % WriteValues ( self % bufferLine )
         end do
!
!        Print surface monitors
!        ----------------------
         do i = 1 , self % no_of_surfaceMonitors
            call self % surfaceMonitors(i) % WriteValues ( self % bufferLine )
         end do

         call self % stats % WriteValue
#endif
!
!        Print dt restriction
!        --------------------
         if (self % write_dt_restriction) then
            select case (self % dt_restriction)
               case (DT_FIXED) ; write ( STD_OUT , ' ( 1X,A,1X,A10) ' , advance = "no" ) "|" , 'Fixed'
               case (DT_DIFF)  ; write ( STD_OUT , ' ( 1X,A,1X,A10) ' , advance = "no" ) "|" , 'Diffusive'
               case (DT_CONV)  ; write ( STD_OUT , ' ( 1X,A,1X,A10) ' , advance = "no" ) "|" , 'Convective'
            end select
         end if

         write(STD_OUT , *) 

      end subroutine Monitor_WriteValues

      subroutine Monitor_UpdateValues ( self, mesh, t , iter, maxResiduals )
!
!        ***************************************************************
!              This subroutine updates the values for the residuals,
!           for the probes, surface and volume monitors.
!        ***************************************************************
!        
         use PhysicsStorage
         use StopwatchClass
         implicit none
         class(Monitor_t)    :: self
         class(HexMesh)      :: mesh
         real(kind=RP)       :: t
         integer             :: iter
         real(kind=RP)       :: maxResiduals(NCONS)
!
!        ---------------
!        Local variables
!        ---------------
!
         integer                       :: i 
!
!        Move to next buffer line
!        ------------------------
         self % bufferLine = self % bufferLine + 1
!
!        Save time, iteration and CPU-time
!        -----------------------
         self % t       ( self % bufferLine )  = t
         self % iter    ( self % bufferLine )  = iter
         self % SimuTime ( self % bufferLine )  = Stopwatch % ElapsedTime("Solver")
!
!        Compute current residuals
!        -------------------------
         call self % residuals % Update( mesh, maxResiduals, self % bufferLine )
!
!        Update volume monitors
!        ----------------------
         do i = 1 , self % no_of_volumeMonitors
            call self % volumeMonitors(i) % Update( mesh , self % bufferLine )
         end do

#if defined(NAVIERSTOKES)
!
!        Update probes
!        -------------
         do i = 1 , self % no_of_probes
            call self % probes(i) % Update( mesh , self % bufferLine )
         end do
!
!        Update surface monitors
!        -----------------------
         do i = 1 , self % no_of_surfaceMonitors
            call self % surfaceMonitors(i) % Update( mesh , self % bufferLine )
         end do
!
!        Update statistics
!        -----------------
         call self % stats % Update(mesh, iter, t, trim(self % solution_file) )
#endif

!
!        Update dt restriction
!        ---------------------
         if (self % write_dt_restriction) self % dt_restriction = mesh % dt_restriction 
         
      end subroutine Monitor_UpdateValues

      subroutine Monitor_WriteToFile ( self , mesh, force) 
!
!        ******************************************************************
!              This routine has a double behaviour:
!           force = .true.  -> Writes to file and resets buffers
!           force = .false. -> Just writes to file if the buffer is full
!        ******************************************************************
!
         use MPI_Process_Info
         implicit none
         class(Monitor_t)        :: self
         class(HexMesh)          :: mesh
         logical, optional       :: force
!        ------------------------------------------------
         integer                 :: i 
         logical                 :: forceVal

         if ( present ( force ) ) then
            forceVal = force

         else
            forceVal = .false.

         end if

         if ( forceVal ) then 
!
!           In this case the monitors are exported to their files and the buffer is reseted
!           -------------------------------------------------------------------------------
            call self % residuals % WriteToFile ( self % iter , self % t, self % SimuTime , self % bufferLine )
   
            do i = 1 , self % no_of_volumeMonitors
               call self % volumeMonitors(i) % WriteToFile ( self % iter , self % t , self % bufferLine )
            end do

#if defined(NAVIERSTOKES)   
            do i = 1 , self % no_of_probes
               call self % probes(i) % WriteToFile ( self % iter , self % t , self % bufferLine )
            end do
   
            do i = 1 , self % no_of_surfaceMonitors
               call self % surfaceMonitors(i) % WriteToFile ( self % iter , self % t , self % bufferLine )
            end do
!
!              Write statistics
!              ----------------
            if ( self % bufferLine .eq. 0 ) then
               i = 1
            else
               i = self % bufferLine
            end if
            call self % stats % WriteFile(mesh, self % iter(i), self % t(i), self % solution_file)
#endif
!
!           Reset buffer
!           ------------
            self % bufferLine = 0

         else
!
!           The monitors are exported just if the buffer is full
!           ----------------------------------------------------
            if ( self % bufferLine .eq. BUFFER_SIZE ) then

               call self % residuals % WriteToFile ( self % iter , self % t, self % SimuTime , BUFFER_SIZE )

               do i = 1 , self % no_of_volumeMonitors
                  call self % volumeMonitors(i) % WriteToFile ( self % iter , self % t , self % bufferLine )
               end do

#if defined(NAVIERSTOKES)
               do i = 1 , self % no_of_probes
                  call self % probes(i) % WriteToFile ( self % iter , self % t , self % bufferLine ) 
               end do

               do i = 1 , self % no_of_surfaceMonitors
                  call self % surfaceMonitors(i) % WriteToFile ( self % iter , self % t , self % bufferLine )
               end do
#endif
!
!              Reset buffer
!              ------------
               self % bufferLine = 0

            end if
         end if

      end subroutine Monitor_WriteToFile
!
!//////////////////////////////////////////////////////////////////////////////
!
!        Auxiliars
!
!//////////////////////////////////////////////////////////////////////////////
!
   subroutine getNoOfMonitors(no_of_probes, no_of_surfaceMonitors, no_of_volumeMonitors)
      use ParamfileRegions
      implicit none
      integer, intent(out)    :: no_of_probes
      integer, intent(out)    :: no_of_surfaceMonitors
      integer, intent(out)    :: no_of_volumeMonitors
!
!     ---------------
!     Local variables
!     ---------------
!
      character(len=LINE_LENGTH) :: case_name, line
      integer                    :: fID
      integer                    :: io
!
!     Initialize
!     ----------
      no_of_probes = 0
      no_of_surfaceMonitors = 0
      no_of_volumeMonitors = 0
!
!     Get case file name
!     ------------------
      call get_command_argument(1, case_name)

!
!     Open case file
!     --------------
      open ( newunit = fID , file = case_name , status = "old" , action = "read" )

!
!     Read the whole file to find monitors
!     ------------------------------------
readloop:do 
         read ( fID , '(A)' , iostat = io ) line

         if ( io .lt. 0 ) then
!
!           End of file
!           -----------
            line = ""
            exit readloop

         elseif ( io .gt. 0 ) then
!
!           Error
!           -----
            errorMessage(STD_OUT)
            stop "Stopped."

         else
!
!           Succeeded
!           ---------
            line = getSquashedLine( line )

            if ( index ( line , '#defineprobe' ) .gt. 0 ) then
               no_of_probes = no_of_probes + 1

            elseif ( index ( line , '#definesurfacemonitor' ) .gt. 0 ) then
               no_of_surfaceMonitors = no_of_surfaceMonitors + 1 

            elseif ( index ( line , '#definevolumemonitor' ) .gt. 0 ) then
               no_of_volumeMonitors = no_of_volumeMonitors + 1 

            end if
            
         end if

      end do readloop
!
!     Close case file
!     ---------------
      close(fID)                             

end subroutine getNoOfMonitors

end module MonitorsClass
!
!///////////////////////////////////////////////////////////////////////////////////
!<|MERGE_RESOLUTION|>--- conflicted
+++ resolved
@@ -120,17 +120,13 @@
 !
 !        Initialize
 !        ----------
-<<<<<<< HEAD
          call Monitors % residuals % Initialization( solution_file , FirstCall )
-=======
-         call Monitors % residuals % Initialization( solution_file )
 
          allocate ( Monitors % volumeMonitors ( Monitors % no_of_volumeMonitors )  )
          do i = 1 , Monitors % no_of_volumeMonitors
-            call Monitors % volumeMonitors(i) % Initialization ( mesh , i, solution_file )
-         end do
-
->>>>>>> 1a330569
+            call Monitors % volumeMonitors(i) % Initialization ( mesh , i, solution_file , FirstCall  )
+         end do
+
 #if defined(NAVIERSTOKES)
          call Monitors % stats     % Construct(mesh)
 
@@ -143,14 +139,6 @@
          do i = 1 , Monitors % no_of_surfaceMonitors
             call Monitors % surfaceMonitors(i) % Initialization ( mesh , i, solution_file , FirstCall )
          end do
-<<<<<<< HEAD
-
-         allocate ( Monitors % volumeMonitors ( Monitors % no_of_volumeMonitors )  )
-         do i = 1 , Monitors % no_of_volumeMonitors
-            call Monitors % volumeMonitors(i) % Initialization ( mesh , i, solution_file , FirstCall )
-         end do
-=======
->>>>>>> 1a330569
 #endif
 
          Monitors % write_dt_restriction = controlVariables % logicalValueForKey( "write dt restriction" )
