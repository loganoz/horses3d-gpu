!
!///////////////////////////////////////////////////////////////////////////////////////////////////////
!
!    HORSES2D - A high-order discontinuous Galerkin spectral element solver.
!    Copyright (C) 2017  Juan Manzanero Torrico (juan.manzanero@upm.es)
!
!    This program is free software: you can redistribute it and/or modify
!    it under the terms of the GNU General Public License as published by
!    the Free Software Foundation, either version 3 of the License, or
!    (at your option) any later version.
!
!    This program is distributed in the hope that it will be useful,
!    but WITHOUT ANY WARRANTY; without even the implied warranty of
!    MERCHANTABILITY or FITNESS FOR A PARTICULAR PURPOSE.  See the
!    GNU General Public License for more details.
!
!    You should have received a copy of the GNU General Public License
!    along with this program.  If not, see <http://www.gnu.org/licenses/>.
!
!////////////////////////////////////////////////////////////////////////////////////////////////////////
!
!
!///////////////////////////////////////////////////////////////////////////////////////////////////
!
!        Monitors.f90
!
!///////////////////////////////////////////////////////////////////////////////////////////////////
!
module MonitorsClass
   use SMConstants
   use NodalStorageClass
   use HexMeshClass
   use MonitorDefinitions
   use ResidualsMonitorClass
#if defined(NAVIERSTOKES)
   use StatisticsMonitor
   use ProbeClass
   use SurfaceMonitorClass
   use VolumeMonitorClass
#endif
   implicit none
!
#include "Includes.h"

   private
   public      Monitor_t , ConstructMonitors
!
!  *****************************
!  Main monitor class definition
!  *****************************
!  
   type Monitor_t
      character(len=LINE_LENGTH)           :: solution_file
#if defined(NAVIERSTOKES)
      integer                              :: no_of_probes
      integer                              :: no_of_surfaceMonitors
      integer                              :: no_of_volumeMonitors
#endif
      integer                              :: bufferLine
<<<<<<< HEAD
      integer                              :: iter    ( BUFFER_SIZE )
      integer                              :: dt_restriction
      logical                              :: write_dt_restriction
      real(kind=RP)                        :: t       (BUFFER_SIZE )
      real(kind=RP)                        :: SimuTime (BUFFER_SIZE )
      type(StatisticsMonitor_t)            :: stats
=======
      integer                              :: iter( BUFFER_SIZE )
      real(kind=RP)                        :: t  (BUFFER_SIZE )
>>>>>>> 262df427
      type(Residuals_t)                    :: residuals
#if defined(NAVIERSTOKES)
      class(Probe_t),          allocatable :: probes(:)
      class(SurfaceMonitor_t), allocatable :: surfaceMonitors(:)
      class(VolumeMonitor_t),  allocatable :: volumeMonitors(:)
      type(StatisticsMonitor_t)            :: stats
#endif
      contains
         procedure   :: WriteLabel      => Monitor_WriteLabel
         procedure   :: WriteUnderlines => Monitor_WriteUnderlines
         procedure   :: WriteValues     => Monitor_WriteValues
         procedure   :: UpdateValues    => Monitor_UpdateValues
         procedure   :: WriteToFile     => Monitor_WriteToFile
   end type Monitor_t
!
!  ========
   contains
!  ========
!
!///////////////////////////////////////////////////////////////////////////////////////
!
      function ConstructMonitors( mesh, controlVariables ) result(Monitors)
         use FTValueDictionaryClass
         use mainKeywordsModule
         implicit none
         class(HexMesh), intent(in)           :: mesh
         class(FTValueDictionary), intent(in) :: controlVariables
         type(Monitor_t)                      :: Monitors
!
!        ---------------
!        Local variables
!        ---------------
!
         integer                         :: fID , io
         integer                         :: i
         character(len=STR_LEN_MONITORS) :: line
         character(len=STR_LEN_MONITORS) :: solution_file                                            
         interface
            character(len=LINE_LENGTH) function getFileName(inputLine)
               use SMConstants
               character(len=*)   :: inputLine
            end function getFileName
         end interface
!
!        Get the solution file name
!        --------------------------
         solution_file = controlVariables % stringValueForKey( solutionFileNameKey, requestedLength = STR_LEN_MONITORS )
!
!        Remove the *.hsol termination
!        -----------------------------
         solution_file = trim(getFileName(solution_file))
         Monitors % solution_file = trim(solution_file)
!
!        Search in case file for probes, surface monitors, and volume monitors
!        ---------------------------------------------------------------------
#if defined(NAVIERSTOKES)
         call getNoOfMonitors( Monitors % no_of_probes, Monitors % no_of_surfaceMonitors, Monitors % no_of_volumeMonitors )
#endif
!
!        Initialize
!        ----------
         call Monitors % residuals % Initialization( solution_file )
#if defined(NAVIERSTOKES)
         call Monitors % stats     % Construct(mesh)

         allocate ( Monitors % probes ( Monitors % no_of_probes )  )
         do i = 1 , Monitors % no_of_probes
            call Monitors % probes(i) % Initialization ( mesh , i, solution_file )
         end do

         allocate ( Monitors % surfaceMonitors ( Monitors % no_of_surfaceMonitors )  )
         do i = 1 , Monitors % no_of_surfaceMonitors
            call Monitors % surfaceMonitors(i) % Initialization ( mesh , i, solution_file )
         end do

         allocate ( Monitors % volumeMonitors ( Monitors % no_of_volumeMonitors )  )
         do i = 1 , Monitors % no_of_volumeMonitors
            call Monitors % volumeMonitors(i) % Initialization ( mesh , i, solution_file )
         end do
<<<<<<< HEAD

         Monitors % write_dt_restriction = controlVariables % logicalValueForKey( "write dt restriction" )
         
=======
#endif

>>>>>>> 262df427
         Monitors % bufferLine = 0

      end function ConstructMonitors

      subroutine Monitor_WriteLabel ( self )
!
!        ***************************************************
!           This subroutine prints the labels for the time
!         integrator Display procedure.
!        ***************************************************
!
         use MPI_Process_Info
         implicit none
         class(Monitor_t)              :: self
         integer                       :: i 
      
         if ( .not. MPI_Process % isRoot ) return
!
!        Write "Iteration" and "Time"
!        ----------------------------
         write ( STD_OUT , ' ( A10    ) ' , advance = "no" ) "Iteration"
         write ( STD_OUT , ' ( 3X,A10 ) ' , advance = "no" ) "Time"
!
!        Write residuals labels
!        ----------------------
         call self % residuals % WriteLabel
#if defined(NAVIERSTOKES)
!
!        Write probes labels
!        -------------------
         do i = 1 , self % no_of_probes
            call self % probes(i) % WriteLabel
         end do
!
!        Write surface monitors labels
!        -----------------------------
         do i = 1 , self % no_of_surfaceMonitors
            call self % surfaceMonitors(i) % WriteLabel
         end do
!
!        Write volume monitors labels
!        -----------------------------
         do i = 1 , self % no_of_volumeMonitors
            call self % volumeMonitors(i) % WriteLabel
         end do

         call self % stats % WriteLabel
<<<<<<< HEAD
!
!        Write label for dt restriction
!        ------------------------------
         if (self % write_dt_restriction) write ( STD_OUT , ' ( 3X,A10 ) ' , advance = "no" ) "dt restr."
=======
#endif
>>>>>>> 262df427

         write(STD_OUT , *) 

      end subroutine Monitor_WriteLabel

      subroutine Monitor_WriteUnderlines( self ) 
!
!        ********************************************************
!              This subroutine displays the underlines for the
!           time integrator Display procedure.
!        ********************************************************
!
         use PhysicsStorage
         use MPI_Process_Info
         implicit none
         class(Monitor_t)                         :: self
!
!        ---------------
!        Local variables
!        ---------------
!
         integer                                  :: i
         character(len=MONITOR_LENGTH), parameter :: dashes = "----------"

         if ( .not. MPI_Process % isRoot ) return
!
!        Print dashes for "Iteration" and "Time"
!        ---------------------------------------
         write ( STD_OUT , ' ( A10    ) ' , advance = "no" ) trim ( dashes ) 
         write ( STD_OUT , ' ( 3X,A10 ) ' , advance = "no" ) trim ( dashes ) 
!
!        Print dashes for residuals
!        --------------------------
         do i = 1 , NCONS
            write(STD_OUT , '(3X,A10)' , advance = "no" ) trim(dashes)
         end do
#if defined(NAVIERSTOKES)
!
!        Print dashes for probes
!        -----------------------
         do i = 1 , self % no_of_probes
            if ( self % probes(i) % active ) then
               write(STD_OUT , '(3X,A10)' , advance = "no" ) dashes(1 : min(10 , len_trim( self % probes(i) % monitorName ) + 2 ) )
            end if
         end do
!
!        Print dashes for surface monitors
!        ---------------------------------
         do i = 1 , self % no_of_surfaceMonitors
            write(STD_OUT , '(3X,A10)' , advance = "no" ) dashes(1 : min(10 , len_trim( self % surfaceMonitors(i) % monitorName ) + 2 ) )
         end do
!
!        Print dashes for volume monitors
!        --------------------------------
         do i = 1 , self % no_of_volumeMonitors
            write(STD_OUT , '(3X,A10)' , advance = "no" ) dashes(1 : min(10 , len_trim( self % volumeMonitors(i) % monitorName ) + 2 ) )
         end do

         if ( self % stats % state .ne. 0 ) write(STD_OUT,'(3X,A10)',advance="no") trim(dashes)
<<<<<<< HEAD
         
!
!        Print dashes for dt restriction
!        -------------------------------
         if (self % write_dt_restriction) write ( STD_OUT , ' ( 3X,A10 ) ' , advance = "no" ) trim ( dashes ) 
         
=======
#endif

>>>>>>> 262df427
         write(STD_OUT , *) 

      end subroutine Monitor_WriteUnderlines

      subroutine Monitor_WriteValues ( self )
!
!        *******************************************************
!              This subroutine prints the values for the time
!           integrator Display procedure.
!        *******************************************************
!
         use MPI_Process_Info
         implicit none
         class(Monitor_t)           :: self
         integer                    :: i

         if ( .not. MPI_Process % isRoot ) return
!
!        Print iteration and time
!        ------------------------
         write ( STD_OUT , ' ( I10            ) ' , advance = "no" ) self % iter    ( self % bufferLine ) 
         write ( STD_OUT , ' ( 1X,A,1X,ES10.3 ) ' , advance = "no" ) "|" , self % t ( self % bufferLine ) 
!
!        Print residuals
!        ---------------
         call self % residuals % WriteValues( self % bufferLine )
#if defined(NAVIERSTOKES)
!
!        Print probes
!        ------------
         do i = 1 , self % no_of_probes
            call self % probes(i) % WriteValues ( self % bufferLine )
         end do
!
!        Print surface monitors
!        ----------------------
         do i = 1 , self % no_of_surfaceMonitors
            call self % surfaceMonitors(i) % WriteValues ( self % bufferLine )
         end do
!
!        Print volume monitors
!        ---------------------
         do i = 1 , self % no_of_volumeMonitors
            call self % volumeMonitors(i) % WriteValues ( self % bufferLine )
         end do

         call self % stats % WriteValue
<<<<<<< HEAD
!
!        Print dt restriction
!        --------------------
         if (self % write_dt_restriction) then
            select case (self % dt_restriction)
               case (DT_FIXED) ; write ( STD_OUT , ' ( 1X,A,1X,A10) ' , advance = "no" ) "|" , 'Fixed'
               case (DT_DIFF)  ; write ( STD_OUT , ' ( 1X,A,1X,A10) ' , advance = "no" ) "|" , 'Diffusive'
               case (DT_CONV)  ; write ( STD_OUT , ' ( 1X,A,1X,A10) ' , advance = "no" ) "|" , 'Convective'
            end select
         end if
=======
#endif
>>>>>>> 262df427

         write(STD_OUT , *) 

      end subroutine Monitor_WriteValues

      subroutine Monitor_UpdateValues ( self, mesh, t , iter, maxResiduals )
!
!        ***************************************************************
!              This subroutine updates the values for the residuals,
!           for the probes, surface and volume monitors.
!        ***************************************************************
!        
         use PhysicsStorage
         use StopwatchClass
         implicit none
         class(Monitor_t)    :: self
         class(HexMesh)      :: mesh
         real(kind=RP)       :: t
         integer             :: iter
         real(kind=RP)       :: maxResiduals(NCONS)
!
!        ---------------
!        Local variables
!        ---------------
!
         integer                       :: i 
!
!        Move to next buffer line
!        ------------------------
         self % bufferLine = self % bufferLine + 1
!
!        Save time, iteration and CPU-time
!        -----------------------
         self % t       ( self % bufferLine )  = t
         self % iter    ( self % bufferLine )  = iter
         self % SimuTime ( self % bufferLine )  = Stopwatch % ElapsedTime("Solver")
!
!        Compute current residuals
!        -------------------------
         call self % residuals % Update( mesh, maxResiduals, self % bufferLine )
#if defined(NAVIERSTOKES)
!
!        Update probes
!        -------------
         do i = 1 , self % no_of_probes
            call self % probes(i) % Update( mesh , self % bufferLine )
         end do
!
!        Update surface monitors
!        -----------------------
         do i = 1 , self % no_of_surfaceMonitors
            call self % surfaceMonitors(i) % Update( mesh , self % bufferLine )
         end do
!
!        Update volume monitors
!        ----------------------
         do i = 1 , self % no_of_volumeMonitors
            call self % volumeMonitors(i) % Update( mesh , self % bufferLine )
         end do
!
!        Update statistics
!        -----------------
         call self % stats % Update(mesh, iter, t, trim(self % solution_file) )
<<<<<<< HEAD
!
!        Update dt restriction
!        ---------------------
         if (self % write_dt_restriction) self % dt_restriction = mesh % dt_restriction 
         
=======
#endif

>>>>>>> 262df427
      end subroutine Monitor_UpdateValues

      subroutine Monitor_WriteToFile ( self , mesh, force) 
!
!        ******************************************************************
!              This routine has a double behaviour:
!           force = .true.  -> Writes to file and resets buffers
!           force = .false. -> Just writes to file if the buffer is full
!        ******************************************************************
!
         use MPI_Process_Info
         implicit none
         class(Monitor_t)        :: self
         class(HexMesh)          :: mesh
         logical, optional       :: force
!        ------------------------------------------------
         integer                 :: i 
         logical                 :: forceVal

         if ( present ( force ) ) then
            forceVal = force

         else
            forceVal = .false.

         end if

         if ( forceVal ) then 
!
!           In this case the monitors are exported to their files and the buffer is reseted
!           -------------------------------------------------------------------------------
<<<<<<< HEAD
            call self % residuals % WriteToFile ( self % iter , self % t, self % SimuTime , self % bufferLine )
   
=======
            call self % residuals % WriteToFile ( self % iter , self % t , self % bufferLine )
#if defined(NAVIERSTOKES)   
>>>>>>> 262df427
            do i = 1 , self % no_of_probes
               call self % probes(i) % WriteToFile ( self % iter , self % t , self % bufferLine )
            end do
   
            do i = 1 , self % no_of_surfaceMonitors
               call self % surfaceMonitors(i) % WriteToFile ( self % iter , self % t , self % bufferLine )
            end do
   
            do i = 1 , self % no_of_volumeMonitors
               call self % volumeMonitors(i) % WriteToFile ( self % iter , self % t , self % bufferLine )
            end do
!
!              Write statistics
!              ----------------
            if ( self % bufferLine .eq. 0 ) then
               i = 1
            else
               i = self % bufferLine
            end if
            call self % stats % WriteFile(mesh, self % iter(i), self % t(i), self % solution_file)
#endif
!
!           Reset buffer
!           ------------
            self % bufferLine = 0

         else
!
!           The monitors are exported just if the buffer is full
!           ----------------------------------------------------
            if ( self % bufferLine .eq. BUFFER_SIZE ) then

<<<<<<< HEAD
               call self % residuals % WriteToFile ( self % iter , self % t, self % SimuTime , BUFFER_SIZE )

=======
               call self % residuals % WriteToFile ( self % iter , self % t , BUFFER_SIZE )
#if defined(NAVIERSTOKES)
>>>>>>> 262df427
               do i = 1 , self % no_of_probes
                  call self % probes(i) % WriteToFile ( self % iter , self % t , self % bufferLine ) 
               end do

               do i = 1 , self % no_of_surfaceMonitors
                  call self % surfaceMonitors(i) % WriteToFile ( self % iter , self % t , self % bufferLine )
               end do

               do i = 1 , self % no_of_volumeMonitors
                  call self % volumeMonitors(i) % WriteToFile ( self % iter , self % t , self % bufferLine )
               end do
#endif
!
!              Reset buffer
!              ------------
               self % bufferLine = 0

            end if
         end if

      end subroutine Monitor_WriteToFile
!
!//////////////////////////////////////////////////////////////////////////////
!
!        Auxiliars
!
!//////////////////////////////////////////////////////////////////////////////
!
   subroutine getNoOfMonitors(no_of_probes, no_of_surfaceMonitors, no_of_volumeMonitors)
      use ParamfileRegions
      implicit none
      integer, intent(out)    :: no_of_probes
      integer, intent(out)    :: no_of_surfaceMonitors
      integer, intent(out)    :: no_of_volumeMonitors
!
!     ---------------
!     Local variables
!     ---------------
!
      character(len=LINE_LENGTH) :: case_name, line
      integer                    :: fID
      integer                    :: io
!
!     Initialize
!     ----------
      no_of_probes = 0
      no_of_surfaceMonitors = 0
      no_of_volumeMonitors = 0
!
!     Get case file name
!     ------------------
      call get_command_argument(1, case_name)

!
!     Open case file
!     --------------
      open ( newunit = fID , file = case_name , status = "old" , action = "read" )

!
!     Read the whole file to find monitors
!     ------------------------------------
readloop:do 
         read ( fID , '(A)' , iostat = io ) line

         if ( io .lt. 0 ) then
!
!           End of file
!           -----------
            line = ""
            exit readloop

         elseif ( io .gt. 0 ) then
!
!           Error
!           -----
            errorMessage(STD_OUT)
            stop "Stopped."

         else
!
!           Succeeded
!           ---------
            line = getSquashedLine( line )

            if ( index ( line , '#defineprobe' ) .gt. 0 ) then
               no_of_probes = no_of_probes + 1

            elseif ( index ( line , '#definesurfacemonitor' ) .gt. 0 ) then
               no_of_surfaceMonitors = no_of_surfaceMonitors + 1 

            elseif ( index ( line , '#definevolumemonitor' ) .gt. 0 ) then
               no_of_volumeMonitors = no_of_volumeMonitors + 1 

            end if
            
         end if

      end do readloop
!
!     Close case file
!     ---------------
      close(fID)                             


end subroutine getNoOfMonitors

end module MonitorsClass
!
!///////////////////////////////////////////////////////////////////////////////////
!<|MERGE_RESOLUTION|>--- conflicted
+++ resolved
@@ -57,17 +57,11 @@
       integer                              :: no_of_volumeMonitors
 #endif
       integer                              :: bufferLine
-<<<<<<< HEAD
       integer                              :: iter    ( BUFFER_SIZE )
       integer                              :: dt_restriction
       logical                              :: write_dt_restriction
       real(kind=RP)                        :: t       (BUFFER_SIZE )
       real(kind=RP)                        :: SimuTime (BUFFER_SIZE )
-      type(StatisticsMonitor_t)            :: stats
-=======
-      integer                              :: iter( BUFFER_SIZE )
-      real(kind=RP)                        :: t  (BUFFER_SIZE )
->>>>>>> 262df427
       type(Residuals_t)                    :: residuals
 #if defined(NAVIERSTOKES)
       class(Probe_t),          allocatable :: probes(:)
@@ -147,14 +141,10 @@
          do i = 1 , Monitors % no_of_volumeMonitors
             call Monitors % volumeMonitors(i) % Initialization ( mesh , i, solution_file )
          end do
-<<<<<<< HEAD
+#endif
 
          Monitors % write_dt_restriction = controlVariables % logicalValueForKey( "write dt restriction" )
          
-=======
-#endif
-
->>>>>>> 262df427
          Monitors % bufferLine = 0
 
       end function ConstructMonitors
@@ -202,14 +192,11 @@
          end do
 
          call self % stats % WriteLabel
-<<<<<<< HEAD
+#endif
 !
 !        Write label for dt restriction
 !        ------------------------------
          if (self % write_dt_restriction) write ( STD_OUT , ' ( 3X,A10 ) ' , advance = "no" ) "dt restr."
-=======
-#endif
->>>>>>> 262df427
 
          write(STD_OUT , *) 
 
@@ -269,17 +256,14 @@
          end do
 
          if ( self % stats % state .ne. 0 ) write(STD_OUT,'(3X,A10)',advance="no") trim(dashes)
-<<<<<<< HEAD
+#endif
+
          
 !
 !        Print dashes for dt restriction
 !        -------------------------------
          if (self % write_dt_restriction) write ( STD_OUT , ' ( 3X,A10 ) ' , advance = "no" ) trim ( dashes ) 
          
-=======
-#endif
-
->>>>>>> 262df427
          write(STD_OUT , *) 
 
       end subroutine Monitor_WriteUnderlines
@@ -327,7 +311,7 @@
          end do
 
          call self % stats % WriteValue
-<<<<<<< HEAD
+#endif
 !
 !        Print dt restriction
 !        --------------------
@@ -338,9 +322,6 @@
                case (DT_CONV)  ; write ( STD_OUT , ' ( 1X,A,1X,A10) ' , advance = "no" ) "|" , 'Convective'
             end select
          end if
-=======
-#endif
->>>>>>> 262df427
 
          write(STD_OUT , *) 
 
@@ -404,16 +385,13 @@
 !        Update statistics
 !        -----------------
          call self % stats % Update(mesh, iter, t, trim(self % solution_file) )
-<<<<<<< HEAD
+#endif
+
 !
 !        Update dt restriction
 !        ---------------------
          if (self % write_dt_restriction) self % dt_restriction = mesh % dt_restriction 
          
-=======
-#endif
-
->>>>>>> 262df427
       end subroutine Monitor_UpdateValues
 
       subroutine Monitor_WriteToFile ( self , mesh, force) 
@@ -445,13 +423,8 @@
 !
 !           In this case the monitors are exported to their files and the buffer is reseted
 !           -------------------------------------------------------------------------------
-<<<<<<< HEAD
             call self % residuals % WriteToFile ( self % iter , self % t, self % SimuTime , self % bufferLine )
-   
-=======
-            call self % residuals % WriteToFile ( self % iter , self % t , self % bufferLine )
 #if defined(NAVIERSTOKES)   
->>>>>>> 262df427
             do i = 1 , self % no_of_probes
                call self % probes(i) % WriteToFile ( self % iter , self % t , self % bufferLine )
             end do
@@ -484,13 +457,8 @@
 !           ----------------------------------------------------
             if ( self % bufferLine .eq. BUFFER_SIZE ) then
 
-<<<<<<< HEAD
                call self % residuals % WriteToFile ( self % iter , self % t, self % SimuTime , BUFFER_SIZE )
-
-=======
-               call self % residuals % WriteToFile ( self % iter , self % t , BUFFER_SIZE )
-#if defined(NAVIERSTOKES)
->>>>>>> 262df427
+#if defined(NAVIERSTOKES)
                do i = 1 , self % no_of_probes
                   call self % probes(i) % WriteToFile ( self % iter , self % t , self % bufferLine ) 
                end do
