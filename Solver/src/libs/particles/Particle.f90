!
!//////////////////////////////////////////////////////
!
!   @File:    Particle.f90
!   @Author:  Gonzalo (g.rubio@upm.es)
!   @Created: Tue Apr 10 17:31:21 2018
!   @Last revision date: Sat Aug  3 23:57:40 2019
!   @Last revision author: Andrés Rueda (am.rueda@upm.es)
!   @Last revision commit: 3919d52a3f75c1991f290d63ceec488de9bdd35a
!
!//////////////////////////////////////////////////////
!
#include "Includes.h"
#ifdef FLOW
module ParticleClass
 use SMConstants
 use HexMeshClass
 use ElementClass
 use PhysicsStorage
 use NodalStorageClass, only: NodalStorage
implicit none
!
#include "Includes.h"

private
public  Particle_t
!
!  ******************************
!  Main particle class definition
!  ******************************
!  
type Particle_t
    real(KIND=RP)   :: pos(3)
    real(KIND=RP)   :: pos_old(3)    
    real(KIND=RP)   :: vel(3)
    real(KIND=RP)   :: vel_old(3)
    real(KIND=RP)   :: temp
    real(KIND=RP)   :: temp_old
    real(KIND=RP)   :: fluidVel(3)
    real(KIND=RP)   :: fluidTemp

    logical         :: active
    integer                         :: eID
    integer                         :: eID_old
    real(kind=RP)                   :: x(3)
    real(kind=RP)                   :: xi(3)
    real(kind=RP)                   :: xi_old(3)
    real(kind=RP), allocatable      :: lxi(:), leta(:), lzeta(:)

    contains
        procedure   :: init                => particle_init
        procedure   :: set_pos             => particle_set_pos
        procedure   :: set_vel             => particle_set_vel
        procedure   :: set_temp            => particle_set_temp    
        procedure   :: setGlobalPos        => particle_setGlobalPos
        procedure   :: getFluidVelandTemp  => particle_getFluidVelandTemp
        procedure   :: show                => particle_show
        procedure   :: integrate           => particle_integrate
        procedure   :: source              => particle_source
        procedure   :: updateVelRK3        => particle_updateVelRK3
        procedure   :: updateTempRK3       => particle_updateTempRK3        
end type Particle_t
!
!  ========
contains
!  ========
!
!///////////////////////////////////////////////////////////////////////////////////////
!
subroutine particle_init(self, mesh)
   class(particle_t)       :: self
   type(HexMesh), target   :: mesh

    self % pos(:)      = 0.0_RP
    self % vel(:)      = 0.0_RP
    self % temp        = 0.0_RP
    self % fluidVel(:) = 0.0_RP
    self % fluidTemp   = 0.0_RP    
    self % active      = .true.
    self % eID         = -1

   end subroutine particle_init
!
!///////////////////////////////////////////////////////////////////////////////////////
!
subroutine particle_set_pos(self, pos)
    implicit none
    class(particle_t)  :: self
    real(KIND=RP)      :: pos(3)

    self % pos(:) = pos

end subroutine particle_set_pos
!
!///////////////////////////////////////////////////////////////////////////////////////
!
subroutine particle_set_vel(self, vel)
    implicit none
    class(particle_t)  :: self
    real(KIND=RP)      :: vel(3)

    self % vel(:) = vel

end subroutine particle_set_vel
!
!///////////////////////////////////////////////////////////////////////////////////////
!
subroutine particle_set_temp(self, temp)
    implicit none
    class(particle_t)  :: self
    real(KIND=RP)      :: temp

    self % temp = temp

end subroutine particle_set_temp
!
!///////////////////////////////////////////////////////////////////////////////////////
!
subroutine particle_show ( self ) 
    implicit none
    class(Particle_t), intent(inout)  :: self   

    write(*,*) "eID         = ", self % eID          
    write(*,*) "active      = ", self % active       
    write(*,*) "vel(:)      = ", self % vel(:)       
    write(*,*) "temp        = ", self % temp         
    write(*,*) "pos(:)      = ", self % pos(:)       
    write(*,*) "fluidVel(:) = ", self % fluidVel(:)  
    write(*,*) "fluidTemp   = ", self % fluidTemp        

end subroutine     

!
!///////////////////////////////////////////////////////////////////////////////////////
!
subroutine particle_setGlobalPos ( self, mesh )
    implicit none
    class(Particle_t)       , intent(inout)  :: self    
    class(HexMesh)          , intent(in)     :: mesh    
#if defined(NAVIERSTOKES)
!
!        ---------------
!        Local variables
!        ---------------
!
    integer                 :: i ,j, k 
    integer, dimension(1)   :: elementwas 
    
    elementwas(1)  = self % eID
    self % eID_old = self % eID 
    self % xi_old  = self % xi 
    !
    ! Find the requested point in the mesh
    ! ------------------------------------
    self % active = &
    mesh % FindPointWithCoords(self % pos, & ! physical position of the particle
                               self % eID, & ! element in which the particle is
                               self % xi,  & ! computational position of the particle (rel to eID)
                               elementwas  & ! element in which the particle was
                               )

    if ( .not. self % active) return 
    !
    ! Check whether the probe is located in other partition
    ! -----------------------------------------------------
    !  call self % LookInOtherPartitions
    !
    ! Disable the probe if the point is not found
    ! -------------------------------------------
    !  if ( .not. self % active ) then
    !     if ( MPI_Process % isRoot ) then
    !        write(STD_OUT,'(A,I0,A)') "Probe ", ID, " was not successfully initialized."
    !        print*, "Probe is set to inactive."
    !     end if

    !     return
    !  end if    
    !
    ! Get the Lagrange interpolants
    ! -----------------------------

    associate(e => mesh % elements(self % eID))
    associate(spAxi   => NodalStorage(e % Nxyz(1)), &
              spAeta  => NodalStorage(e % Nxyz(2)), &
              spAzeta => NodalStorage(e % Nxyz(3)) )
        if ( elementwas(1) /= self % eID ) then 
            if (allocated(self % lxi)) deallocate(self % lxi)
            allocate( self % lxi(0 : e % Nxyz(1)) )
            if (allocated(self % leta)) deallocate(self % leta)
            allocate( self % leta(0 : e % Nxyz(2)) )
            if (allocated(self % lzeta)) deallocate(self % lzeta)        
            allocate( self % lzeta(0 : e % Nxyz(3)) )
            self % lxi = spAxi % lj(self % xi(1))
            self % leta = spAeta % lj(self % xi(2))
            self % lzeta = spAzeta % lj(self % xi(3))
        endif 
        ! 
        ! Recover the coordinates from direct projection. These will be the real coordinates
        ! ----------------------------------------------
        self % x = 0.0_RP
        do k = 0, e % Nxyz(3)   ; do j = 0, e % Nxyz(2) ; do i = 0, e % Nxyz(1)
            self % x = self % x + e % geom % x(:,i,j,k) * self % lxi(i) * self % leta(j) * self % lzeta(k)
        end do                  ; end do                ; end do      
    end associate   
    end associate
#endif                      
end subroutine 
!
!///////////////////////////////////////////////////////////////////////////////////////
!
subroutine particle_getFluidVelandTemp ( self, mesh ) 
    use Physics
    use MPI_Process_Info
    use VariableConversion
    implicit none
    class(Particle_t), intent(inout)  :: self   
    class(HexMesh)                    :: mesh
#if defined(NAVIERSTOKES)
!
!        ---------------
!        Local variables
!        ---------------
!
    integer        :: i, j, k, ierr
    integer        :: dir
    real(kind=RP)  :: value
    real(kind=RP)  :: vel(3,&
                          0:mesh % elements(self % eID) % Nxyz(1),&
                          0:mesh % elements(self % eID) % Nxyz(2),&
                          0:mesh % elements(self % eID) % Nxyz(3)  )
    real(kind=RP)  :: temp(0:mesh % elements(self % eID) % Nxyz(1),&
                           0:mesh % elements(self % eID) % Nxyz(2),&
                           0:mesh % elements(self % eID) % Nxyz(3)  )

    ! if ( MPI_Process % rank .eq. self % rank ) then
!
!           Update the probe
!           ----------------
       associate( e => mesh % elements(self % eID) )
       associate( Q => e % storage % Q )

        do k = 0, e % Nxyz(3) ; do j = 0, e % Nxyz(2)  ; do i = 0, e % Nxyz(1) 
            ! get u velocity
            vel(1,i,j,k) = Q(IRHOU,i,j,k) / Q(IRHO,i,j,k) 
            ! get v velocity
            vel(2,i,j,k) = Q(IRHOV,i,j,k) / Q(IRHO,i,j,k)
            ! get w velocity            
            vel(3,i,j,k) = Q(IRHOW,i,j,k) / Q(IRHO,i,j,k)
            ! get temp
            temp(i,j,k) = Temperature( Q(:,i,j,k) )
        end do            ; end do             ; end do

        self % fluidVel(:) = 0.0_RP
        do k = 0, e % Nxyz(3)    ; do j = 0, e % Nxyz(2)  ; do i = 0, e % Nxyz(1)
            self % fluidVel(:) = self % fluidVel(:) + vel(:,i,j,k) * self % lxi(i) * self % leta(j) * self % lzeta(k)
        end do               ; end do             ; end do

        self % fluidTemp = 0.0_RP
        do k = 0, e % Nxyz(3)    ; do j = 0, e % Nxyz(2)  ; do i = 0, e % Nxyz(1)
            self % fluidTemp = self % fluidTemp + temp(i,j,k) * self % lxi(i) * self % leta(j) * self % lzeta(k)
        end do               ; end do             ; end do        

       end associate
       end associate
! #ifdef _HAS_MPI_            
!        if ( MPI_Process % doMPIAction ) then
! !
! !              Share the result with the rest of the processes
! !              -----------------------------------------------         
!           call mpi_bcast(value, 1, MPI_DOUBLE, self % rank, MPI_COMM_WORLD, ierr)

!        end if
! #endif
!     else
! !
! !           Receive the result from the rank that contains the probe
! !           --------------------------------------------------------
! #ifdef _HAS_MPI_
!        if ( MPI_Process % doMPIAction ) then
!           call mpi_bcast(self % values(bufferPosition), 1, MPI_DOUBLE, self % rank, MPI_COMM_WORLD, ierr)
!        end if
! #endif
!     end if                    
#endif
end subroutine 
!
!///////////////////////////////////////////////////////////////////////////////////////
!
subroutine particle_integrate ( self, mesh, dt, St, Nu, phim, I0, gammaDiv3cvpdivcvStPr, minbox, maxbox , bcbox ) 
#if defined(NAVIERSTOKES)
    use Physics,   only : sutherlandsLaw
    use FluidData, only : dimensionless
#endif
    implicit none
    
    class(Particle_t)               , intent(inout)  :: self   
    type(HexMesh)                   , intent(in)     :: mesh
    real(KIND=RP)                   , intent(in)     :: dt 
    real(KIND=RP), intent(in) :: St         ! Particle non dimensional number
    real(KIND=RP), intent(in) :: Nu         ! Particle non dimensional number 
    real(KIND=RP), intent(in) :: phim       ! Particle non dimensional number 
    real(KIND=RP), intent(in) :: I0         ! Particle non dimensional number (radiation intensity)
    real(KIND=RP), intent(in) :: gammaDiv3cvpdivcvStPr ! Particle and fluid comb of properties to increase performance
    real(KIND=RP), intent(in)       :: minbox(3)  ! Minimum value of box for particles    
    real(KIND=RP), intent(in)       :: maxbox(3)  ! Maximum value of box for particles
    integer, intent(in)       :: bcbox(3)   ! Boundary conditions of box for particles [0,1,2] [inflow/outflow, wall, periodic]      

#if defined(NAVIERSTOKES)
!
!        ---------------
!        Local variables
!        ---------------
!
    real(KIND=RP) :: mu
    real(KIND=RP) :: invFr2
    real(KIND=RP) :: gravity(3) 

    if ( .not. self % active ) then 
      call compute_bounce_parameters(self, mesh, minbox, maxbox, bcbox)
    endif 

    mu              = SutherlandsLaw(self % fluidTemp)    ! Non dimensional viscosity mu(T)
    invFr2          = dimensionless  % invFr2             ! Fluid non dimensional number
    gravity         = dimensionless  % gravity_dir        ! Direction of gravity vector (normalised)    

!
! RK3 method for now
! --------------------------- 
!TDG: esto no es realmente correcto. Hay dos aproximaciones intrínsecas en este modelo:
!   1.- Si avanza el tiempo, habría que actualizar el flujo (self % fluidVel). 
!   2.- Si avanza el tiempo, cambia la posición de la partícula, que habría que actualizar, y el flujo
!en ese punto (self % fluidVel).
!   Al hacerlo de esta forma, el código es más eficiente. Habría que cuantificar el error cometido.

    self % vel_old  = self % vel 
    self % pos_old  = self % pos 
    self % temp_old = self % temp 

    ! VELOCITY
    self % vel = self % updateVelRK3 ( dt, mu, St, invFr2, gravity  ) 
    ! POSITION
    self % pos = self % pos + dt * self % vel
    ! TEMPERATURE
    self % temp = self % updateTempRK3 ( dt, I0, Nu, gammaDiv3cvpdivcvStPr ) 

#endif
end subroutine 
!
!///////////////////////////////////////////////////////////////////////////////////////
!
subroutine compute_bounce_parameters(p, mesh, minbox, maxbox, bcbox)
   class(particle_t)   , intent(inout)      :: p
   type(HexMesh), intent(in)       :: mesh
   real(KIND=RP), intent(in)       :: minbox(3)  ! Minimum value of box for particles    
   real(KIND=RP), intent(in)       :: maxbox(3)  ! Maximum value of box for particles
   integer, intent(in)       :: bcbox(3)   ! Boundary conditions of box for particles [0,1,2] [inflow/outflow, wall, periodic] 


   integer              :: eID
   real(kind=RP)        :: pos_out(3), pos_in(3)

   eID         = p%eID_old
   pos_in      = p%pos_old
   pos_out     = p%pos
   
      ! Check exit face of the box [i+-,j+-,k+-]

         ! bcbox[yz,xz,xy] 0 is inflow/outflow, 1 is wall, 2 is periodic  
         if ( p % pos(1) < minbox(1) ) then 
            if     ( bcbox(1) == 0 ) then 
               ! Particle abandoned the domain through inflow or outflow
               ! Reinject at outflow or inflow
               ! call p % set_vel  ( v )
               ! call p % set_temp ( T )
               ! p % pos(1) = p % pos(1) - ( minbox(1) - maxbox(1) )
            elseif ( bcbox(1) == 1 ) then 
               !print*, "Warning. Particle lost through wall."
               !pos_in(1) 
               p % pos(1) = minbox(1) - ( pos_out(1) - minbox(1) )  
               p % vel(1)   = - p % vel(1)
            elseif ( bcbox(1) == 2 ) then  
               p % pos(1) = p % pos(1) - ( minbox(1) - maxbox(1) )
            endif
         endif 

         if ( p % pos(2) < minbox(2) ) then 
            if     ( bcbox(2) == 0 ) then 
               ! Particle abandoned the domain through inflow or outflow
               ! Reinject at outflow or inflow
               ! call p % set_vel  ( v )
               ! call p % set_temp ( T )
               ! p % pos(2) = p % pos(2) - ( minbox(2) - maxbox(2) )
            elseif ( bcbox(2) == 1 ) then 
               !print*, "Warning. Particle lost through wall."   
               p % pos(2) = minbox(2) - ( pos_out(2) - minbox(2) )  
               p % vel(2)   = - p % vel(2)
            elseif ( bcbox(2) == 2 ) then  
               p % pos(2) = p % pos(2) - ( minbox(2) - maxbox(2) )
            endif
         endif 

         if ( p % pos(3) < minbox(3) ) then 
            if     ( bcbox(3) == 0 ) then 
               ! Particle abandoned the domain through inflow or outflow
               ! Reinject at outflow or inflow
               ! call p % set_vel  ( v )
               ! call p % set_temp ( T )
               ! p % pos(3) = p % pos(3) - ( minbox(3) - maxbox(3) )
            elseif ( bcbox(3) == 1 ) then 
               !print*, "Warning. Particle lost through wall."
               p % pos(3) = minbox(3) - ( pos_out(3) - minbox(3) )  
               p % vel(3)   = - p % vel(3)
            elseif ( bcbox(3) == 2 ) then  
               p % pos(3) = p % pos(3) - ( minbox(3) - maxbox(3) )
            endif
         endif 

         if ( p % pos(1) > maxbox(1) ) then 
            if     ( bcbox(1) == 0 ) then 
               ! Particle abandoned the domain through inflow or outflow
               ! Reinject at outflow or inflow
               ! call p % set_vel  ( v )
               ! call p % set_temp ( T )
               ! p % pos(1) = p % pos(1) + ( minbox(1) - maxbox(1) ) 
            elseif ( bcbox(1) == 1 ) then 
               !print*, "Warning. Particle lost through wall."
               p % pos(1) = maxbox(1) - ( pos_out(1) - maxbox(1) )  
               p % vel(1)   = - p % vel(1)
            elseif ( bcbox(1) == 2 ) then  
               p % pos(1) = p % pos(1) + ( minbox(1) - maxbox(1) ) 
            endif
         endif 

         if ( p % pos(2) > maxbox(2) ) then 
            if     ( bcbox(2) == 0 ) then 
               ! Particle abandoned the domain through inflow or outflow
               ! Reinject at outflow or inflow
               ! call p % set_vel  ( v )
               ! call p % set_temp ( T )
               ! p % pos(2) = p % pos(2) + ( minbox(2) - maxbox(2) )
            elseif ( bcbox(2) == 1 ) then 
               !print*, "Warning. Particle lost through wall."
               p % pos(2) = maxbox(2) - ( pos_out(2) - maxbox(2) )  
               p % vel(2)   = - p % vel(2)
            elseif ( bcbox(2) == 2 ) then  
               p % pos(2) = p % pos(2) + ( minbox(2) - maxbox(2) ) 
            endif
         endif 

         if ( p % pos(3) > maxbox(3) ) then 
            if     ( bcbox(3) == 0 ) then 
               ! Particle abandoned the domain through inflow or outflow
               ! Reinject at outflow or inflow
               ! call p % set_vel  ( v )
               ! call p % set_temp ( T )
               ! p % pos(3) = p % pos(3) + ( minbox(3) - maxbox(3) )
            elseif ( bcbox(3) == 1 ) then 
               !print*, "Warning. Particle lost through wall."
               p % pos(3) = maxbox(3) - ( pos_out(3) - maxbox(3) )  
               p % vel(3)   = - p % vel(3)        
            elseif ( bcbox(3) == 2 ) then  
               p % pos(3) = p % pos(3) + ( minbox(3) - maxbox(3) )
            endif
         endif 

         p % eID = p%eID_old 
         call p % setGlobalPos ( mesh )

 end subroutine
!
!///////////////////////////////////////////////////////////////////////////////////////
!
 subroutine  FindPointWithCoords_Neighbours(p, mesh, pos,eID,neighbours, xi,inside)
   class(Particle_t), intent(in)      :: p
   class(HexMesh)   , intent(in)      :: mesh    
   real(kind=RP)  , intent(in)      :: pos(3)
   integer        , intent(inout)   :: eID
   integer        , intent(in)      :: neighbours(6)
   real(kind=RP)  , intent(out)     :: xi(3)
   logical        , intent(out)     :: inside

   integer  :: i
   
<<<<<<< HEAD
   inside = mesh%elements(eID)%FindPointWithCoords(pos, xi)
=======
   inside = p%mesh%elements(eID)%FindPointWithCoords(pos, p % mesh % dir2D, xi)
>>>>>>> 7b120ef3
   if (inside) return

   ! Else check if the point resides iniside a neigbour

   do i = 1, 6
      if (neighbours(i) <= 0) cycle
<<<<<<< HEAD
      inside = mesh%elements(neighbours(i))%FindPointWithCoords(pos, xi)
=======
      inside = p%mesh%elements(neighbours(i))%FindPointWithCoords(pos, p % mesh % dir2D, xi)
>>>>>>> 7b120ef3
      if (inside) then
         eID = neighbours(i)
         return
      end if
   end do

   inside = .false.


end subroutine
!
!///////////////////////////////////////////////////////////////////////////////////////
!
function particle_updateVelRK3 (self, dt, mu, St, invFr2, gravity) result(Q)
    implicit none 

    class(Particle_t), intent(in)     :: self 
    real(KIND=RP),     intent(in)     :: dt
    real(KIND=RP),     intent(in)     :: mu
    real(KIND=RP),     intent(in)     :: St
    real(KIND=RP),     intent(in)     :: invFr2
    real(KIND=RP),     intent(in)     :: gravity(3)
    REAL(KIND=RP)                     :: Q(3)
#if defined(NAVIERSTOKES)
!
!   ---------------
!   Local variables
!   ---------------
!
    INTEGER        :: i, j, k    
    REAL(KIND=RP), DIMENSION(3) :: G, Qdot
    REAL(KIND=RP), DIMENSION(3) :: a = (/0.0_RP       , -5.0_RP /9.0_RP , -153.0_RP/128.0_RP/)
    REAL(KIND=RP), DIMENSION(3) :: b = (/0.0_RP       ,  1.0_RP /3.0_RP ,    3.0_RP/4.0_RP  /)
    REAL(KIND=RP), DIMENSION(3) :: c = (/1.0_RP/3.0_RP,  15.0_RP/16.0_RP,    8.0_RP/15.0_RP /)   

    G = 0.0_RP
    Q = self % vel
    DO k = 1,3
        Qdot = mu / St * ( self % fluidVel - self % vel) + invFr2 * gravity
        G = a(k) * G  + Qdot
        Q = Q         + c(k) * dt * G
    END DO
#endif
end function 
!
!///////////////////////////////////////////////////////////////////////////////////////
!
function particle_updateTempRK3 (self, dt, I0, Nu, gammaDiv3cvpdivcvStPr ) result(Q)
        implicit none
    
        class(Particle_t), intent(in)     :: self 
        real(KIND=RP),     intent(in)     :: dt
        real(KIND=RP),     intent(in)     :: I0
        real(KIND=RP),     intent(in)     :: Nu
        real(KIND=RP),     intent(in)     :: gammaDiv3cvpdivcvStPr
        real(KIND=RP)                     :: Q
#if defined(NAVIERSTOKES)    
    !
    !   ---------------
    !   Local variables
    !   ---------------
    !
        INTEGER        :: i, j, k    
        REAL(KIND=RP)               :: G, Qdot
        REAL(KIND=RP), DIMENSION(3) :: a = (/0.0_RP       , -5.0_RP /9.0_RP , -153.0_RP/128.0_RP/)
        REAL(KIND=RP), DIMENSION(3) :: b = (/0.0_RP       ,  1.0_RP /3.0_RP ,    3.0_RP/4.0_RP  /)
        REAL(KIND=RP), DIMENSION(3) :: c = (/1.0_RP/3.0_RP,  15.0_RP/16.0_RP,    8.0_RP/15.0_RP /)   

        G    = 0.0_RP
        Q = self % temp
        DO k = 1,3
            Qdot = gammaDiv3cvpdivcvStPr * &
                ( I0 - Nu * ( self % temp - self % fluidTemp ) )
            G = a(k) * G  + Qdot
            Q = Q         + c(k) * dt * G
        END DO
#endif    
    end function 
!
!///////////////////////////////////////////////////////////////////////////////////////
!
subroutine particle_source ( self, e, source )
    implicit none
    class(Particle_t)       , intent(in)    :: self    
    class(element)          , intent(in)    :: e    
    real(kind=RP)           , intent(inout) :: source(:,0:,0:,0:)    
#if defined(NAVIERSTOKES)
!
!        ---------------
!        Local variables
!        ---------------
!
    integer         :: i ,j, k                     
    real(kind=RP)   :: vol  

    if ( .not. self % active ) return 

    !**************************************
    ! COMPUTE SCALING OF THE ELEMENT (vol) 
    !**************************************

    ! This information could be stored in the element so it does not have to be recomputed
    !vol = 0.0_RP
    !do k = 0, e % Nxyz(3)   ; do j = 0, e % Nxyz(2) ; do i = 0, e % Nxyz(1)
    !  vol = vol + e % spAxi % w(i) * e % spAeta % w(j) * e % spAzeta % w(k) * e % geom % jacobian(i,j,k)
    !end do            ; end do           ; end do
    
    ! This is the same as the lines commented at top. Update this for particle_source_gaussian if I recover it.
    vol = e % geom % volume

    !*****************************
    ! COMPUTATION OF SOURCE TERM 
    !*****************************
    do k = 0, e % Nxyz(3)   ; do j = 0, e % Nxyz(2) ; do i = 0, e % Nxyz(1)              
      source(2,i,j,k) = source(2,i,j,k) - ( self % fluidVel(1) - self % Vel(1) ) * 1.0_RP / vol 
      source(3,i,j,k) = source(3,i,j,k) - ( self % fluidVel(2) - self % Vel(2) ) * 1.0_RP / vol 
      source(4,i,j,k) = source(4,i,j,k) - ( self % fluidVel(3) - self % Vel(3) ) * 1.0_RP / vol 
      source(5,i,j,k) = source(5,i,j,k) - ( self % fluidTemp   - self % temp   ) * 1.0_RP / vol 
    enddo ; enddo ; enddo    
    
#endif     
end subroutine 
!
!///////////////////////////////////////////////////////////////////////////////////////
!
subroutine particle_source_gaussian ( self, e, source )
   implicit none
   class(Particle_t)       , intent(in)    :: self    
   class(element)          , intent(in)    :: e    
   real(kind=RP)           , intent(inout) :: source(:,0:,0:,0:)    
   ! This subroutine is not used. It could replace particle_source if I want.
#if defined(NAVIERSTOKES)
!
!        ---------------
!        Local variables
!        ---------------
!
   integer         :: i ,j, k                     
   real(kind=RP)   :: delta(0:e % Nxyz(1), 0:e % Nxyz(2), 0:e % Nxyz(3) ) 
   real(kind=RP)   :: x(3) 
   real(kind=RP)   :: val, vol  
   real(kind=RP)   :: dx 

   if ( .not. self % active ) return 

   !**************************************
   ! COMPUTE SCALING OF THE ELEMENT (dx) 
   !**************************************
   associate(spAxi   => NodalStorage(e % Nxyz(1)), &
              spAeta  => NodalStorage(e % Nxyz(2)), &
              spAzeta => NodalStorage(e % Nxyz(3)) )
              
   ! only once! 
   vol = 0.0_RP
   do k = 0, e % Nxyz(3)   ; do j = 0, e % Nxyz(2) ; do i = 0, e % Nxyz(1)
     vol = vol + spAxi % w(i) * spAeta % w(j) * spAzeta % w(k) * e % geom % jacobian(i,j,k)
   end do            ; end do           ; end do
   dx = vol ** (1.0_RP/3.0_RP)

   delta = 1.0_RP / vol 


   !*********************************
   ! CONSTRUCT DISCRETE DIRAC DELTA
   !*********************************
   do k = 0, e % Nxyz(3)   ; do j = 0, e % Nxyz(2) ; do i = 0, e % Nxyz(1)
     x = e % geom % x(:,i,j,k)
     !Compute value of approximation of delta Diract (exp)
     delta(i,j,k) = deltaDirac( x(1) - self % x(1), &
                         x(2) - self % x(2), &
                         x(3) - self % x(3), &
                         dx )
   enddo ; enddo ; enddo

   !*********************************************************************************
   ! DISCRETE NORMALIZATION OF DIRAC DELTA. DISCRETE INTEGRAL IN ELEMENT EQUAL TO 1 
   !*********************************************************************************
   val = 0.0_RP
   do k = 0, e % Nxyz(3)   ; do j = 0, e % Nxyz(2) ; do i = 0, e % Nxyz(1)
     val = val + spAxi % w(i) * spAeta % w(j) * spAzeta % w(k) * e % geom % jacobian(i,j,k) * delta(i,j,k)
   end do            ; end do           ; end do

   ! CON ESTO DESACTIVADO PIERDO ENERGÍA. TENGO QUE EXTENDER ESTA IDEA A LOS VECINOS. 
   ! HACER SOLO UNA VEZ POR PARTICULA
   delta = delta / val 
 
   !*****************************
   ! COMPUTATION OF SOURCE TERM 
   !*****************************
   do k = 0, e % Nxyz(3)   ; do j = 0, e % Nxyz(2) ; do i = 0, e % Nxyz(1)              
     source(2,i,j,k) = source(2,i,j,k) - ( self % fluidVel(1) - self % Vel(1) ) * delta(i,j,k)   
     source(3,i,j,k) = source(3,i,j,k) - ( self % fluidVel(2) - self % Vel(2) ) * delta(i,j,k)
     source(4,i,j,k) = source(4,i,j,k) - ( self % fluidVel(3) - self % Vel(3) ) * delta(i,j,k)
     source(5,i,j,k) = source(5,i,j,k) - ( self % fluidTemp   - self % temp   ) * delta(i,j,k) 
   enddo ; enddo ; enddo     
   
   end associate
#endif     
end subroutine 
!
!///////////////////////////////////////////////////////////////////////////////////////
!
function deltaDirac(x,y,z,dx)
    !This function creates an approximation of a delta Dirac
    !   centered at x,y,z. 
    implicit none 
    real(kind=RP)            :: deltaDirac
    real(kind=RP)            :: x,y,z
    real(kind=RP)            :: dx

    real(kind=RP)            :: sigma 

    !sigma = 1.5 * D
    sigma = 1.5 * dx
    ! This value has been taken from Maxey, Patel, Chang and Wang 1997
    ! According to them, sigma > 1.5 grid spacing AND sigma > 1.3 D for stability
    ! They use a value of sigma ~ D 

    ! This approximation has the same triple integral as the exact 
    ! Dirac delta

    deltaDirac = ( 2 * pi * POW2( sigma ) ) ** ( -3.0_RP / 2.0_RP ) * &
        exp( - ( POW2(x) + POW2(y) + POW2(z) ) / ( 2 * POW2( sigma ) ) )

end function 
!
!///////////////////////////////////////////////////////////////////////////////////////
!    

end module 
#endif<|MERGE_RESOLUTION|>--- conflicted
+++ resolved
@@ -481,22 +481,14 @@
 
    integer  :: i
    
-<<<<<<< HEAD
    inside = mesh%elements(eID)%FindPointWithCoords(pos, xi)
-=======
-   inside = p%mesh%elements(eID)%FindPointWithCoords(pos, p % mesh % dir2D, xi)
->>>>>>> 7b120ef3
    if (inside) return
 
    ! Else check if the point resides iniside a neigbour
 
    do i = 1, 6
       if (neighbours(i) <= 0) cycle
-<<<<<<< HEAD
-      inside = mesh%elements(neighbours(i))%FindPointWithCoords(pos, xi)
-=======
       inside = p%mesh%elements(neighbours(i))%FindPointWithCoords(pos, p % mesh % dir2D, xi)
->>>>>>> 7b120ef3
       if (inside) then
          eID = neighbours(i)
          return
