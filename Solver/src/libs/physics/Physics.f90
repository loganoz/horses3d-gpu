--- conflicted
+++ resolved
@@ -34,11 +34,7 @@
       private
       public  RiemannSolver, InviscidFlux, ViscousFlux
       public  InviscidJacobian
-<<<<<<< HEAD
       public  getStressTensor, Temperature, Pressure, SutherlandsLaw
-=======
-      public  getStressTensor
->>>>>>> 0134b7dd
 !
 !     ---------
 !     Constants
