!
!//////////////////////////////////////////////////////
!
!   @File:    Physics_NS.f90
!   @Author:  David Kopriva
!   @Created: Tue Jul 20 18:27:46 2011
!   @Last revision date: Mon Apr 22 18:37:36 2019
!   @Last revision author: Andrés Rueda (am.rueda@upm.es)
!   @Last revision commit: 8515114b0e5db8a89971614296ae2dd81ba0f8ee
!
!//////////////////////////////////////////////////////
!
!      Compressible Navier-Stokes physics.
!      Modified from DSEM Code
!
!!     The variable mappings for the Navier-Stokes Equations are
!!
!!              Q(1) = rho
!!              Q(2) = rhou
!!              Q(3) = rhov
!!              Q(4) = rhow
!!              Q(5) = rhoe
!
!////////////////////////////////////////////////////////////////////////
!    
!@mark -
!
#include "Includes.h"
!  **************
   module Physics_NS
!  **************
!
      use SMConstants
      use PhysicsStorage_NS
      use VariableConversion_NS
      use FluidData_NS
      use Utilities, only: outer_product
      implicit none

      private
      public  EulerFlux
      public  ViscousFlux_STATE
!      public  ViscousFlux0D_ENTROPY, ViscousFlux2D_ENTROPY, ViscousFlux3D_ENTROPY
      public  ViscousFlux_withSGS
      public  InviscidJacobian
      public  getStressTensor, SutherlandsLaw, ViscousJacobian
!
!     ========
      CONTAINS 
!     ========
!
!     
!
!//////////////////////////////////////////////////////////////////////////////
!
!           INVISCID FLUXES
!           ---------------   
!
!//////////////////////////////////////////////////////////////////////////////
!
      pure subroutine EulerFlux(Q, F, rho_)
         implicit none
         real(kind=RP), intent(in)   :: Q(1:NCONS)
         real(kind=RP), intent(out)  :: F(1:NCONS , 1:NDIM)
         real(kind=RP), intent(in), optional :: rho_
!
!        ---------------
!        Local variables
!        ---------------
!
         real(kind=RP)           :: u , v , w , p

         associate ( gammaMinus1 => thermodynamics % gammaMinus1 ) 

         u = Q(IRHOU) / Q(IRHO)
         v = Q(IRHOV) / Q(IRHO)
         w = Q(IRHOW) / Q(IRHO)
         p = gammaMinus1 * (Q(IRHOE) - 0.5_RP * ( Q(IRHOU) * u + Q(IRHOV) * v + Q(IRHOW) * w ) )
!
!        X-Flux
!        ------         
         F(IRHO , IX ) = Q(IRHOU)
         F(IRHOU, IX ) = Q(IRHOU) * u + p
         F(IRHOV, IX ) = Q(IRHOU) * v
         F(IRHOW, IX ) = Q(IRHOU) * w
         F(IRHOE, IX ) = ( Q(IRHOE) + p ) * u
!
!        Y-Flux
!        ------
         F(IRHO , IY ) = Q(IRHOV)
         F(IRHOU ,IY ) = F(IRHOV,IX)
         F(IRHOV ,IY ) = Q(IRHOV) * v + p
         F(IRHOW ,IY ) = Q(IRHOV) * w
         F(IRHOE ,IY ) = ( Q(IRHOE) + p ) * v
!
!        Z-Flux
!        ------
         F(IRHO ,IZ) = Q(IRHOW)
         F(IRHOU,IZ) = F(IRHOW,IX)
         F(IRHOV,IZ) = F(IRHOW,IY)
         F(IRHOW,IZ) = Q(IRHOW) * w + P
         F(IRHOE,IZ) = ( Q(IRHOE) + p ) * w
      
         end associate

<<<<<<< HEAD
      end subroutine EulerFlux
=======
      end subroutine EulerFlux0D

      pure subroutine EulerFlux3D(N, Q, F, rho_)
         implicit none
         integer,       intent(in)  :: N(3)
         real(kind=RP), intent(in)  :: Q(1:NCONS,0:N(1),0:N(2),0:N(3))
         real(kind=RP), intent(out) :: F(1:NCONS,0:N(1),0:N(2),0:N(3),1:NDIM)
         real(kind=RP), intent(in), optional :: rho_(0:N(1), 0:N(2), 0:N(3))
!
!        ---------------
!        Local variables
!        ---------------
!
         integer                 :: i, j, k
         real(kind=RP)           :: u(0:N(1),0:N(2),0:N(3)) , v(0:N(1),0:N(2),0:N(3)) , w(0:N(1),0:N(2),0:N(3)) , p(0:N(1),0:N(2),0:N(3))

         associate ( gammaMinus1 => thermodynamics % gammaMinus1 ) 

         do k = 0, N(3) ; do j = 0, N(2) ; do i = 0, N(1)
            call EulerFlux0D(Q(:,i,j,k), F(:,i,j,k,:))
         end do   ; end do          ; end do

         end associate

      end subroutine EulerFlux3D
>>>>>>> 8ca1d66b
!
!     -------------------------------------------------------------------------------
!     Subroutine for computing the Jacobian of the inviscid flux when it has the form 
!
!        F = f*iHat + g*jHat + h*kHat
!
!     First index indicates the flux term and second index indicates the conserved 
!     variable term. For example:
!           dfdq     := df/dq
!                       d f(2) |
!           dfdq(2,4) = ------ |
!                       d q(4) |q
!     ***** This routine is necessary for computing the analytical Jacobian. *****
!     -------------------------------------------------------------------------------
      pure subroutine InviscidJacobian(q,dfdq,dgdq,dhdq)
         implicit none
         !-------------------------------------------------
         real(kind=RP), intent (in)  :: q(NCONS)
         real(kind=RP), intent (out) :: dfdq(NCONS,NCONS)
         real(kind=RP), intent (out) :: dgdq(NCONS,NCONS)
         real(kind=RP), intent (out) :: dhdq(NCONS,NCONS)
         !-------------------------------------------------
         real(kind=RP)  :: u,v,w ! Velocity components
         real(kind=RP)  :: V2    ! Total velocity squared
         real(kind=RP)  :: p     ! Pressure
         real(kind=RP)  :: H     ! Total enthalpy
         !-------------------------------------------------
         
         associate( gammaMinus1 => thermodynamics % gammaMinus1, & 
                    gamma => thermodynamics % gamma )
         
         u  = q(IRHOU) / q(IRHO)
         v  = q(IRHOV) / q(IRHO)
         w  = q(IRHOW) / q(IRHO)
         V2 = u*u + v*v + w*w
         p  = Pressure(q)
         H  = (q(IRHOE) + p) / q(IRHO)
!
!        Flux in the x direction (f)
!        ---------------------------

         dfdq(1,1) = 0._RP
         dfdq(1,2) = 1._RP
         dfdq(1,3) = 0._RP
         dfdq(1,4) = 0._RP
         dfdq(1,5) = 0._RP
         
         dfdq(2,1) = -u*u + 0.5_RP*gammaMinus1*V2
         dfdq(2,2) = (3._RP - gamma) * u
         dfdq(2,3) = -gammaMinus1 * v
         dfdq(2,4) = -gammaMinus1 * w
         dfdq(2,5) = gammaMinus1
         
         dfdq(3,1) = -u*v
         dfdq(3,2) = v
         dfdq(3,3) = u
         dfdq(3,4) = 0._RP
         dfdq(3,5) = 0._RP
         
         dfdq(4,1) = -u*w
         dfdq(4,2) = w
         dfdq(4,3) = 0._RP
         dfdq(4,4) = u
         dfdq(4,5) = 0._RP
         
         dfdq(5,1) = u * (0.5_RP*gammaMinus1*V2 - H)
         dfdq(5,2) = H - gammaMinus1 * u*u
         dfdq(5,3) = -gammaMinus1 * u*v
         dfdq(5,4) = -gammaMinus1 * u*w
         dfdq(5,5) = gamma * u
         
!
!        Flux in the y direction (g)
!        ---------------------------
         
         dgdq(1,1) = 0._RP
         dgdq(1,2) = 0._RP
         dgdq(1,3) = 1._RP
         dgdq(1,4) = 0._RP
         dgdq(1,5) = 0._RP
         
         dgdq(2,1) = -u*v
         dgdq(2,2) = v
         dgdq(2,3) = u
         dgdq(2,4) = 0._RP
         dgdq(2,5) = 0._RP
         
         dgdq(3,1) = -v*v + 0.5_RP*gammaMinus1*V2
         dgdq(3,2) = -gammaMinus1 * u
         dgdq(3,3) = (3._RP - gamma) * v
         dgdq(3,4) = -gammaMinus1 * w
         dgdq(3,5) = gammaMinus1
         
         dgdq(4,1) = -v*w
         dgdq(4,2) = 0._RP
         dgdq(4,3) = w
         dgdq(4,4) = v
         dgdq(4,5) = 0._RP
         
         dgdq(5,1) = v * (0.5_RP*gammaMinus1*V2 - H)
         dgdq(5,2) = -gammaMinus1 * u*v
         dgdq(5,3) = H - gammaMinus1 * v*v
         dgdq(5,4) = -gammaMinus1 * v*w
         dgdq(5,5) = gamma * v
!
!        Flux in the z direction (h)
!        ---------------------------
         
         dhdq(1,1) = 0._RP
         dhdq(1,2) = 0._RP
         dhdq(1,3) = 0._RP
         dhdq(1,4) = 1._RP
         dhdq(1,5) = 0._RP
         
         dhdq(2,1) = -u*w
         dhdq(2,2) = w
         dhdq(2,3) = 0._RP
         dhdq(2,4) = u
         dhdq(2,5) = 0._RP
         
         dhdq(3,1) = -v*w
         dhdq(3,2) = 0._RP
         dhdq(3,3) = w
         dhdq(3,4) = v
         dhdq(3,5) = 0._RP
         
         dhdq(4,1) = -w*w + 0.5_RP*gammaMinus1*V2
         dhdq(4,2) = -gammaMinus1 * u
         dhdq(4,3) = -gammaMinus1 * v
         dhdq(4,4) = (3._RP - gamma) * w
         dhdq(4,5) = gammaMinus1
         
         dhdq(5,1) = w * (0.5_RP*gammaMinus1*V2 - H)
         dhdq(5,2) = -gammaMinus1 * u*w
         dhdq(5,3) = -gammaMinus1 * v*w
         dhdq(5,4) = H - gammaMinus1 * w*w
         dhdq(5,5) = gamma * w
         
         end associate
         
      end subroutine InviscidJacobian
!
!//////////////////////////////////////////////////////////////////////////////////////////
!
!>        VISCOUS FLUXES
!         --------------
!
!//////////////////////////////////////////////////////////////////////////////////////////
!
      pure subroutine ViscousFlux_STATE(nEqn, nGradEqn, Q, Q_x, Q_y, Q_z, mu, beta, kappa, F)
         implicit none
         integer,       intent(in)  :: nEqn
         integer,       intent(in)  :: nGradEqn
         real(kind=RP), intent(in)  :: Q   (1:nEqn     )
         real(kind=RP), intent(in)  :: Q_x (1:nGradEqn)
         real(kind=RP), intent(in)  :: Q_y (1:nGradEqn)
         real(kind=RP), intent(in)  :: Q_z (1:nGradEqn)
         real(kind=RP), intent(in)  :: mu
         real(kind=RP), intent(in)  :: beta
         real(kind=RP), intent(in)  :: kappa
         real(kind=RP), intent(out) :: F(1:nEqn, 1:NDIM)
!
!        ---------------
!        Local variables
!        ---------------
!
         real(kind=RP)                    :: T , sutherLaw
         real(kind=RP)                    :: divV
         real(kind=RP)                    :: u , v , w
         real(kind=RP)                    :: invRho, uDivRho(NDIM), u_x(NDIM), u_y(NDIM), u_z(NDIM), nablaT(NDIM)

         invRho  = 1.0_RP / Q(IRHO)

         u = Q(IRHOU) * invRho
         v = Q(IRHOV) * invRho
         w = Q(IRHOW) * invRho
         
         uDivRho = [u * invRho, v * invRho, w * invRho]
         
         u_x = invRho * Q_x(IRHOU:IRHOW) - uDivRho * Q_x(IRHO)
         u_y = invRho * Q_y(IRHOU:IRHOW) - uDivRho * Q_y(IRHO)
         u_z = invRho * Q_z(IRHOU:IRHOW) - uDivRho * Q_z(IRHO)
         
         nablaT(IX) = thermodynamics % gammaMinus1*dimensionless % gammaM2*(invRho*Q_x(IRHOE) - Q(IRHOE)*invRho*invRho*Q_x(IRHO) - u*u_x(IX)-v*u_x(IY)-w*u_x(IZ))
         nablaT(IY) = thermodynamics % gammaMinus1*dimensionless % gammaM2*(invRho*Q_y(IRHOE) - Q(IRHOE)*invRho*invRho*Q_y(IRHO) - u*u_y(IX)-v*u_y(IY)-w*u_y(IZ))
         nablaT(IZ) = thermodynamics % gammaMinus1*dimensionless % gammaM2*(invRho*Q_z(IRHOE) - Q(IRHOE)*invRho*invRho*Q_z(IRHO) - u*u_z(IX)-v*u_z(IY)-w*u_z(IZ))
         
         T     = Temperature(Q)
         sutherLaw = SutherlandsLaw(T)

         divV = U_x(IX) + U_y(IY) + U_z(IZ)

         F(IRHO,IX)  = 0.0_RP
         F(IRHOU,IX) = mu * sutherLaw * (2.0_RP * U_x(IX) - 2.0_RP/3.0_RP * divV ) + beta * divV
         F(IRHOV,IX) = mu * sutherLaw * ( U_x(IY) + U_y(IX) ) 
         F(IRHOW,IX) = mu * sutherLaw * ( U_x(IZ) + U_z(IX) ) 
         F(IRHOE,IX) = F(IRHOU,IX) * u + F(IRHOV,IX) * v + F(IRHOW,IX) * w + kappa * sutherLaw * nablaT(IX) 

         F(IRHO,IY) = 0.0_RP
         F(IRHOU,IY) = F(IRHOV,IX) 
         F(IRHOV,IY) = mu * sutherLaw * (2.0_RP * U_y(IY) - 2.0_RP / 3.0_RP * divV ) + beta * divV
         F(IRHOW,IY) = mu * sutherLaw * ( U_y(IZ) + U_z(IY) ) 
         F(IRHOE,IY) = F(IRHOU,IY) * u + F(IRHOV,IY) * v + F(IRHOW,IY) * w + kappa * sutherLaw * nablaT(IY)

         F(IRHO,IZ) = 0.0_RP
         F(IRHOU,IZ) = F(IRHOW,IX) 
         F(IRHOV,IZ) = F(IRHOW,IY) 
         F(IRHOW,IZ) = mu * sutherLaw * ( 2.0_RP * U_z(IZ) - 2.0_RP / 3.0_RP * divV ) + beta * divV
         F(IRHOE,IZ) = F(IRHOU,IZ) * u + F(IRHOV,IZ) * v + F(IRHOW,IZ) * w + kappa * sutherLaw * nablaT(IZ)

         ! with Pr = constant, dmudx = dkappadx
<<<<<<< HEAD
      end subroutine ViscousFlux_STATE
=======
      end subroutine ViscousFlux0D

      pure subroutine ViscousFlux2D( nEqn, nGradEqn, N, Q, Q_x, Q_y, Q_z, mu, beta, kappa, F)
         implicit none
         integer,       intent(in)  :: nEqn
         integer,       intent(in)  :: nGradEqn
         integer         , intent(in)  :: N(2)
         real(kind=RP),    intent(in)  :: Q  (1:nEqn, 0:N(1), 0:N(2))
         real(kind=RP),    intent(in)  :: Q_x(1:nGradEqn, 0:N(1), 0:N(2) )
         real(kind=RP),    intent(in)  :: Q_y(1:nGradEqn, 0:N(1), 0:N(2) )
         real(kind=RP),    intent(in)  :: Q_z(1:nGradEqn, 0:N(1), 0:N(2) )
         real(kind=RP),    intent(in)  :: mu  (0:N(1), 0:N(2))
         real(kind=RP),    intent(in)  :: beta(0:N(1), 0:N(2))
         real(kind=RP),    intent(in)  :: kappa(0:N(1), 0:N(2))
         real(kind=RP),    intent(out) :: F   (1:nEqn, 1:NDIM, 0:N(1), 0:N(2))
!
!        ---------------
!        Local variables
!        ---------------
!
         real(kind=RP) :: invRho, uDivRho(NDIM), u_x(NDIM), u_y(NDIM), u_z(NDIM), nablaT(NDIM)
         real(kind=RP) :: T , sutherLaw
         real(kind=RP) :: divV
         real(kind=RP) :: u(NDIM)
         integer       :: i , j , k

         associate( gammaM2 => dimensionless % gammaM2, &
                    gammaMinus1 => thermodynamics % gammaMinus1 ) 

         do j = 0, N(2) ; do i = 0, N(1)
            call ViscousFlux0D(nEqn, nGradEqn, Q(:,i,j), Q_x(:,i,j), Q_y(:,i,j), Q_z(:,i,j), mu(i,j),beta(i,j),kappa(i,j),F(:,:,i,j))
         end do    ; end do

         end associate

      end subroutine ViscousFlux2D

      pure subroutine ViscousFlux3D( nEqn, nGradEqn, N, Q, Q_x, Q_y, Q_z, mu, beta, kappa, F)
         implicit none
         integer,       intent(in)  :: nEqn
         integer,       intent(in)  :: nGradEqn
         integer         , intent(in)  :: N(3)
         real(kind=RP),    intent(in)  :: Q  (1:nEqn, 0:N(1), 0:N(2), 0:N(3))
         real(kind=RP),    intent(in)  :: Q_x(1:nGradEqn, 0:N(1), 0:N(2), 0:N(3) )
         real(kind=RP),    intent(in)  :: Q_y(1:nGradEqn, 0:N(1), 0:N(2), 0:N(3) )
         real(kind=RP),    intent(in)  :: Q_z(1:nGradEqn, 0:N(1), 0:N(2), 0:N(3) )
         real(kind=RP),    intent(in)  :: mu  (0:N(1), 0:N(2), 0:N(3))
         real(kind=RP),    intent(in)  :: beta(0:N(1), 0:N(2), 0:N(3))
         real(kind=RP),    intent(in)  :: kappa(0:N(1), 0:N(2), 0:N(3))
         real(kind=RP),    intent(out) :: F   (1:nEqn, 0:N(1), 0:N(2), 0:N(3), 1:NDIM )
!
!        ---------------
!        Local variables
!        ---------------
!
         real(kind=RP) :: invRho, uDivRho(NDIM), u_x(NDIM), u_y(NDIM), u_z(NDIM), nablaT(NDIM)
         real(kind=RP) :: T, sutherLaw
         real(kind=RP) :: divV
         real(kind=RP) :: u(NDIM)
         integer       :: i , j , k

         associate( gammaM2 => dimensionless % gammaM2, &
                    gammaMinus1 => thermodynamics % gammaMinus1 ) 

         do k = 0, N(3) ; do j = 0, N(2) ; do i = 0, N(1)
            call ViscousFlux0D(nEqn, nGradEqn, Q(:,i,j,k), Q_x(:,i,j,k), Q_y(:,i,j,k), Q_z(:,i,j,k), mu(i,j,k),beta(i,j,k),kappa(i,j,k),F(:,i,j,k,:))
         end do      ; end do    ; end do

         end associate

      end subroutine ViscousFlux3D
>>>>>>> 8ca1d66b
!
!///////////////////////////////////////////////////////////////////////////////////////////////////////////////////////////////////
!
!
!     ------------------------------------------------------------------------------------------
!     Subroutine for computing the Jacobians of the viscous fluxes 
!
!     1. Jacobian with respect to the gradients of the conserved variables: df/d(∇q)
!        Every direction of the viscous flux can be expressed as
!
!        f_i = \sum_j df_dgradq(:,:,j,i) dq/dx_j
!
!        In Navier-Stokes, this dependence is linear. Therefore:
!
!              df_dgradq         := df/d(∇q)
!                                   d f_i(2)   |
!              df_dgradq(2,4,j,i) = ---------- |
!                                   d(∇q)_j(4) |q=cons,
!			where (∇q)_j = dq/dx_j
!        
!			Following Hartmann's notation, G_{ij} = df_dgradq(:,:,j,i). --> R. Hartmann. "Discontinuous Galerkin methods for compressible flows: higher order accuracy, error estimation and adaptivity". 2005.
!
!     2. Jacobian with respect to the conserved variables: df/dq
!
!				 	df_dq       := df/d(∇q)
!                             d f_i(2) |
!              df_dq(2,4,i) = -------- |
!                             dq(4)    |∇q=cons
!
!     NOTE 1: Here the thermal conductivity and the viscosity are computed using Sutherland's law!     
!     NOTE 2: The dependence of the temperature on q is not considered in Sutherland's law
!
!     ***** This routine is necessary for computing the analytical Jacobian. *****
!     ------------------------------------------------------------------------------------------
      pure subroutine ViscousJacobian(q, Q_x, Q_y, Q_z, df_dgradq, df_dq)
         implicit none
         !-------------------------------------------------
         real(kind=RP), intent(in)  :: q(NCONS)                      !< Conserved variables state
         real(kind=RP), intent(in)  :: Q_x (1:NGRAD)
         real(kind=RP), intent(in)  :: Q_y (1:NGRAD)
         real(kind=RP), intent(in)  :: Q_z (1:NGRAD) ! , intent(in)
         real(kind=RP), intent(out) :: df_dgradq(NCONS,NCONS,NDIM,NDIM)
         real(kind=RP), intent(out) :: df_dq    (NCONS,NCONS,NDIM)
         !-------------------------------------------------
         real(kind=RP)            :: T , sutherLaw
         real(kind=RP)            :: u , v , w, E, u2, v2, w2, Vel2
         real(kind=RP)            :: vv_x, vv_y, vv_z
         real(kind=RP)            :: V_gradU, V_gradV, V_gradW, gradE(3)
         real(kind=RP)            :: gamma_Pr
         real(kind=RP)            :: rho_DivV, V_gradRho
         real(kind=RP)            :: invRho, invRho2, uDivRho(NDIM), U_x(NDIM), U_y(NDIM), U_z(NDIM)
         real(kind=RP)            :: F(NCONS,NDIM)
         real(kind=RP)            :: dMu_dQ(NCONS)
         real(kind=RP), parameter :: lambda = 1._RP/3._RP
         real(kind=RP), parameter :: f4_3 = 4._RP/3._RP
         real(kind=RP), parameter :: f2_3 = 2._RP/3._RP
         !-------------------------------------------------
         
         invRho  = 1._RP / Q(IRHO)
         invRho2 = invRho * invRho
         
         uDivRho = [Q(IRHOU) , Q(IRHOV) , Q(IRHOW) ] * invRho2
         
         u_x = invRho * Q_x(IRHOU:IRHOW) - uDivRho * Q_x(IRHO)
         u_y = invRho * Q_y(IRHOU:IRHOW) - uDivRho * Q_y(IRHO)
         u_z = invRho * Q_z(IRHOU:IRHOW) - uDivRho * Q_z(IRHO)
         
         u  = Q(IRHOU) * invRho
         v  = Q(IRHOV) * invRho
         w  = Q(IRHOW) * invRho
         
         E  = Q(IRHOE) * invRho
         u2 = u*u
         v2 = v*v
         w2 = w*w
         Vel2 = u2 + v2 + w2

         T     = Temperature(q)
         sutherLaw = SutherlandsLaw(T)
         
         associate ( gamma => thermodynamics % gamma, & 
                     gammaM2 => dimensionless % gammaM2, &
                     gammaMinus1 => thermodynamics % gammaMinus1, &
                     Re    => dimensionless % Re    , &
                     Pr    => dimensionless % Pr ) 
         
         gamma_Pr = gamma/Pr
         
!
!        *****************************
!        Derivative with respect to ∇q
!        *****************************
!
         
!
!        Flux in the x direction: f = G_{1:} · ∇q
!        ----------------------------------------
         
         ! G_{11}
         df_dgradq(:,1,1,1) = (/ 0._RP , -f4_3*u ,      -v ,      -w , -(f4_3*u2 + v2 + w2 + gamma_Pr*(E - Vel2)) /)
         df_dgradq(:,2,1,1) = (/ 0._RP ,  f4_3   ,   0._RP ,   0._RP , u * (  f4_3 - gamma_Pr)                           /)
         df_dgradq(:,3,1,1) = (/ 0._RP ,   0._RP ,   1._RP ,   0._RP , v * (1.0_RP - gamma_Pr)                           /)
         df_dgradq(:,4,1,1) = (/ 0._RP ,   0._RP ,   0._RP ,   1._RP , w * (1.0_RP - gamma_Pr)                           /)
         df_dgradq(:,5,1,1) = (/ 0._RP ,   0._RP ,   0._RP ,   0._RP ,               gamma_Pr                            /)
         
         ! G_{12}
         df_dgradq(:,1,2,1) = (/ 0._RP ,  f2_3*v ,      -u ,   0._RP , -lambda*u*v /)
         df_dgradq(:,2,2,1) = (/ 0._RP ,   0._RP ,   1._RP ,   0._RP ,       v   /)
         df_dgradq(:,3,2,1) = (/ 0._RP , -f2_3   ,   0._RP ,   0._RP , -f2_3*u   /)
         df_dgradq(:,4,2,1) = (/ 0._RP ,   0._RP ,   0._RP ,   0._RP ,   0._RP   /)
         df_dgradq(:,5,2,1) = (/ 0._RP ,   0._RP ,   0._RP ,   0._RP ,   0._RP   /)
         
         ! G_{13}
         df_dgradq(:,1,3,1) = (/ 0._RP ,  f2_3*w ,   0._RP ,      -u , -lambda*u*w /)
         df_dgradq(:,2,3,1) = (/ 0._RP ,   0._RP ,   0._RP ,   1._RP ,       w   /)
         df_dgradq(:,3,3,1) = (/ 0._RP ,   0._RP ,   0._RP ,   0._RP ,   0._RP   /)
         df_dgradq(:,4,3,1) = (/ 0._RP , -f2_3   ,   0._RP ,   0._RP , -f2_3*u   /)
         df_dgradq(:,5,3,1) = (/ 0._RP ,   0._RP ,   0._RP ,   0._RP ,   0._RP   /)
         
!
!        Flux in the y direction: g = G_{2:} · ∇q
!        ----------------------------------------
         
         ! G_{21}
         df_dgradq(:,1,1,2) = (/ 0._RP ,      -v ,  f2_3*u ,   0._RP , -lambda*u*v /)
         df_dgradq(:,2,1,2) = (/ 0._RP ,   0._RP , -f2_3   ,   0._RP , -f2_3*v   /)
         df_dgradq(:,3,1,2) = (/ 0._RP ,   1._RP ,   0._RP ,   0._RP ,       u   /)
         df_dgradq(:,4,1,2) = (/ 0._RP ,   0._RP ,   0._RP ,   0._RP ,   0._RP   /)
         df_dgradq(:,5,1,2) = (/ 0._RP ,   0._RP ,   0._RP ,   0._RP ,   0._RP   /)
         
         ! G_{22}
         df_dgradq(:,1,2,2) = (/ 0._RP ,      -u , -f4_3*v ,      -w , -(u2 + f4_3*v2 + w2 + gamma_Pr*(E - Vel2)) /)
         df_dgradq(:,2,2,2) = (/ 0._RP ,   1._RP ,   0._RP ,   0._RP , u * (1.0_RP - gamma_Pr)                           /)
         df_dgradq(:,3,2,2) = (/ 0._RP ,   0._RP ,  f4_3   ,   0._RP , v * (  f4_3 - gamma_Pr)                           /)
         df_dgradq(:,4,2,2) = (/ 0._RP ,   0._RP ,   0._RP ,   1._RP , w * (1.0_RP - gamma_Pr)                           /)
         df_dgradq(:,5,2,2) = (/ 0._RP ,   0._RP ,   0._RP ,   0._RP ,               gamma_Pr                            /)
         
         ! G_{23}
         df_dgradq(:,1,3,2) = (/ 0._RP ,   0._RP ,  f2_3*w ,      -v , -lambda*v*w /)
         df_dgradq(:,2,3,2) = (/ 0._RP ,   0._RP ,   0._RP ,   0._RP ,   0._RP   /)
         df_dgradq(:,3,3,2) = (/ 0._RP ,   0._RP ,   0._RP ,   1._RP ,       w   /)
         df_dgradq(:,4,3,2) = (/ 0._RP ,   0._RP , -f2_3   ,   0._RP , -f2_3*v   /)
         df_dgradq(:,5,3,2) = (/ 0._RP ,   0._RP ,   0._RP ,   0._RP ,   0._RP   /)
         
!
!        Flux in the z direction: h = G_{3:} · ∇q
!        ----------------------------------------
         
         ! G_{31}
         df_dgradq(:,1,1,3) = (/ 0._RP ,      -w ,   0._RP ,  f2_3*u , -lambda*u*w /)
         df_dgradq(:,2,1,3) = (/ 0._RP ,   0._RP ,   0._RP , -f2_3   , -f2_3*w   /)
         df_dgradq(:,3,1,3) = (/ 0._RP ,   0._RP ,   0._RP ,   0._RP ,   0._RP   /)
         df_dgradq(:,4,1,3) = (/ 0._RP ,   1._RP ,   0._RP ,   0._RP ,       u   /)
         df_dgradq(:,5,1,3) = (/ 0._RP ,   0._RP ,   0._RP ,   0._RP ,   0._RP   /)
         
         ! G_{32}
         df_dgradq(:,1,2,3) = (/ 0._RP ,   0._RP ,      -w ,  f2_3*v , -lambda*v*w /)
         df_dgradq(:,2,2,3) = (/ 0._RP ,   0._RP ,   0._RP ,   0._RP ,   0._RP   /)
         df_dgradq(:,3,2,3) = (/ 0._RP ,   0._RP ,   0._RP , -f2_3   , -f2_3*w   /)
         df_dgradq(:,4,2,3) = (/ 0._RP ,   0._RP ,   1._RP ,   0._RP ,       v   /)
         df_dgradq(:,5,2,3) = (/ 0._RP ,   0._RP ,   0._RP ,   0._RP ,   0._RP   /)
         
         ! G_{33}
         df_dgradq(:,1,3,3) = (/ 0._RP ,      -u ,      -v , -f4_3*w , -(u2 + v2 + f4_3*w2 + gamma_Pr*(E - Vel2)) /)
         df_dgradq(:,2,3,3) = (/ 0._RP ,   1._RP ,   0._RP ,   0._RP , u * (1.0_RP - gamma_Pr)                           /)
         df_dgradq(:,3,3,3) = (/ 0._RP ,   0._RP ,   1._RP ,   0._RP , v * (1.0_RP - gamma_Pr)                           /)
         df_dgradq(:,4,3,3) = (/ 0._RP ,   0._RP ,   0._RP ,  f4_3   , w * (  f4_3 - gamma_Pr)                           /)
         df_dgradq(:,5,3,3) = (/ 0._RP ,   0._RP ,   0._RP ,   0._RP ,               gamma_Pr                            /)
         
!
!        Scale with mu/(rho*Re) .or. kappa/(rho*Re)
!        ------------------------------------------
         
         df_dgradq = df_dgradq * sutherLaw / ( Q(IRHO) * Re )
         
!
!        ****************************
!        Derivative with respect to q
!        ****************************
!
!        Auxiliar variables
!        ------------------
         
         rho_DivV      = Q(IRHO) * ( U_x(IX) + U_y(IY) + U_z(IZ) )       ! rho ∇ · v
         V_gradRho     = u * Q_x(IRHO) + v * Q_y(IRHO) + w * Q_z(IRHO)   ! v · ∇rho
         V_gradU       = u * U_x(IX) + v * U_y(IX) + w * U_z(IX)
         V_gradV       = u * U_x(IY) + v * U_y(IY) + w * U_z(IY)
         V_gradW       = u * U_x(IZ) + v * U_y(IZ) + w * U_z(IZ)
         
         vv_x = 2._RP * Q(IRHO) * ( u * U_x(IX) + v * U_x(IY) + w * U_x(IZ) )
         vv_y = 2._RP * Q(IRHO) * ( u * U_y(IX) + v * U_y(IY) + w * U_y(IZ) )
         vv_z = 2._RP * Q(IRHO) * ( u * U_z(IX) + v * U_z(IY) + w * U_z(IZ) )
         
         gradE(1) = Q_x(IRHOE) * invRho - E * invRho * Q_x(IRHO)
         gradE(2) = Q_y(IRHOE) * invRho - E * invRho * Q_y(IRHO)
         gradE(3) = Q_z(IRHOE) * invRho - E * invRho * Q_z(IRHO)
         
!        Jacobian entries
!        ----------------
         
         ! A_1
         df_dq(:,1,1) = (/ 0._RP , & 
                           2._RP * lambda * (rho_DivV - V_gradRho) + 2._RP * ( u * Q_x(IRHO) - Q(IRHO) * U_x(IX) ), &
                           u * Q_y(IRHO) + v * Q_x(IRHO) - Q(IRHO) * ( U_y(IX) + U_x(IY)) , &
                           u * Q_z(IRHO) + w * Q_x(IRHO) - Q(IRHO) * ( U_z(IX) + U_x(IZ)) , &
                           (1._RP - gamma_Pr) * ( Vel2*Q_x(IRHO) - vv_x ) + lambda * u * (4._RP*rho_DivV + V_gradRho) &
                                - 2 * Q(IRHO) * V_gradU + gamma_Pr * ( E * Q_x(IRHO) - Q(IRHO) * gradE(1) ) /)
         
         df_dq(:,2,1) = (/ 0._RP , -4._RP*lambda*Q_x(IRHO) , -Q_y(IRHO) , -Q_z(IRHO) , -u * (lambda - gamma_Pr) * Q_x(IRHO) + Q(IRHO) * ( 2._RP - gamma_Pr) * U_x(IX) - V_gradRho - 2._RP * lambda * rho_DivV /)
         df_dq(:,3,1) = (/ 0._RP ,  2._RP*lambda*Q_y(IRHO) , -Q_x(IRHO) , 0._RP       , (1._RP - gamma_Pr) * (Q(IRHO) * U_x(IY) - v * Q_x(IRHO)) + Q(IRHO) * U_y(IX) + 2._RP * lambda * u * Q_y(IRHO) /)
         df_dq(:,4,1) = (/ 0._RP ,  2._RP*lambda*Q_z(IRHO) , 0._RP       , -Q_x(IRHO) , (1._RP - gamma_Pr) * (Q(IRHO) * U_x(IZ) - w * Q_x(IRHO)) + Q(IRHO) * U_z(IX) + 2._RP * lambda * u * Q_z(IRHO) /)
         df_dq(:,5,1) = (/ 0._RP , 0._RP                    , 0._RP       , 0._RP       , -gamma_Pr * Q_x(IRHO) /)
         
         ! A_2
         df_dq(:,1,2) = (/ 0._RP , & 
                           v * Q_x(IRHO) + u * Q_y(IRHO) - Q(IRHO) * ( U_x(IY) + U_y(IX)) , &
                           2._RP * lambda * (rho_DivV - V_gradRho) + 2._RP * ( v * Q_y(IRHO) - Q(IRHO) * U_y(IY) ), &
                           v * Q_z(IRHO) + w * Q_y(IRHO) - Q(IRHO) * ( U_z(IY) + U_y(IZ)) , &
                           (1._RP - gamma_Pr) * ( Vel2*Q_y(IRHO) - vv_y ) + lambda * v * (4._RP*rho_DivV + V_gradRho) &
                                - 2 * Q(IRHO) * V_gradV + gamma_Pr * ( E * Q_y(IRHO) - Q(IRHO) * gradE(2) ) /)
         
         df_dq(:,2,2) = (/ 0._RP , -Q_y(IRHO) ,  2._RP*lambda*Q_x(IRHO) , 0._RP       , (1._RP - gamma_Pr) * (Q(IRHO) * U_y(IX) - u * Q_y(IRHO)) + Q(IRHO) * U_x(IY) + 2._RP * lambda * v * Q_x(IRHO) /)
         df_dq(:,3,2) = (/ 0._RP , -Q_x(IRHO) , -4._RP*lambda*Q_y(IRHO) , -Q_z(IRHO) , -v * (lambda - gamma_Pr) * Q_y(IRHO) + Q(IRHO) * ( 2._RP - gamma_Pr) * U_y(IY) - V_gradRho - 2._RP * lambda * rho_DivV /)
         df_dq(:,4,2) = (/ 0._RP , 0._RP       ,  2._RP*lambda*Q_z(IRHO) , -Q_y(IRHO) , (1._RP - gamma_Pr) * (Q(IRHO) * U_y(IZ) - w * Q_y(IRHO)) + Q(IRHO) * U_z(IY) + 2._RP * lambda * v * Q_z(IRHO) /)
         df_dq(:,5,2) = (/ 0._RP , 0._RP       , 0._RP                    , 0._RP       , -gamma_Pr * Q_y(IRHO) /)
         
         ! A_3
         df_dq(:,1,3) = (/ 0._RP , & 
                           w * Q_x(IRHO) + u * Q_z(IRHO) - Q(IRHO) * ( U_x(IZ) + U_z(IX)) , &
                           w * Q_y(IRHO) + v * Q_z(IRHO) - Q(IRHO) * ( U_y(IZ) + U_z(IY)) , &
                           2._RP * lambda * (rho_DivV - V_gradRho) + 2._RP * ( w * Q_z(IRHO) - Q(IRHO) * U_z(IZ) ), &
                           (1._RP - gamma_Pr) * ( Vel2*Q_z(IRHO) - vv_z ) + lambda * w * (4._RP*rho_DivV + V_gradRho) &
                                - 2 * Q(IRHO) * V_gradW + gamma_Pr * ( E * Q_z(IRHO) - Q(IRHO) * gradE(3) ) /)
         
         df_dq(:,2,3) = (/ 0._RP , -Q_z(IRHO) , 0._RP       ,  2._RP*lambda*Q_x(IRHO) , (1._RP - gamma_Pr) * (Q(IRHO) * U_z(IX) - u * Q_z(IRHO)) + Q(IRHO) * U_x(IZ) + 2._RP * lambda * w * Q_x(IRHO) /)
         df_dq(:,3,3) = (/ 0._RP , 0._RP       , -Q_z(IRHO) ,  2._RP*lambda*Q_y(IRHO) , (1._RP - gamma_Pr) * (Q(IRHO) * U_z(IY) - v * Q_z(IRHO)) + Q(IRHO) * U_y(IZ) + 2._RP * lambda * w * Q_y(IRHO) /)
         df_dq(:,4,3) = (/ 0._RP , -Q_x(IRHO) , -Q_y(IRHO) , -4._RP*lambda*Q_z(IRHO) , -w * (lambda - gamma_Pr) * Q_z(IRHO) + Q(IRHO) * ( 2._RP - gamma_Pr) * U_z(IZ) - V_gradRho - 2._RP * lambda * rho_DivV /)
         df_dq(:,5,3) = (/ 0._RP , 0._RP       , 0._RP       , 0._RP                    , -gamma_Pr * Q_z(IRHO) /)
         
!
!        Scale with mu/(rho² Re) .or. kappa/(rho² Re)
!        --------------------------------------------
         
         df_dq = df_dq * sutherLaw / ( Q(IRHO)**2 * Re ) 
         
!
!        Correct with the derivative of the Sutherland's law
!        --------------------------------------------------
         dMu_dQ    = SutherlandsLawDeriv(Q,T)
         
         call ViscousFlux_STATE(NCONS, NCONS, Q, Q_x, Q_y, Q_z, dimensionless % mu, 0._RP, dimensionless % kappa, F)
         F = F / sutherLaw
         
         df_dq(:,:,1) = df_dq(:,:,1) + outer_product(F(:,1),dMu_dQ)
         df_dq(:,:,2) = df_dq(:,:,2) + outer_product(F(:,2),dMu_dQ)
         df_dq(:,:,3) = df_dq(:,:,3) + outer_product(F(:,3),dMu_dQ)
         
         end associate
      end subroutine ViscousJacobian
!
!///////////////////////////////////////////////////////////////////////////////////////////////////////////////////////////////////
!
      pure subroutine ViscousFlux_withSGS(nEqn, nGradEqn, Q, Q_x, Q_y, Q_z, mu, kappa, tauSGS, qSGS, F)
         implicit none
         integer,       intent(in)  :: nEqn
         integer,       intent(in)  :: nGradEqn
         real(kind=RP), intent(in)  :: Q   (1:nEqn     )
         real(kind=RP), intent(in)  :: Q_x (1:nGradEqn)
         real(kind=RP), intent(in)  :: Q_y (1:nGradEqn)
         real(kind=RP), intent(in)  :: Q_z (1:nGradEqn)
         real(kind=RP), intent(in)  :: mu
         real(kind=RP), intent(in)  :: kappa
         real(kind=RP), intent(in)  :: tauSGS(NDIM, NDIM)
         real(kind=RP), intent(in)  :: qSGS(NDIM)
         real(kind=RP), intent(out) :: F(1:nEqn, 1:NDIM)
!
!        ---------------
!        Local variables
!        ---------------
!
         real(kind=RP)                    :: T , sutherLaw
         real(kind=RP)                    :: divV
         real(kind=RP)                    :: u , v , w
         real(kind=RP)                    :: invRho, uDivRho(NDIM), u_x(NDIM), u_y(NDIM), u_z(NDIM), nablaT(NDIM)

         invRho  = 1.0_RP / Q(IRHO)

         u = Q(IRHOU) * invRho
         v = Q(IRHOV) * invRho
         w = Q(IRHOW) * invRho
         
         uDivRho = [u * invRho, v * invRho, w * invRho]
         
         u_x = invRho * Q_x(IRHOU:IRHOW) - uDivRho * Q_x(IRHO)
         u_y = invRho * Q_y(IRHOU:IRHOW) - uDivRho * Q_y(IRHO)
         u_z = invRho * Q_z(IRHOU:IRHOW) - uDivRho * Q_z(IRHO)
         
         nablaT(IX) = thermodynamics % gammaMinus1*dimensionless % gammaM2*(invRho*Q_x(IRHOE) - Q(IRHOE)*invRho*invRho*Q_x(IRHO) - u*u_x(IX)-v*u_x(IY)-w*u_x(IZ))
         nablaT(IY) = thermodynamics % gammaMinus1*dimensionless % gammaM2*(invRho*Q_y(IRHOE) - Q(IRHOE)*invRho*invRho*Q_y(IRHO) - u*u_y(IX)-v*u_y(IY)-w*u_y(IZ))
         nablaT(IZ) = thermodynamics % gammaMinus1*dimensionless % gammaM2*(invRho*Q_z(IRHOE) - Q(IRHOE)*invRho*invRho*Q_z(IRHO) - u*u_z(IX)-v*u_z(IY)-w*u_z(IZ))
         
         T     = Temperature(Q)
         sutherLaw = SutherlandsLaw(T)

         divV = U_x(IX) + U_y(IY) + U_z(IZ)

         F(IRHO,IX)  = 0.0_RP
         F(IRHOU,IX) = mu * sutherLaw * (2.0_RP * U_x(IX) - 2.0_RP/3.0_RP * divV ) - tauSGS(1,1)
         F(IRHOV,IX) = mu * sutherLaw * ( U_x(IY) + U_y(IX) ) - tauSGS(2,1)
         F(IRHOW,IX) = mu * sutherLaw * ( U_x(IZ) + U_z(IX) ) - tauSGS(3,1)
         F(IRHOE,IX) = F(IRHOU,IX) * u + F(IRHOV,IX) * v + F(IRHOW,IX) * w + kappa * sutherLaw * nablaT(IX) - qSGS(1)

         F(IRHO,IY) = 0.0_RP
         F(IRHOU,IY) = F(IRHOV,IX) 
         F(IRHOV,IY) = mu * sutherLaw * (2.0_RP * U_y(IY) - 2.0_RP / 3.0_RP * divV ) - tauSGS(2,2)
         F(IRHOW,IY) = mu * sutherLaw * ( U_y(IZ) + U_z(IY) ) - tauSGS(3,2)
         F(IRHOE,IY) = F(IRHOU,IY) * u + F(IRHOV,IY) * v + F(IRHOW,IY) * w + kappa * sutherLaw * nablaT(IY) - qSGS(2)

         F(IRHO,IZ) = 0.0_RP
         F(IRHOU,IZ) = F(IRHOW,IX) 
         F(IRHOV,IZ) = F(IRHOW,IY) 
         F(IRHOW,IZ) = mu * sutherLaw * ( 2.0_RP * U_z(IZ) - 2.0_RP / 3.0_RP * divV ) - tauSGS(3,3)
         F(IRHOE,IZ) = F(IRHOU,IZ) * u + F(IRHOV,IZ) * v + F(IRHOW,IZ) * w + kappa * sutherLaw * nablaT(IZ) - qSGS(3)

      end subroutine ViscousFlux_withSGS
!
!---------------------------------------------------------------------
!! Compute the molecular diffusivity by way of Sutherland's law
!---------------------------------------------------------------------
!
      PURE FUNCTION SutherlandsLaw(T) RESULT(mu)
!
!     ---------
!     Arguments
!     ---------
!
      REAL(KIND=RP), INTENT(IN) :: T !! The temperature
!
!     ---------------
!     Local Variables
!     ---------------
!
      REAL(KIND=RP) :: mu !! The diffusivity
      real(kind=RP) :: tildeT

      tildeT = T*TemperatureReNormalization_Sutherland
!      
      mu = (1._RP + S_div_TRef_Sutherland)/(tildeT + S_div_TRef_Sutherland)*tildeT*SQRT(tildeT)


      END FUNCTION SutherlandsLaw
!
!///////////////////////////////////////////////////////////////////////////////////////////////////////////////////////////////////
!
      pure function SutherlandsLawDeriv(Q,T) result(dMu_dQ)
         implicit none
         !-arguments--------------------------------
         real(kind=RP), intent(in) :: Q(NCONS)
         real(kind=RP), intent(in) :: T
         real(kind=RP)             :: dMu_dQ(NCONS)
         !------------------------------------------
         
         dMu_dQ = (1._RP + S_div_TRef_Sutherland)/(T + S_div_TRef_Sutherland) * sqrt(T) * (1.5_RP - T/(T + S_div_TRef_Sutherland)) * TemperatureDeriv(Q)
         
      end function SutherlandsLawDeriv
!
!///////////////////////////////////////////////////////////////////////////////////////////////////////////////////////////////////
!
      pure subroutine getStressTensor(Q,Q_x,Q_y,Q_z,tau)
         implicit none
         real(kind=RP), intent(in)      :: Q   (1:NCONS         )
         real(kind=RP), intent(in)      :: Q_x (1:NGRAD    )
         real(kind=RP), intent(in)      :: Q_y (1:NGRAD    )
         real(kind=RP), intent(in)      :: Q_z (1:NGRAD    )
         real(kind=RP), intent(out)     :: tau (1:NDIM, 1:NDIM   )
!
!        ---------------
!        Local variables
!        ---------------
!
         real(kind=RP) :: T , muOfT
         real(kind=RP) :: divV
         real(kind=RP) :: U_x(NDIM), U_y(NDIM), U_z(NDIM), invRho, invRho2, uDivRho(NDIM)

         associate ( mu0 => dimensionless % mu )
         
         invRho  = 1._RP / Q(IRHO)
         invRho2 = invRho * invRho
         
         uDivRho = [Q(IRHOU) , Q(IRHOV) , Q(IRHOW) ] * invRho2
         
         u_x = invRho * Q_x(IRHOU:IRHOW) - uDivRho * Q_x(IRHO)
         u_y = invRho * Q_y(IRHOU:IRHOW) - uDivRho * Q_y(IRHO)
         u_z = invRho * Q_z(IRHOU:IRHOW) - uDivRho * Q_z(IRHO)
         
         T     = Temperature(Q)
         muOfT = SutherlandsLaw(T)

         divV = U_x(IX) + U_y(IY) + U_z(IZ)

         tau(IX,IX) = mu0 * muOfT * (2.0_RP * U_x(IX) - 2.0_RP/3.0_RP * divV )
         tau(IY,IX) = mu0 * muOfT * ( U_x(IY) + U_y(IX) ) 
         tau(IZ,IX) = mu0 * muOfT * ( U_x(IZ) + U_z(IX) ) 
         tau(IX,IY) = tau(IY,IX)
         tau(IY,IY) = mu0 * muOfT * (2.0_RP * U_y(IY) - 2.0_RP/3.0_RP * divV )
         tau(IZ,IY) = mu0 * muOfT * ( U_y(IZ) + U_z(IY) ) 
         tau(IX,IZ) = tau(IZ,IX)
         tau(IY,IZ) = tau(IZ,IY)
         tau(IZ,IZ) = mu0 * muOfT * (2.0_RP * U_z(IZ) - 2.0_RP/3.0_RP * divV )

         end associate

      end subroutine getStressTensor
   END Module Physics_NS
!@mark -
!
! /////////////////////////////////////////////////////////////////////
!
!----------------------------------------------------------------------
!! This routine returns the maximum eigenvalues for the Euler equations 
!! for the given solution value in each spatial direction. 
!! These are to be used to compute the local time step.
!----------------------------------------------------------------------
!
      SUBROUTINE ComputeEigenvaluesForState( Q, eigen )
      
      USE SMConstants
      USE PhysicsStorage_NS
      USE VariableConversion_NS, ONLY:Pressure
      use FluidData_NS,          only: Thermodynamics
      IMPLICIT NONE
!
!     ---------
!     Arguments
!     ---------
!
      REAL(KIND=Rp), DIMENSION(NCONS) :: Q
      REAL(KIND=Rp), DIMENSION(3)     :: eigen
!
!     ---------------
!     Local Variables
!     ---------------
!
      REAL(KIND=Rp) :: u, v, w, p, a
!      
      associate ( gamma => thermodynamics % gamma ) 

      u = ABS( Q(2)/Q(1) )
      v = ABS( Q(3)/Q(1) )
      w = ABS( Q(4)/Q(1) )
      p = Pressure(Q)
      a = SQRT(gamma*p/Q(1))
      
      eigen(1) = u + a
      eigen(2) = v + a
      eigen(3) = w + a

      end associate
      
      END SUBROUTINE ComputeEigenvaluesForState<|MERGE_RESOLUTION|>--- conflicted
+++ resolved
@@ -103,36 +103,7 @@
       
          end associate
 
-<<<<<<< HEAD
       end subroutine EulerFlux
-=======
-      end subroutine EulerFlux0D
-
-      pure subroutine EulerFlux3D(N, Q, F, rho_)
-         implicit none
-         integer,       intent(in)  :: N(3)
-         real(kind=RP), intent(in)  :: Q(1:NCONS,0:N(1),0:N(2),0:N(3))
-         real(kind=RP), intent(out) :: F(1:NCONS,0:N(1),0:N(2),0:N(3),1:NDIM)
-         real(kind=RP), intent(in), optional :: rho_(0:N(1), 0:N(2), 0:N(3))
-!
-!        ---------------
-!        Local variables
-!        ---------------
-!
-         integer                 :: i, j, k
-         real(kind=RP)           :: u(0:N(1),0:N(2),0:N(3)) , v(0:N(1),0:N(2),0:N(3)) , w(0:N(1),0:N(2),0:N(3)) , p(0:N(1),0:N(2),0:N(3))
-
-         associate ( gammaMinus1 => thermodynamics % gammaMinus1 ) 
-
-         do k = 0, N(3) ; do j = 0, N(2) ; do i = 0, N(1)
-            call EulerFlux0D(Q(:,i,j,k), F(:,i,j,k,:))
-         end do   ; end do          ; end do
-
-         end associate
-
-      end subroutine EulerFlux3D
->>>>>>> 8ca1d66b
-!
 !     -------------------------------------------------------------------------------
 !     Subroutine for computing the Jacobian of the inviscid flux when it has the form 
 !
@@ -343,81 +314,7 @@
          F(IRHOE,IZ) = F(IRHOU,IZ) * u + F(IRHOV,IZ) * v + F(IRHOW,IZ) * w + kappa * sutherLaw * nablaT(IZ)
 
          ! with Pr = constant, dmudx = dkappadx
-<<<<<<< HEAD
       end subroutine ViscousFlux_STATE
-=======
-      end subroutine ViscousFlux0D
-
-      pure subroutine ViscousFlux2D( nEqn, nGradEqn, N, Q, Q_x, Q_y, Q_z, mu, beta, kappa, F)
-         implicit none
-         integer,       intent(in)  :: nEqn
-         integer,       intent(in)  :: nGradEqn
-         integer         , intent(in)  :: N(2)
-         real(kind=RP),    intent(in)  :: Q  (1:nEqn, 0:N(1), 0:N(2))
-         real(kind=RP),    intent(in)  :: Q_x(1:nGradEqn, 0:N(1), 0:N(2) )
-         real(kind=RP),    intent(in)  :: Q_y(1:nGradEqn, 0:N(1), 0:N(2) )
-         real(kind=RP),    intent(in)  :: Q_z(1:nGradEqn, 0:N(1), 0:N(2) )
-         real(kind=RP),    intent(in)  :: mu  (0:N(1), 0:N(2))
-         real(kind=RP),    intent(in)  :: beta(0:N(1), 0:N(2))
-         real(kind=RP),    intent(in)  :: kappa(0:N(1), 0:N(2))
-         real(kind=RP),    intent(out) :: F   (1:nEqn, 1:NDIM, 0:N(1), 0:N(2))
-!
-!        ---------------
-!        Local variables
-!        ---------------
-!
-         real(kind=RP) :: invRho, uDivRho(NDIM), u_x(NDIM), u_y(NDIM), u_z(NDIM), nablaT(NDIM)
-         real(kind=RP) :: T , sutherLaw
-         real(kind=RP) :: divV
-         real(kind=RP) :: u(NDIM)
-         integer       :: i , j , k
-
-         associate( gammaM2 => dimensionless % gammaM2, &
-                    gammaMinus1 => thermodynamics % gammaMinus1 ) 
-
-         do j = 0, N(2) ; do i = 0, N(1)
-            call ViscousFlux0D(nEqn, nGradEqn, Q(:,i,j), Q_x(:,i,j), Q_y(:,i,j), Q_z(:,i,j), mu(i,j),beta(i,j),kappa(i,j),F(:,:,i,j))
-         end do    ; end do
-
-         end associate
-
-      end subroutine ViscousFlux2D
-
-      pure subroutine ViscousFlux3D( nEqn, nGradEqn, N, Q, Q_x, Q_y, Q_z, mu, beta, kappa, F)
-         implicit none
-         integer,       intent(in)  :: nEqn
-         integer,       intent(in)  :: nGradEqn
-         integer         , intent(in)  :: N(3)
-         real(kind=RP),    intent(in)  :: Q  (1:nEqn, 0:N(1), 0:N(2), 0:N(3))
-         real(kind=RP),    intent(in)  :: Q_x(1:nGradEqn, 0:N(1), 0:N(2), 0:N(3) )
-         real(kind=RP),    intent(in)  :: Q_y(1:nGradEqn, 0:N(1), 0:N(2), 0:N(3) )
-         real(kind=RP),    intent(in)  :: Q_z(1:nGradEqn, 0:N(1), 0:N(2), 0:N(3) )
-         real(kind=RP),    intent(in)  :: mu  (0:N(1), 0:N(2), 0:N(3))
-         real(kind=RP),    intent(in)  :: beta(0:N(1), 0:N(2), 0:N(3))
-         real(kind=RP),    intent(in)  :: kappa(0:N(1), 0:N(2), 0:N(3))
-         real(kind=RP),    intent(out) :: F   (1:nEqn, 0:N(1), 0:N(2), 0:N(3), 1:NDIM )
-!
-!        ---------------
-!        Local variables
-!        ---------------
-!
-         real(kind=RP) :: invRho, uDivRho(NDIM), u_x(NDIM), u_y(NDIM), u_z(NDIM), nablaT(NDIM)
-         real(kind=RP) :: T, sutherLaw
-         real(kind=RP) :: divV
-         real(kind=RP) :: u(NDIM)
-         integer       :: i , j , k
-
-         associate( gammaM2 => dimensionless % gammaM2, &
-                    gammaMinus1 => thermodynamics % gammaMinus1 ) 
-
-         do k = 0, N(3) ; do j = 0, N(2) ; do i = 0, N(1)
-            call ViscousFlux0D(nEqn, nGradEqn, Q(:,i,j,k), Q_x(:,i,j,k), Q_y(:,i,j,k), Q_z(:,i,j,k), mu(i,j,k),beta(i,j,k),kappa(i,j,k),F(:,i,j,k,:))
-         end do      ; end do    ; end do
-
-         end associate
-
-      end subroutine ViscousFlux3D
->>>>>>> 8ca1d66b
 !
 !///////////////////////////////////////////////////////////////////////////////////////////////////////////////////////////////////
 !
