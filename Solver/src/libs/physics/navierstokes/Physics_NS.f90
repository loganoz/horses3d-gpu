--- conflicted
+++ resolved
@@ -48,12 +48,8 @@
 !
 !//////////////////////////////////////////////////////////////////////////////
 !
-<<<<<<< HEAD
-      pure subroutine EulerFlux(Q, F, rho_)
+      pure subroutine EulerFlux(Q, F, rho_, Qbase)
          !$acc routine seq
-=======
-      pure subroutine EulerFlux(Q, F, rho_, Qbase)
->>>>>>> 56656f4e
          implicit none
          real(kind=RP), intent(in)   :: Q(1:NCONS)
          real(kind=RP), intent(out)  :: F(1:NCONS , 1:NDIM)
