--- conflicted
+++ resolved
@@ -1,11 +1,7 @@
 !
 !////////////////////////////////////////////////////////////////////////
 !
-<<<<<<< HEAD
-!      ManufacturedSolutions.f90
-=======
-!
->>>>>>> df431882
+!
 !      Manufactured solutions definitions for 2D and 3D cases (Euler and Navier-Stokes)
 !
 !////////////////////////////////////////////////////////////////////////////////////////
