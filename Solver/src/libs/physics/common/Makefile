#################################################
#	Foundation Makefile 		#
#################################################
INSTALL_DIR?=./
FFLAGS?=-cpp
AR?=ar
ARFLAGS?=cr
RANLIB?=ranlib
MOD_FLAG?=-J

LIBOBJS_NS = 	./build_ns/FluidData.o \
		./build_ns/PhysicsStorage.o \
		./build_ns/VariableConversion.o \
		./build_ns/Physics.o \
		./build_ns/GenericBoundaryConditionClass.o \
		./build_ns/InflowBC.o \
		./build_ns/OutflowBC.o \
		./build_ns/NoSlipWallBC.o \
		./build_ns/FreeSlipWallBC.o \
		./build_ns/PeriodicBC.o \
		./build_ns/UserDefinedBC.o \
<<<<<<< HEAD
		./build_ns/BoundaryConditions.o
=======
		./build_ns/WallFunctionDefinitions.o \
		./build_ns/WallFunctionBC.o \
		./build_ns/BoundaryConditions.o 
>>>>>>> 7d2f7235

LIBOBJS_NSSA = 	./build_nssa/FluidData.o \
		./build_nssa/PhysicsStorage.o \
		./build_nssa/VariableConversion.o \
		./build_nssa/Physics.o \
		./build_nssa/GenericBoundaryConditionClass.o \
		./build_nssa/InflowBC.o \
		./build_nssa/OutflowBC.o \
		./build_nssa/NoSlipWallBC.o \
		./build_nssa/FreeSlipWallBC.o \
		./build_nssa/PeriodicBC.o \
		./build_nssa/UserDefinedBC.o \
<<<<<<< HEAD
		./build_nssa/BoundaryConditions.o
=======
		./build_nssa/WallFunctionDefinitions.o \
		./build_nssa/WallFunctionBC.o \
		./build_nssa/BoundaryConditions.o 
>>>>>>> 7d2f7235
		
LIBOBJS_iNS = 	./build_ins/FluidData.o \
		./build_ins/PhysicsStorage.o \
		./build_ins/VariableConversion.o \
		./build_ins/Physics.o \
		./build_ins/GenericBoundaryConditionClass.o \
		./build_ins/InflowBC.o \
		./build_ins/OutflowBC.o \
		./build_ins/NoSlipWallBC.o \
		./build_ins/FreeSlipWallBC.o \
		./build_ins/PeriodicBC.o \
		./build_ins/UserDefinedBC.o \
		./build_ins/BoundaryConditions.o

LIBOBJS_CH = 	./build_ch/FluidData.o \
		./build_ch/PhysicsStorage.o \
		./build_ch/VariableConversion.o \
		./build_ch/Physics.o \
		./build_ch/GenericBoundaryConditionClass.o \
		./build_ch/InflowBC.o \
		./build_ch/OutflowBC.o \
		./build_ch/NoSlipWallBC.o \
		./build_ch/FreeSlipWallBC.o \
		./build_ch/PeriodicBC.o \
		./build_ch/UserDefinedBC.o \
		./build_ch/BoundaryConditions.o

LIBOBJS_MU = 	./build_mu/FluidData.o \
		./build_mu/PhysicsStorage.o \
		./build_mu/VariableConversion.o \
		./build_mu/Physics.o \
		./build_mu/GenericBoundaryConditionClass.o \
		./build_mu/InflowBC.o \
		./build_mu/OutflowBC.o \
		./build_mu/NoSlipWallBC.o \
		./build_mu/FreeSlipWallBC.o \
		./build_mu/PeriodicBC.o \
		./build_mu/UserDefinedBC.o \
		./build_mu/BoundaryConditions.o

LIB = physics

############################################
#	MAIN COMPILATION RULES 		   #
############################################
.DEFAULT_GOAL := lib$(LIB).a

all: lib$(LIB)_ns.a lib$(LIB)_nssa.a lib$(LIB)_ins.a lib$(LIB)_ch.a lib$(LIB)_mu.a

./build_ns/%.o: %.f90
	@echo
	@echo $<
	$(FC) $(FFLAGS) -DNAVIERSTOKES -I./include_ns $(MACROS) $(EXTLIB_INC) $(INCLUDE) $(INCLUDE)_ns -c $< -o $@ $(MOD_FLAG) ./include_ns

./build_nssa/%.o: %.f90
	@echo
	@echo $<
	$(FC) $(FFLAGS) -DNAVIERSTOKES -DSPALARTALMARAS -I./include_nssa $(MACROS) $(EXTLIB_INC) $(INCLUDE) $(INCLUDE)_nssa -c $< -o $@ $(MOD_FLAG) ./include_nssa

./build_ins/%.o: %.f90
	@echo
	@echo $<
	$(FC) $(FFLAGS) -DINCNS -I./include_ins $(MACROS) $(EXTLIB_INC) $(INCLUDE) $(INCLUDE)_ins -c $< -o $@ $(MOD_FLAG) ./include_ins

./build_ch/%.o: %.f90
	@echo
	@echo $<
	$(FC) $(FFLAGS) -DCAHNHILLIARD -I./include_ch $(MACROS) $(EXTLIB_INC) $(INCLUDE) $(INCLUDE)_ch -c $< -o $@ $(MOD_FLAG) ./include_ch

./build_mu/%.o: %.f90
	@echo
	@echo $<
	$(FC) $(FFLAGS) -DMULTIPHASE -DCAHNHILLIARD -I./include_mu $(MACROS) $(EXTLIB_INC) $(INCLUDE) $(INCLUDE)_mu -c $< -o $@ $(MOD_FLAG) ./include_mu

lib$(LIB)_ns.a: header mkdirs $(LIBOBJS_NS) 
	@echo
	@echo "---------------------------------"
	@echo "| Linking library" $@ "|"
	@echo "---------------------------------"
	@$(RM) $@
	$(AR) $(ARFLAGS) $@ $(LIBOBJS_NS) 
	@$(RANLIB) $@

lib$(LIB)_nssa.a: header mkdirs $(LIBOBJS_NSSA) 
	@echo
	@echo "---------------------------------"
	@echo "| Linking library" $@ "|"
	@echo "---------------------------------"
	@$(RM) $@
	$(AR) $(ARFLAGS) $@ $(LIBOBJS_NSSA) 
	@$(RANLIB) $@

lib$(LIB)_ins.a: header mkdirs $(LIBOBJS_iNS) 
	@echo
	@echo "---------------------------------"
	@echo "| Linking library" $@ "|"
	@echo "---------------------------------"
	@$(RM) $@
	$(AR) $(ARFLAGS) $@ $(LIBOBJS_iNS) 
	@$(RANLIB) $@

lib$(LIB)_ch.a: header mkdirs $(LIBOBJS_CH)
	@echo
	@echo "---------------------------------"
	@echo "| Linking library" $@ "|"
	@echo "---------------------------------"
	@$(RM) $@
	$(AR) $(ARFLAGS) $@ $(LIBOBJS_CH) 
	@$(RANLIB) $@

lib$(LIB)_mu.a: header mkdirs $(LIBOBJS_MU)
	@echo
	@echo "---------------------------------"
	@echo "| Linking library" $@ "|"
	@echo "---------------------------------"
	@$(RM) $@
	$(AR) $(ARFLAGS) $@ $(LIBOBJS_MU) 
	@$(RANLIB) $@

install: all
	cp -p lib$(LIB)_ns.a $(INSTALL_DIR)/lib/
	cp -p lib$(LIB)_nssa.a $(INSTALL_DIR)/lib/
	cp -p lib$(LIB)_ins.a $(INSTALL_DIR)/lib/
	cp -p lib$(LIB)_ch.a $(INSTALL_DIR)/lib/
	cp -p lib$(LIB)_mu.a $(INSTALL_DIR)/lib/
	cp -p ./include_ns/*.mod $(INSTALL_DIR)/include_ns/
	cp -p ./include_nssa/*.mod $(INSTALL_DIR)/include_nssa/
	cp -p ./include_ins/*.mod $(INSTALL_DIR)/include_ins/
	cp -p ./include_ch/*.mod $(INSTALL_DIR)/include_ch/
	cp -p ./include_mu/*.mod $(INSTALL_DIR)/include_mu/
	@echo
	@echo

install-mu: lib$(LIB)_mu.a
	cp -p lib$(LIB)_mu.a $(INSTALL_DIR)/lib/
	cp -p ./include_mu/*.mod $(INSTALL_DIR)/include_mu/
	@echo
	@echo

install-ns: lib$(LIB)_ns.a
	cp -p lib$(LIB)_ns.a $(INSTALL_DIR)/lib/
	cp -p ./include_ns/*.mod $(INSTALL_DIR)/include_ns/
	@echo
	@echo

install-nssa: lib$(LIB)_nssa.a
	cp -p lib$(LIB)_nssa.a $(INSTALL_DIR)/lib/
	cp -p ./include_nssa/*.mod $(INSTALL_DIR)/include_nssa/
	@echo
	@echo

header: FORCE
	@echo
	@echo "================================"
	@echo ">>   Building common Physics    "
	@echo "================================"
	@echo
	@echo

mkdirs: FORCE
	@mkdir -p ./include_ns ./include_nssa ./include_ins ./include_ch ./include_mu
	@mkdir -p ./build_ns ./build_nssa ./build_ins ./build_ch ./build_mu

clean: FORCE
	$(RM) lib$(LIB)_ns.a lib$(LIB)_nssa.a lib$(LIB)_ins.a lib$(LIB)_ch.a lib$(LIB)_mu.a
	$(RM) ./build_ns/*.o ./include_ns/*.mod
	$(RM) ./build_nssa/*.o ./include_nssa/*.mod
	$(RM) ./build_ins/*.o ./include_ins/*.mod
	$(RM) ./build_ch/*.o ./include_ch/*.mod
	$(RM) ./build_mu/*.o ./include_mu/*.mod

#############################################
#	Dummy procedure to force a rule     #
#############################################
FORCE:<|MERGE_RESOLUTION|>--- conflicted
+++ resolved
@@ -19,13 +19,9 @@
 		./build_ns/FreeSlipWallBC.o \
 		./build_ns/PeriodicBC.o \
 		./build_ns/UserDefinedBC.o \
-<<<<<<< HEAD
-		./build_ns/BoundaryConditions.o
-=======
 		./build_ns/WallFunctionDefinitions.o \
 		./build_ns/WallFunctionBC.o \
 		./build_ns/BoundaryConditions.o 
->>>>>>> 7d2f7235
 
 LIBOBJS_NSSA = 	./build_nssa/FluidData.o \
 		./build_nssa/PhysicsStorage.o \
@@ -38,13 +34,9 @@
 		./build_nssa/FreeSlipWallBC.o \
 		./build_nssa/PeriodicBC.o \
 		./build_nssa/UserDefinedBC.o \
-<<<<<<< HEAD
-		./build_nssa/BoundaryConditions.o
-=======
 		./build_nssa/WallFunctionDefinitions.o \
 		./build_nssa/WallFunctionBC.o \
 		./build_nssa/BoundaryConditions.o 
->>>>>>> 7d2f7235
 		
 LIBOBJS_iNS = 	./build_ins/FluidData.o \
 		./build_ins/PhysicsStorage.o \
