<<<<<<< HEAD
!
!//////////////////////////////////////////////////////
!
!      Compressible Navier-Stokes physics.
!      Modified from DSEM Code
!
!!     The variable mappings for the Navier-Stokes Equations are
!!
!!              Q(1) = rho
!!              Q(2) = rhou
!!              Q(3) = rhov
!!              Q(4) = rhow
!!              Q(5) = rhoe
!
!////////////////////////////////////////////////////////////////////////
=======
>>>>>>> df431882
!    
!@mark -
!
#include "Includes.h"
!  **************
   module Physics_NSSA
!  **************
!
      use SMConstants
      use PhysicsStorage_NSSA
      use VariableConversion_NSSA
      use FluidData_NSSA
      use Utilities, only: outer_product
      use SpallartAlmarasTurbulence
      implicit none

      private
      public  EulerFlux 
      public  ViscousFlux_STATE, ViscousFlux_ENTROPY, ViscousFlux_ENERGY
      public  GuermondPopovFlux_ENTROPY
      public  InviscidJacobian
      public  getStressTensor, getFrictionVelocity
!
!     ========
      CONTAINS 
!     ========
!
!     
!
!//////////////////////////////////////////////////////////////////////////////
!
!           INVISCID FLUXES
!           ---------------   
!
!//////////////////////////////////////////////////////////////////////////////
!
      pure subroutine EulerFlux(Q, F, rho_)
         implicit none
         real(kind=RP), intent(in)   :: Q(1:NCONS)
         real(kind=RP), intent(out)  :: F(1:NCONS , 1:NDIM)
         real(kind=RP), intent(in), optional :: rho_
!
!        ---------------
!        Local variables
!        ---------------
!
         real(kind=RP)           :: u , v , w , p

         associate ( gammaMinus1 => thermodynamics % gammaMinus1 ) 

         u = Q(IRHOU) / Q(IRHO)
         v = Q(IRHOV) / Q(IRHO)
         w = Q(IRHOW) / Q(IRHO)
         p = gammaMinus1 * (Q(IRHOE) - 0.5_RP * ( Q(IRHOU) * u + Q(IRHOV) * v + Q(IRHOW) * w ) )
!
!        X-Flux
!        ------         
         F(IRHO , IX ) = Q(IRHOU)
         F(IRHOU, IX ) = Q(IRHOU) * u + p
         F(IRHOV, IX ) = Q(IRHOU) * v
         F(IRHOW, IX ) = Q(IRHOU) * w
         F(IRHOE, IX ) = ( Q(IRHOE) + p ) * u
!
!        Y-Flux
!        ------
         F(IRHO , IY ) = Q(IRHOV)
         F(IRHOU ,IY ) = F(IRHOV,IX)
         F(IRHOV ,IY ) = Q(IRHOV) * v + p
         F(IRHOW ,IY ) = Q(IRHOV) * w
         F(IRHOE ,IY ) = ( Q(IRHOE) + p ) * v
!
!        Z-Flux
!        ------
         F(IRHO ,IZ) = Q(IRHOW)
         F(IRHOU,IZ) = F(IRHOW,IX)
         F(IRHOV,IZ) = F(IRHOW,IY)
         F(IRHOW,IZ) = Q(IRHOW) * w + P
         F(IRHOE,IZ) = ( Q(IRHOE) + p ) * w

         F(IRHOTHETA, IX ) =  Q(IRHOTHETA) * u
         F(IRHOTHETA, IY ) =  Q(IRHOTHETA) * v
         F(IRHOTHETA, IZ ) =  Q(IRHOTHETA) * w
      
         end associate

      end subroutine EulerFlux
!     -------------------------------------------------------------------------------
!     Subroutine for computing the Jacobian of the inviscid flux when it has the form 
!
!        F = f*iHat + g*jHat + h*kHat
!
!     First index indicates the flux term and second index indicates the conserved 
!     variable term. For example:
!           dfdq     := df/dq
!                       d f(2) |
!           dfdq(2,4) = ------ |
!                       d q(4) |q
!     ***** This routine is necessary for computing the analytical Jacobian. *****
!     -------------------------------------------------------------------------------
      pure subroutine InviscidJacobian(q,dfdq,dgdq,dhdq)
         implicit none
         !-------------------------------------------------
         real(kind=RP), intent (in)  :: q(NCONS)
         real(kind=RP), intent (out) :: dfdq(NCONS,NCONS)
         real(kind=RP), intent (out) :: dgdq(NCONS,NCONS)
         real(kind=RP), intent (out) :: dhdq(NCONS,NCONS)
         !-------------------------------------------------
         real(kind=RP)  :: u,v,w ! Velocity components
         real(kind=RP)  :: V2    ! Total velocity squared
         real(kind=RP)  :: p     ! Pressure
         real(kind=RP)  :: H     ! Total enthalpy
         !-------------------------------------------------
         
         associate( gammaMinus1 => thermodynamics % gammaMinus1, & 
                    gamma => thermodynamics % gamma )
         
         u  = q(IRHOU) / q(IRHO)
         v  = q(IRHOV) / q(IRHO)
         w  = q(IRHOW) / q(IRHO)
         V2 = u*u + v*v + w*w
         p  = Pressure(q)
         H  = (q(IRHOE) + p) / q(IRHO)
!
!        Flux in the x direction (f)
!        ---------------------------

         dfdq(1,1) = 0._RP
         dfdq(1,2) = 1._RP
         dfdq(1,3) = 0._RP
         dfdq(1,4) = 0._RP
         dfdq(1,5) = 0._RP
         
         dfdq(2,1) = -u*u + 0.5_RP*gammaMinus1*V2
         dfdq(2,2) = (3._RP - gamma) * u
         dfdq(2,3) = -gammaMinus1 * v
         dfdq(2,4) = -gammaMinus1 * w
         dfdq(2,5) = gammaMinus1
         
         dfdq(3,1) = -u*v
         dfdq(3,2) = v
         dfdq(3,3) = u
         dfdq(3,4) = 0._RP
         dfdq(3,5) = 0._RP
         
         dfdq(4,1) = -u*w
         dfdq(4,2) = w
         dfdq(4,3) = 0._RP
         dfdq(4,4) = u
         dfdq(4,5) = 0._RP
         
         dfdq(5,1) = u * (0.5_RP*gammaMinus1*V2 - H)
         dfdq(5,2) = H - gammaMinus1 * u*u
         dfdq(5,3) = -gammaMinus1 * u*v
         dfdq(5,4) = -gammaMinus1 * u*w
         dfdq(5,5) = gamma * u
         
!
!        Flux in the y direction (g)
!        ---------------------------
         
         dgdq(1,1) = 0._RP
         dgdq(1,2) = 0._RP
         dgdq(1,3) = 1._RP
         dgdq(1,4) = 0._RP
         dgdq(1,5) = 0._RP
         
         dgdq(2,1) = -u*v
         dgdq(2,2) = v
         dgdq(2,3) = u
         dgdq(2,4) = 0._RP
         dgdq(2,5) = 0._RP
         
         dgdq(3,1) = -v*v + 0.5_RP*gammaMinus1*V2
         dgdq(3,2) = -gammaMinus1 * u
         dgdq(3,3) = (3._RP - gamma) * v
         dgdq(3,4) = -gammaMinus1 * w
         dgdq(3,5) = gammaMinus1
         
         dgdq(4,1) = -v*w
         dgdq(4,2) = 0._RP
         dgdq(4,3) = w
         dgdq(4,4) = v
         dgdq(4,5) = 0._RP
         
         dgdq(5,1) = v * (0.5_RP*gammaMinus1*V2 - H)
         dgdq(5,2) = -gammaMinus1 * u*v
         dgdq(5,3) = H - gammaMinus1 * v*v
         dgdq(5,4) = -gammaMinus1 * v*w
         dgdq(5,5) = gamma * v
!
!        Flux in the z direction (h)
!        ---------------------------
         
         dhdq(1,1) = 0._RP
         dhdq(1,2) = 0._RP
         dhdq(1,3) = 0._RP
         dhdq(1,4) = 1._RP
         dhdq(1,5) = 0._RP
         
         dhdq(2,1) = -u*w
         dhdq(2,2) = w
         dhdq(2,3) = 0._RP
         dhdq(2,4) = u
         dhdq(2,5) = 0._RP
         
         dhdq(3,1) = -v*w
         dhdq(3,2) = 0._RP
         dhdq(3,3) = w
         dhdq(3,4) = v
         dhdq(3,5) = 0._RP
         
         dhdq(4,1) = -w*w + 0.5_RP*gammaMinus1*V2
         dhdq(4,2) = -gammaMinus1 * u
         dhdq(4,3) = -gammaMinus1 * v
         dhdq(4,4) = (3._RP - gamma) * w
         dhdq(4,5) = gammaMinus1
         
         dhdq(5,1) = w * (0.5_RP*gammaMinus1*V2 - H)
         dhdq(5,2) = -gammaMinus1 * u*w
         dhdq(5,3) = -gammaMinus1 * v*w
         dhdq(5,4) = H - gammaMinus1 * w*w
         dhdq(5,5) = gamma * w
         
         end associate
         
      end subroutine InviscidJacobian
!
!//////////////////////////////////////////////////////////////////////////////////////////
!
!>        VISCOUS FLUXES
!         --------------
!
!//////////////////////////////////////////////////////////////////////////////////////////
!
      pure subroutine ViscousFlux_STATE(nEqn, nGradEqn, Q, Q_x, Q_y, Q_z, mu, beta, kappa, F)
         implicit none
         integer,       intent(in)  :: nEqn
         integer,       intent(in)  :: nGradEqn
         real(kind=RP), intent(in)  :: Q   (1:nEqn     )
         real(kind=RP), intent(in)  :: Q_x (1:nGradEqn)
         real(kind=RP), intent(in)  :: Q_y (1:nGradEqn)
         real(kind=RP), intent(in)  :: Q_z (1:nGradEqn)
         real(kind=RP), intent(in)  :: mu
         real(kind=RP), intent(in)  :: beta
         real(kind=RP), intent(in)  :: kappa
         real(kind=RP), intent(out) :: F(1:nEqn, 1:NDIM)
!
!        ---------------
!        Local variables
!        ---------------
!
         real(kind=RP)                    :: divV
         real(kind=RP)                    :: u , v , w
         real(kind=RP)                    :: invRho, uDivRho(NDIM), u_x(NDIM), u_y(NDIM), u_z(NDIM), nablaT(NDIM)
         real(kind=RP)                    :: theta, thetaDivRho, theta_x, theta_y,theta_z
         
         invRho  = 1.0_RP / Q(IRHO)

         u = Q(IRHOU) * invRho
         v = Q(IRHOV) * invRho
         w = Q(IRHOW) * invRho
         
         uDivRho = [u * invRho, v * invRho, w * invRho]
         
         u_x = invRho * Q_x(IRHOU:IRHOW) - uDivRho * Q_x(IRHO)
         u_y = invRho * Q_y(IRHOU:IRHOW) - uDivRho * Q_y(IRHO)
         u_z = invRho * Q_z(IRHOU:IRHOW) - uDivRho * Q_z(IRHO)
                  
         nablaT(IX) = thermodynamics % gammaMinus1*dimensionless % gammaM2*(invRho*Q_x(IRHOE) - Q(IRHOE)*invRho*invRho*Q_x(IRHO) - u*u_x(IX)-v*u_x(IY)-w*u_x(IZ))
         nablaT(IY) = thermodynamics % gammaMinus1*dimensionless % gammaM2*(invRho*Q_y(IRHOE) - Q(IRHOE)*invRho*invRho*Q_y(IRHO) - u*u_y(IX)-v*u_y(IY)-w*u_y(IZ))
         nablaT(IZ) = thermodynamics % gammaMinus1*dimensionless % gammaM2*(invRho*Q_z(IRHOE) - Q(IRHOE)*invRho*invRho*Q_z(IRHO) - u*u_z(IX)-v*u_z(IY)-w*u_z(IZ))
         
         divV = U_x(IX) + U_y(IY) + U_z(IZ)

         F(IRHO,IX)  = 0.0_RP
         F(IRHOU,IX) = mu  * (2.0_RP * U_x(IX) - 2.0_RP/3.0_RP * divV ) !+ beta * divV
         F(IRHOV,IX) = mu  * ( U_x(IY) + U_y(IX) ) 
         F(IRHOW,IX) = mu  * ( U_x(IZ) + U_z(IX) ) 
         F(IRHOE,IX) = F(IRHOU,IX) * u + F(IRHOV,IX) * v + F(IRHOW,IX) * w + kappa  * nablaT(IX) 

         F(IRHO,IY) = 0.0_RP
         F(IRHOU,IY) = F(IRHOV,IX) 
         F(IRHOV,IY) = mu  * (2.0_RP * U_y(IY) - 2.0_RP / 3.0_RP * divV ) !+ beta * divV
         F(IRHOW,IY) = mu  * ( U_y(IZ) + U_z(IY) ) 
         F(IRHOE,IY) = F(IRHOU,IY) * u + F(IRHOV,IY) * v + F(IRHOW,IY) * w + kappa  * nablaT(IY)

         F(IRHO,IZ) = 0.0_RP
         F(IRHOU,IZ) = F(IRHOW,IX) 
         F(IRHOV,IZ) = F(IRHOW,IY) 
         F(IRHOW,IZ) = mu  * ( 2.0_RP * U_z(IZ) - 2.0_RP / 3.0_RP * divV ) !+ beta * divV
         F(IRHOE,IZ) = F(IRHOU,IZ) * u + F(IRHOV,IZ) * v + F(IRHOW,IZ) * w + kappa  * nablaT(IZ)

         theta = Q(IRHOTHETA) * invRho
         thetaDivRho = theta * invRho
         theta_x = invRho * Q_x(IRHOTHETA) - thetaDivRho * Q_x(IRHO)
         theta_y = invRho * Q_y(IRHOTHETA) - thetaDivRho * Q_y(IRHO)
         theta_z = invRho * Q_z(IRHOTHETA) - thetaDivRho * Q_z(IRHO)
         F(IRHOTHETA,IX) = theta_x * beta
         F(IRHOTHETA,IY) = theta_y * beta
         F(IRHOTHETA,IZ) = theta_z * beta

         ! with Pr = constant, dmudx = dkappadx
      end subroutine ViscousFlux_STATE
      
      pure subroutine ViscousFlux_ENTROPY(nEqn, nGradEqn, Q, Q_x, Q_y, Q_z, mu, beta, kappa, F)
         implicit none
         integer,       intent(in)  :: nEqn
         integer,       intent(in)  :: nGradEqn
         real(kind=RP), intent(in)  :: Q   (1:nEqn     )
         real(kind=RP), intent(in)  :: Q_x (1:nGradEqn)
         real(kind=RP), intent(in)  :: Q_y (1:nGradEqn)
         real(kind=RP), intent(in)  :: Q_z (1:nGradEqn)
         real(kind=RP), intent(in)  :: mu
         real(kind=RP), intent(in)  :: beta
         real(kind=RP), intent(in)  :: kappa
         real(kind=RP), intent(out) :: F(1:nEqn, 1:NDIM)
!
!        ---------------
!        Local variables
!        ---------------
!
         real(kind=RP)                    :: divV, p_div_rho
         real(kind=RP)                    :: u(NDIM)
         real(kind=RP)                    :: invRho, uDivRho(NDIM), u_x(NDIM), u_y(NDIM), u_z(NDIM), nablaT(NDIM)

         invRho  = 1.0_RP / Q(IRHO)
         p_div_rho = thermodynamics % gammaMinus1*invRho*(Q(IRHOE)-0.5_RP*(POW2(Q(IRHOU))+POW2(Q(IRHOV))+POW2(Q(IRHOW)))*invRho)

         u = Q(IRHOU:IRHOW)*invRho
         u_x = p_div_rho * (Q_x(IRHOU:IRHOW) + u*Q_x(IRHOE))
         u_y = p_div_rho * (Q_y(IRHOU:IRHOW) + u*Q_y(IRHOE))
         u_z = p_div_rho * (Q_z(IRHOU:IRHOW) + u*Q_z(IRHOE))
         
         nablaT(IX) = dimensionless % gammaM2*POW2(p_div_rho)*Q_x(IRHOE)
         nablaT(IY) = dimensionless % gammaM2*POW2(p_div_rho)*Q_y(IRHOE)
         nablaT(IZ) = dimensionless % gammaM2*POW2(p_div_rho)*Q_z(IRHOE)
         
         divV = U_x(IX) + U_y(IY) + U_z(IZ)

         F(IRHO,IX)  = 0.0_RP
         F(IRHOU,IX) = mu  * (2.0_RP * U_x(IX) - 2.0_RP/3.0_RP * divV ) + beta * divV
         F(IRHOV,IX) = mu  * ( U_x(IY) + U_y(IX) ) 
         F(IRHOW,IX) = mu  * ( U_x(IZ) + U_z(IX) ) 
         F(IRHOE,IX) = F(IRHOU,IX) * u(IX) + F(IRHOV,IX) * u(IY) + F(IRHOW,IX) * u(IZ) + kappa  * nablaT(IX) 

         F(IRHO,IY) = 0.0_RP
         F(IRHOU,IY) = F(IRHOV,IX) 
         F(IRHOV,IY) = mu  * (2.0_RP * U_y(IY) - 2.0_RP / 3.0_RP * divV ) + beta * divV
         F(IRHOW,IY) = mu  * ( U_y(IZ) + U_z(IY) ) 
         F(IRHOE,IY) = F(IRHOU,IY) * u(IX) + F(IRHOV,IY) * u(IY) + F(IRHOW,IY) * u(IZ) + kappa  * nablaT(IY)

         F(IRHO,IZ) = 0.0_RP
         F(IRHOU,IZ) = F(IRHOW,IX) 
         F(IRHOV,IZ) = F(IRHOW,IY) 
         F(IRHOW,IZ) = mu  * ( 2.0_RP * U_z(IZ) - 2.0_RP / 3.0_RP * divV ) + beta * divV
         F(IRHOE,IZ) = F(IRHOU,IZ) * u(IX) + F(IRHOV,IZ) * u(IY) + F(IRHOW,IZ) * u(IZ) + kappa  * nablaT(IZ)

      end subroutine ViscousFlux_ENTROPY

      pure subroutine ViscousFlux_ENERGY(nEqn, nGradEqn, Q, Q_x, Q_y, Q_z, mu, beta, kappa, F)
         implicit none
         integer,       intent(in)  :: nEqn
         integer,       intent(in)  :: nGradEqn
         real(kind=RP), intent(in)  :: Q   (1:nEqn     )
         real(kind=RP), intent(in)  :: Q_x (1:nGradEqn)
         real(kind=RP), intent(in)  :: Q_y (1:nGradEqn)
         real(kind=RP), intent(in)  :: Q_z (1:nGradEqn)
         real(kind=RP), intent(in)  :: mu
         real(kind=RP), intent(in)  :: beta
         real(kind=RP), intent(in)  :: kappa
         real(kind=RP), intent(out) :: F(1:nEqn, 1:NDIM)
!
!        ---------------
!        Local variables
!        ---------------
!
         real(kind=RP)                    :: divV, p_div_rho
         real(kind=RP)                    :: u(NDIM)
         real(kind=RP)                    :: invRho, uDivRho(NDIM), u_x(NDIM), u_y(NDIM), u_z(NDIM), nablaT(NDIM)

         invRho  = 1.0_RP / Q(IRHO)
         p_div_rho = thermodynamics % gammaMinus1*invRho*(Q(IRHOE)-0.5_RP*(POW2(Q(IRHOU))+POW2(Q(IRHOV))+POW2(Q(IRHOW)))*invRho)
         u = Q(IRHOU:IRHOW)*invRho

         u_x = Q_x(IRHOU:IRHOW)
         u_y = Q_y(IRHOU:IRHOW) 
         u_z = Q_z(IRHOU:IRHOW)
         
         nablaT(IX) = Q_x(IRHOE)
         nablaT(IY) = Q_y(IRHOE)
         nablaT(IZ) = Q_z(IRHOE)
         
         divV = U_x(IX) + U_y(IY) + U_z(IZ)

         F(IRHO,IX)  = 0.0_RP
         F(IRHOU,IX) = mu  * (2.0_RP * U_x(IX) - 2.0_RP/3.0_RP * divV ) + beta * divV
         F(IRHOV,IX) = mu  * ( U_x(IY) + U_y(IX) ) 
         F(IRHOW,IX) = mu  * ( U_x(IZ) + U_z(IX) ) 
         F(IRHOE,IX) = F(IRHOU,IX) * u(IX) + F(IRHOV,IX) * u(IY) + F(IRHOW,IX) * u(IZ) + kappa  * nablaT(IX) 

         F(IRHO,IY) = 0.0_RP
         F(IRHOU,IY) = F(IRHOV,IX) 
         F(IRHOV,IY) = mu  * (2.0_RP * U_y(IY) - 2.0_RP / 3.0_RP * divV ) + beta * divV
         F(IRHOW,IY) = mu  * ( U_y(IZ) + U_z(IY) ) 
         F(IRHOE,IY) = F(IRHOU,IY) * u(IX) + F(IRHOV,IY) * u(IY) + F(IRHOW,IY) * u(IZ) + kappa  * nablaT(IY)

         F(IRHO,IZ) = 0.0_RP
         F(IRHOU,IZ) = F(IRHOW,IX) 
         F(IRHOV,IZ) = F(IRHOW,IY) 
         F(IRHOW,IZ) = mu  * ( 2.0_RP * U_z(IZ) - 2.0_RP / 3.0_RP * divV ) + beta * divV
         F(IRHOE,IZ) = F(IRHOU,IZ) * u(IX) + F(IRHOV,IZ) * u(IY) + F(IRHOW,IZ) * u(IZ) + kappa  * nablaT(IZ)

      end subroutine ViscousFlux_ENERGY

      pure subroutine GuermondPopovFlux_ENTROPY(nEqn, nGradEqn, Q, Q_x, Q_y, Q_z, mu, beta, kappa, F)
!
!        //////////////////////////////////////////////////////////////////////////////
!
!           Implementation of the Guermond-Popov fluxes (2014): "Viscous 
!           Regularization of the Euler Equations and Entropy Principles"
!
!           The fluxes are:
!
!              FGP = κ[ ∇ρ, u∇ρ, v∇ρ, w∇ρ,∇(ρe_i) + 0.5|v|²∇ρ] + μρ[0, ∇ˢv,v·∇ˢv]
!
!           where ρe_i=p/(γ-1) is the internal energy.
!
!           Because there is no reason to do othersise, we use κ=μ.
!
!           In the gradient of the entropy variables, the fluxes are: FGP = (κρB_κ+μpB_μ/2)G
!     
!            |---------------------|-----------------------|-----------------------|
!            | 1  u   v   w   e    |  0   0   0   0   0    |  0   0   0   0   0    |
!            | u  uu  uv  uw  eu   |  0   0   0   0   0    |  0   0   0   0   0    |
!            | v  uv  vv  vw  ev   |  0   0   0   0   0    |  0   0   0   0   0    |   
!            | w  uw  vw  ww  ew   |  0   0   0   0   0    |  0   0   0   0   0    |   
!            | e  eu  ev  ew ee+ΛΛ |  0   0   0   0   0    |  0   0   0   0   0    |   
!            |---------------------|-----------------------|-----------------------|
!            | 0   0   0   0   0   |  1   u   v   w   e    |  0   0   0   0   0    |
!            | 0   0   0   0   0   |  u   uu  uv  uw  eu   |  0   0   0   0   0    |
!       B_κ= | 0   0   0   0   0   |  v   uv  vv  vw  ev   |  0   0   0   0   0    |   
!            | 0   0   0   0   0   |  w   uw  vw  ww  ew   |  0   0   0   0   0    |   
!            | 0   0   0   0   0   |  e   eu  ev  ew ee+ΛΛ |  0   0   0   0   0    |   
!            |---------------------|-----------------------|-----------------------|
!            | 0   0   0   0   0   |  0   0   0   0   0    |  1   u   v   w   e    |
!            | 0   0   0   0   0   |  0   0   0   0   0    |  u   uu  uv  uw  eu   |
!            | 0   0   0   0   0   |  0   0   0   0   0    |  v   uv  vv  vw  ev   |   
!            | 0   0   0   0   0   |  0   0   0   0   0    |  w   uw  vw  ww  ew   |   
!            | 0   0   0   0   0   |  0   0   0   0   0    |  e   eu  ev  ew ee+ΛΛ |   
!            |---------------------|-----------------------|-----------------------|
!
!        Λ=(p/ρ)/√(γ-1)
!
!        and
!     
!            |---------------------|-----------------------|-----------------------|
!            | 0  0   0   0   0    |  0   0   0   0   0    |  0   0   0   0   0    |
!            | 0  2   0   0   2u   |  0   0   0   0   0    |  0   0   0   0   0    |
!            | 0  0   1   0   v    |  0   1   0   0   u    |  0   0   0   0   0    |   
!            | 0  0   0   1   w    |  0   0   0   0   0    |  0   1   0   0   u    |   
!            | 0  2u  v   w uu+vt² |  0   v   0   0   uv   |  0   w   0   0   uw   |   
!            |---------------------|-----------------------|-----------------------|
!            | 0   0   0   0   0   |  0   0   0   0   0    |   0   0   0   0   0   |
!            | 0   0   1   0   v   |  0   1   0   0   u    |   0   0   0   0   0   |
!       B_μ= | 0   0   0   0   0   |  v   0   2   0   2v   |   0   0   0   0   0   |   
!            | 0   0   0   0   0   |  w   0   0   1   w    |   0   0   1   0   v   |   
!            | 0   0   u   0   uv  |  e   u   2v  w vv+vt² |   0   0   w   0   vw  |   
!            |---------------------|-----------------------|-----------------------|
!            | 0   0   0   0   0   |  0   0   0   0   0    |  0   0   0   0   0    |
!            | 0   0   0   1   w   |  0   0   0   0   0    |  0   1   0   0   u    |
!            | 0   0   0   0   0   |  0   0   1   0   w    |  v   0   1   0   v    |   
!            | 0   0   0   0   0   |  0   0   0   0   0    |  w   0   0   2   2w   |   
!            | 0   0   0   u   uw  |  0   0   v   0   vw   |  e   u   v  2w ww+vt² |   
!            |---------------------|-----------------------|-----------------------|
!
!        where vt²=uu+vv+ww.
!
         implicit none
         integer,       intent(in)  :: nEqn
         integer,       intent(in)  :: nGradEqn
         real(kind=RP), intent(in)  :: Q   (1:nEqn     )
         real(kind=RP), intent(in)  :: Q_x (1:nGradEqn)
         real(kind=RP), intent(in)  :: Q_y (1:nGradEqn)
         real(kind=RP), intent(in)  :: Q_z (1:nGradEqn)
         real(kind=RP), intent(in)  :: mu
         real(kind=RP), intent(in)  :: beta
         real(kind=RP), intent(in)  :: kappa
         real(kind=RP), intent(out) :: F(1:nEqn, 1:NDIM)
!
!        ---------------
!        Local variables
!        ---------------
!
         real(kind=RP) :: invRho, p_div_rho, u(NDIM), u_x(NDIM), u_y(NDIM), u_z(NDIM), e
         real(kind=RP) :: grad_rho(NDIM)

         invRho  = 1.0_RP / Q(IRHO)
         p_div_rho = thermodynamics % gammaMinus1*invRho*(Q(IRHOE)-0.5_RP*(POW2(Q(IRHOU))+POW2(Q(IRHOV))+POW2(Q(IRHOW)))*invRho)

         u = Q(IRHOU:IRHOW)*invRho
         u_x = p_div_rho * (Q_x(IRHOU:IRHOW) + u*Q_x(IRHOE))
         u_y = p_div_rho * (Q_y(IRHOU:IRHOW) + u*Q_y(IRHOE))
         u_z = p_div_rho * (Q_z(IRHOU:IRHOW) + u*Q_z(IRHOE))

         e = Q(IRHOE)*invRho

         grad_rho(IX) = sum(Q*Q_x)
         grad_rho(IY) = sum(Q*Q_y)
         grad_rho(IZ) = sum(Q*Q_z)
!
!        Add the part related to ∇ˢv
         F(IRHO, IX) = 0.0_RP
         F(IRHOU,IX) = Q(IRHO)*u_x(IX)
         F(IRHOV,IX) = Q(IRHO)*0.5_RP*(u_x(IY)+u_y(IX))
         F(IRHOW,IX) = Q(IRHO)*0.5_RP*(u_x(IZ)+u_z(IX))
         F(IRHOE,IX) = F(IRHOU,IX)*u(IX) + F(IRHOV,IX)*u(IY) + F(IRHOW,IX)*u(IZ)

         F(IRHO, IY) = 0.0_RP
         F(IRHOU,IY) = F(IRHOV,IX)
         F(IRHOV,IY) = Q(IRHO)*u_y(IY)
         F(IRHOW,IY) = Q(IRHO)*0.5_RP*(u_y(IZ)+u_z(IY))
         F(IRHOE,IY) = F(IRHOU,IY)*u(IX) + F(IRHOV,IY)*u(IY) + F(IRHOW,IY)*u(IZ)

         F(IRHO, IZ) = 0.0_RP
         F(IRHOU,IZ) = F(IRHOW,IX)
         F(IRHOV,IZ) = F(IRHOW,IY)
         F(IRHOW,IZ) = Q(IRHO)*u_z(IZ)
         F(IRHOE,IZ) = F(IRHOU,IZ)*u(IX) + F(IRHOV,IZ)*u(IY) + F(IRHOW,IZ)*u(IZ)

!
!        Add the part related to ∇ρ
         F(:,IX)     = F(:,IX) + grad_rho(IX)*[1.0_RP,u(IX),u(IY),u(IZ),e]
         F(IRHOE,IX) = F(IRHOE,IX) + Q(IRHO)*p_div_rho*p_div_rho*dimensionless % cv*Q_x(IRHOE)

         F(:,IY)     = F(:,IY) + grad_rho(IY)*[1.0_RP,u(IX),u(IY),u(IZ),e]
         F(IRHOE,IY) = F(IRHOE,IY) + Q(IRHO)*p_div_rho*p_div_rho*dimensionless % cv*Q_y(IRHOE)

         F(:,IZ)     = F(:,IZ) + grad_rho(IZ)*[1.0_RP,u(IX),u(IY),u(IZ),e]
         F(IRHOE,IZ) = F(IRHOE,IZ) + Q(IRHO)*p_div_rho*p_div_rho*dimensionless % cv*Q_z(IRHOE)
!
!        Multiply by μ 
         F = mu*F

      end subroutine GuermondPopovFlux_ENTROPY
!
!///////////////////////////////////////////////////////////////////////////////////////////////////////////////////////////////////
!
!
!     ------------------------------------------------------------------------------------------
!     Subroutine for computing the Jacobians of the viscous fluxes 
!
!     1. Jacobian with respect to the gradients of the conserved variables: df/d(∇q)
!        Every direction of the viscous flux can be expressed as
!
!        f_i = \sum_j df_dgradq(:,:,j,i) dq/dx_j
!
!        In Navier-Stokes, this dependence is linear. Therefore:
!
!              df_dgradq         := df/d(∇q)
!                                   d f_i(2)   |
!              df_dgradq(2,4,j,i) = ---------- |
!                                   d(∇q)_j(4) |q=cons,
!			where (∇q)_j = dq/dx_j
!        
!			Following Hartmann's notation, G_{ij} = df_dgradq(:,:,j,i). --> R. Hartmann. "Discontinuous Galerkin methods for compressible flows: higher order accuracy, error estimation and adaptivity". 2005.
!
!     2. Jacobian with respect to the conserved variables: df/dq
!
!				 	df_dq       := df/d(∇q)
!                             d f_i(2) |
!              df_dq(2,4,i) = -------- |
!                             dq(4)    |∇q=cons
!
!     NOTE 1: Here the thermal conductivity and the viscosity are computed using Sutherland's law!     
!     NOTE 2: The dependence of the temperature on q is not considered in Sutherland's law
!
!     ***** This routine is necessary for computing the analytical Jacobian. *****
!     ------------------------------------------------------------------------------------------

!///////////////////////////////////////////////////////////////////////////////////////////////////////////////////////////////////
!
      subroutine getStressTensor(Q,Q_x,Q_y,Q_z,tau)
         implicit none
         real(kind=RP), intent(in)      :: Q   (1:NCONS         )
         real(kind=RP), intent(in)      :: Q_x (1:NGRAD    )
         real(kind=RP), intent(in)      :: Q_y (1:NGRAD    )
         real(kind=RP), intent(in)      :: Q_z (1:NGRAD    )
         real(kind=RP), intent(out)     :: tau (1:NDIM, 1:NDIM   )
!
!        ---------------
!        Local variables
!        ---------------
!
         real(kind=RP) :: T , muOfT
         real(kind=RP) :: divV, p_div_rho
         real(kind=RP) :: U_x(NDIM), U_y(NDIM), U_z(NDIM), invRho, invRho2, uDivRho(NDIM), u(NDIM)
         real(kind=RP) :: kinematicviscocity, musa, etasa
         type(Spalart_Almaras_t)       :: SAModel 

         associate ( mu0 => dimensionless % mu )

         select case(grad_vars)
         case(GRADVARS_STATE)

            invRho  = 1._RP / Q(IRHO)
            invRho2 = invRho * invRho
            
            uDivRho = [Q(IRHOU) , Q(IRHOV) , Q(IRHOW) ] * invRho2

            u_x = invRho * Q_x(IRHOU:IRHOW) - uDivRho * Q_x(IRHO)
            u_y = invRho * Q_y(IRHOU:IRHOW) - uDivRho * Q_y(IRHO)
            u_z = invRho * Q_z(IRHOU:IRHOW) - uDivRho * Q_z(IRHO)
            
         case(GRADVARS_ENERGY)
            u_x = Q_x(IRHOU:IRHOW)
            u_y = Q_y(IRHOU:IRHOW)
            u_z = Q_z(IRHOU:IRHOW)
   

         case(GRADVARS_ENTROPY)
            invRho  = 1.0_RP / Q(IRHO)
            p_div_rho = thermodynamics % gammaMinus1*invRho*(Q(IRHOE)-0.5_RP*(POW2(Q(IRHOU))+POW2(Q(IRHOV))+POW2(Q(IRHOW)))*invRho)
   
            u = Q(IRHOU:IRHOW)*invRho
            u_x = p_div_rho * (Q_x(IRHOU:IRHOW) + u*Q_x(IRHOE))
            u_y = p_div_rho * (Q_y(IRHOU:IRHOW) + u*Q_y(IRHOE))
            u_z = p_div_rho * (Q_z(IRHOU:IRHOW) + u*Q_z(IRHOE))

         end select

         T     = Temperature(Q)
         muOfT = SutherlandsLaw(T)
         call GetNSKinematicViscosity(muOfT, Q(IRHO), kinematicviscocity )
         call SAModel % ComputeViscosity( Q(IRHOTHETA), kinematicviscocity, Q(IRHO), muOfT, musa, etasa)
         divV = U_x(IX) + U_y(IY) + U_z(IZ)

         tau(IX,IX) = mu0 * (muOfT+musa) * (2.0_RP * U_x(IX) - 2.0_RP/3.0_RP * divV )
         tau(IY,IX) = mu0 * (muOfT+musa) * ( U_x(IY) + U_y(IX) ) 
         tau(IZ,IX) = mu0 * (muOfT+musa) * ( U_x(IZ) + U_z(IX) ) 
         tau(IX,IY) = tau(IY,IX)
         tau(IY,IY) = mu0 * (muOfT+musa) * (2.0_RP * U_y(IY) - 2.0_RP/3.0_RP * divV )
         tau(IZ,IY) = mu0 * (muOfT+musa) * ( U_y(IZ) + U_z(IY) ) 
         tau(IX,IZ) = tau(IZ,IX)
         tau(IY,IZ) = tau(IZ,IY)
         tau(IZ,IZ) = mu0 * (muOfT+musa) * (2.0_RP * U_z(IZ) - 2.0_RP/3.0_RP * divV )

         end associate

      end subroutine getStressTensor

      Subroutine getFrictionVelocity(Q,Q_x,Q_y,Q_z,normal,tangent,u_tau)
         implicit none
         real(kind=RP), intent(in)      :: Q   (1:NCONS   )
         real(kind=RP), intent(in)      :: Q_x (1:NGRAD   )
         real(kind=RP), intent(in)      :: Q_y (1:NGRAD   )
         real(kind=RP), intent(in)      :: Q_z (1:NGRAD   )
         real(kind=RP), intent(in)      :: normal (1:NDIM )
         real(kind=RP), intent(in)      :: tangent (1:NDIM )
         real(kind=RP), intent(out)     :: u_tau

!
!        ---------------
!        Local variables
!        ---------------
!
         real(kind=RP)                  :: tau (1:NDIM, 1:NDIM   )
         real(kind=RP)                  :: tau_w_vec(1:NDIM)
         real(kind=RP)                  :: tau_w

         call getStressTensor(Q, Q_x, Q_y, Q_z, tau)
         tau_w_vec = matmul(tau, normal)
         tau_w = dot_product(tau_w_vec, tangent)

         ! get the value of the friction velocity with the sign of the wall shear stress, so that the shear stress can be fully
         ! recovered if needed
         u_tau = sqrt(abs(tau_w) / Q(IRHO)) * sign(1.0_RP, tau_w)

      End Subroutine getFrictionVelocity
   END Module Physics_NSSA
!@mark -
!
!----------------------------------------------------------------------
!! This routine returns the maximum eigenvalues for the Euler equations 
!! for the given solution value in each spatial direction. 
!! These are to be used to compute the local time step.
!----------------------------------------------------------------------
!
      SUBROUTINE ComputeEigenvaluesForStateSA( Q, eigen )
      
      USE SMConstants
      USE PhysicsStorage_NSSA
      USE VariableConversion_NSSA, ONLY:Pressure
      use FluidData_NSSA,          only: Thermodynamics
      IMPLICIT NONE
!
!     ---------
!     Arguments
!     ---------
!
      REAL(KIND=Rp), DIMENSION(NCONS) :: Q
      REAL(KIND=Rp), DIMENSION(3)     :: eigen
!
!     ---------------
!     Local Variables
!     ---------------
!
      REAL(KIND=Rp) :: u, v, w, p, a
!      
      associate ( gamma => thermodynamics % gamma ) 

      u = ABS( Q(2)/Q(1) )
      v = ABS( Q(3)/Q(1) )
      w = ABS( Q(4)/Q(1) )
      p = Pressure(Q)
      a = SQRT(gamma*p/Q(1))
      

      eigen(1) = u + a
      eigen(2) = v + a
      eigen(3) = w + a

      end associate
      
      END SUBROUTINE ComputeEigenvaluesForStateSA
! /////////////////////////////////////////////////////////////////////<|MERGE_RESOLUTION|>--- conflicted
+++ resolved
@@ -1,21 +1,3 @@
-<<<<<<< HEAD
-!
-!//////////////////////////////////////////////////////
-!
-!      Compressible Navier-Stokes physics.
-!      Modified from DSEM Code
-!
-!!     The variable mappings for the Navier-Stokes Equations are
-!!
-!!              Q(1) = rho
-!!              Q(2) = rhou
-!!              Q(3) = rhov
-!!              Q(4) = rhow
-!!              Q(5) = rhoe
-!
-!////////////////////////////////////////////////////////////////////////
-=======
->>>>>>> df431882
 !    
 !@mark -
 !
