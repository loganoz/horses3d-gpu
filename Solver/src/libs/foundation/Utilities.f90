--- conflicted
+++ resolved
@@ -34,18 +34,12 @@
    private
    public   AlmostEqual, UnusedUnit, SolveThreeEquationLinearSystem, GreatestCommonDivisor, outer_product
    public   toLower, Qsort
-<<<<<<< HEAD
-   public   logarithmicMean
+   public   logarithmicMean, dot_product
    public   LeastSquaresLinRegression
-
-
-=======
-   public   logarithmicMean, dot_product
    
    interface dot_product
       module procedure dot_product_3Tensor_Vec
    end interface
->>>>>>> 0e957729
    contains
    
 !
