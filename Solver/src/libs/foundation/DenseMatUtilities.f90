--- conflicted
+++ resolved
@@ -1,11 +1,8 @@
-<<<<<<< HEAD
-=======
 !
 !//////////////////////////////////////////////////////
 !
 !      Module containing useful routines for dense matrices
 !
->>>>>>> df431882
 !//////////////////////////////////////////////////////
 !
 MODULE DenseMatUtilities
