--- conflicted
+++ resolved
@@ -154,38 +154,19 @@
 !
          if (HOElements) then
 !$omp do schedule(runtime)
-<<<<<<< HEAD
-         do eID = 1, size(mesh % elements)
-            associate( e => mesh % elements(eID) )
-            !call e % ComputeLocalGradient(nEqn, nGradEqn, GetGradients, .false.)
-!
-!           Prolong to faces
-!           ----------------
-            fIDs = e % faceIDs
-            !call e % ProlongGradientsToFaces(nGradEqn, mesh % faces(fIDs(1)),&
-            !                                 mesh % faces(fIDs(2)),&
-            !                                 mesh % faces(fIDs(3)),&
-            !                                 mesh % faces(fIDs(4)),&
-            !                                 mesh % faces(fIDs(5)),&
-            !                                 mesh % faces(fIDs(6)) )
-
-            end associate
-         end do
-!$omp end do         
-=======
             do eID = 1, size(mesh % HO_Elements)
                associate( e => mesh % elements(mesh % HO_Elements(eID)))
-               call e % ComputeLocalGradient(nEqn, nGradEqn, GetGradients, .false.)
+               !call e % ComputeLocalGradient(nEqn, nGradEqn, GetGradients, .false.)
    !
    !           Prolong to faces
    !           ----------------
                fIDs = e % faceIDs
-               call e % ProlongGradientsToFaces(nGradEqn, mesh % faces(fIDs(1)),&
-                                                mesh % faces(fIDs(2)),&
-                                                mesh % faces(fIDs(3)),&
-                                                mesh % faces(fIDs(4)),&
-                                                mesh % faces(fIDs(5)),&
-                                                mesh % faces(fIDs(6)) )
+               !call e % ProlongGradientsToFaces(nGradEqn, mesh % faces(fIDs(1)),&
+               !                                 mesh % faces(fIDs(2)),&
+               !                                 mesh % faces(fIDs(3)),&
+               !                                 mesh % faces(fIDs(4)),&
+               !                                 mesh % faces(fIDs(5)),&
+               !                                 mesh % faces(fIDs(6)) )
 
                end associate
             end do
@@ -194,23 +175,22 @@
 !$omp do schedule(runtime)
             do eID = 1, size(mesh % elements)
                associate( e => mesh % elements(eID) )
-               call e % ComputeLocalGradient(nEqn, nGradEqn, GetGradients, .false.)
+               !call e % ComputeLocalGradient(nEqn, nGradEqn, GetGradients, .false.)
    !
    !           Prolong to faces
    !           ----------------
                fIDs = e % faceIDs
-               call e % ProlongGradientsToFaces(nGradEqn, mesh % faces(fIDs(1)),&
-                                                mesh % faces(fIDs(2)),&
-                                                mesh % faces(fIDs(3)),&
-                                                mesh % faces(fIDs(4)),&
-                                                mesh % faces(fIDs(5)),&
-                                                mesh % faces(fIDs(6)) )
+               !call e % ProlongGradientsToFaces(nGradEqn, mesh % faces(fIDs(1)),&
+               !                                 mesh % faces(fIDs(2)),&
+               !                                 mesh % faces(fIDs(3)),&
+               !                                 mesh % faces(fIDs(4)),&
+               !                                 mesh % faces(fIDs(5)),&
+               !                                 mesh % faces(fIDs(6)) )
 
                end associate
             end do
 !$omp end do  
          end if
->>>>>>> 56656f4e
 !
 !        **********************************************
 !        Compute interface solution of non-shared faces
