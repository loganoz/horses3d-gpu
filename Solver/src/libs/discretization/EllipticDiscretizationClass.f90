--- conflicted
+++ resolved
@@ -18,16 +18,12 @@
          procedure      :: Initialize                => BaseClass_Initialize
          procedure      :: ComputeGradient           => BaseClass_ComputeGradient
          procedure      :: ComputeInnerFluxes        => BaseClass_ComputeInnerFluxes
-<<<<<<< HEAD
          procedure      :: RiemannSolver             => BaseClass_RiemannSolver
 #if defined(NAVIERSTOKES)
          procedure      :: ComputeInnerFluxesWithSGS => BaseClass_ComputeInnerFluxesWithSGS
-=======
          procedure      :: ComputeInnerFluxJacobian  => BaseClass_ComputeInnerFluxJacobian
          procedure      :: ComputeInnerFluxesWithSGS => BaseClass_ComputeInnerFluxesWithSGS
-         procedure      :: RiemannSolver             => BaseClass_RiemannSolver
          procedure      :: RiemannSolver_Jacobians   => BaseClass_RiemannSolver_Jacobians
->>>>>>> ad98e9bd
          procedure      :: RiemannSolverWithSGS      => BaseClass_RiemannSolverWithSGS
 #endif
          procedure      :: Describe                  => BaseClass_Describe
@@ -151,9 +147,6 @@
          contravariantFlux = 0.0_RP
 
       end subroutine BaseClass_ComputeInnerFluxes
-<<<<<<< HEAD
-#if defined(NAVIERSTOKES)
-=======
 !
 !///////////////////////////////////////////////////////////////////////////////////////////////////////////////////////////////////
 !
@@ -290,7 +283,6 @@
 !
 !///////////////////////////////////////////////////////////////////////////////////////////////////////////////////////////////////
 !
->>>>>>> ad98e9bd
       subroutine BaseClass_ComputeInnerFluxesWithSGS( self , e , contravariantFlux )
          use ElementClass
          use PhysicsStorage
