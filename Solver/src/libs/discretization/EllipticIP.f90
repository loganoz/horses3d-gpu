--- conflicted
+++ resolved
@@ -4,9 +4,9 @@
 !   @File:    EllipticIP.f90
 !   @Author:  Juan Manzanero (juan.manzanero@upm.es)
 !   @Created: Tue Dec 12 13:32:09 2017
-!   @Last revision date: Fri May  4 13:55:33 2018
+!   @Last revision date: Sat May 12 20:53:27 2018
 !   @Last revision author: Juan (juan.manzanero@upm.es)
-!   @Last revision commit: a0b0d307719b0b49ef776f8ec85b0bed73b4a32d
+!   @Last revision commit: ece79010cbff566c377be7e7026f86a2889a191e
 !
 !//////////////////////////////////////////////////////
 !
@@ -541,31 +541,27 @@
 
       end subroutine IP_ComputeInnerFluxesWithSGS
 #endif
-<<<<<<< HEAD
-      subroutine IP_RiemannSolver ( self , nEqn, nGradEqn, f, EllipticFlux, QLeft , QRight , U_xLeft , U_yLeft , U_zLeft , U_xRight , U_yRight , U_zRight , &
-=======
 !
 !///////////////////////////////////////////////////////////////////////////////////////////////////////////////////////////////////
 !
 !     ----------------------------------------
 !     Function to get the IP penalty parameter
 !     ----------------------------------------
-      function IP_PenaltyParameter(self,f,mu) result(sigma)
+      function IP_PenaltyParameter(self,f) result(sigma)
          use FaceClass
          implicit none
          !-----------------------------------------
          class(InteriorPenalty_t)  :: self
          class(Face)  , intent(in) :: f      !<  Face
-         real(kind=RP), intent(in) :: mu     !<  "dimensionless mu": 1/Re
          real(kind=RP)             :: sigma  !>  IP penalty parameter
          !-----------------------------------------
 !
 !        Shahbazi estimate
 !        -----------------
 #if defined(NAVIERSTOKES)
-         sigma = 0.5_RP  * self % sigma * mu * (maxval(f % Nf)+1)*(maxval(f % Nf)+2) / f % geom % h 
+         sigma = 0.5_RP  * self % sigma * (maxval(f % Nf)+1)*(maxval(f % Nf)+2) / f % geom % h 
 #elif defined(CAHNHILLIARD)
-         sigma = 0.25_RP * self % sigma * mu * (maxval(f % Nf))  *(maxval(f % Nf)+1) / f % geom % h 
+         sigma = 0.25_RP * self % sigma * (maxval(f % Nf))  *(maxval(f % Nf)+1) / f % geom % h 
 #endif
          
       end function IP_PenaltyParameter
@@ -573,7 +569,6 @@
 !///////////////////////////////////////////////////////////////////////////////////////////////////////////////////////////////////
 !
       subroutine IP_RiemannSolver ( self , f, EllipticFlux, QLeft , QRight , U_xLeft , U_yLeft , U_zLeft , U_xRight , U_yRight , U_zRight , &
->>>>>>> ad98e9bd
                                             nHat , dWall, flux )
          use SMConstants
          use PhysicsStorage
@@ -600,14 +595,11 @@
 !        Local variables
 !        ---------------
 !
-<<<<<<< HEAD
          real(kind=RP)     :: Q(nEqn) , U_x(nGradEqn) , U_y(nGradEqn) , U_z(nGradEqn)
          real(kind=RP)     :: flux_vec(nEqn,NDIM)
-=======
-         real(kind=RP)     :: flux_vec (NCONS,NDIM)
-         real(kind=RP)     :: flux_vecL(NCONS,NDIM)
-         real(kind=RP)     :: flux_vecR(NCONS,NDIM)
->>>>>>> ad98e9bd
+         real(kind=RP)     :: flux_vec (nEqn,NDIM)
+         real(kind=RP)     :: flux_vecL(nEqn,NDIM)
+         real(kind=RP)     :: flux_vecR(nEqn,NDIM)
          real(kind=RP)     :: mu, kappa, delta, sigma
          
 #if defined(NAVIERSTOKES)
@@ -618,25 +610,17 @@
          kappa = 0.0_RP
 #endif
 
-<<<<<<< HEAD
-         call EllipticFlux(nEqn, nGradEqn, Q,U_x,U_y,U_z, mu, kappa, flux_vec)
-!
-!        Shahbazi estimate
-!        -----------------
-         if ( nEqn .eq. 1 ) then
-            sigma = 0.25_RP * self % sigma * (maxval(f % Nf))*(maxval(f % Nf)+1) / f % geom % h 
-
-         else
-            sigma = 0.5_RP * self % sigma * mu * (maxval(f % Nf)+1)*(maxval(f % Nf)+2) / f % geom % h 
+         call ViscousFlux(nEqn, QLeft , U_xLeft , U_yLeft , U_zLeft , mu, kappa, flux_vecL)
+         call ViscousFlux(nEqn, QRight, U_xRight, U_yRight, U_zRight, mu, kappa, flux_vecR)
+
+         flux_vec = 0.5_RP * (flux_vecL + flux_vecR)
+
+         sigma = self % PenaltyParameter(f)
+
+         if ( nEqn .ne. 1 ) then
+            sigma = mu * sigma
+
          end if
-=======
-         call ViscousFlux(QLeft , U_xLeft , U_yLeft , U_zLeft , mu, kappa, flux_vecL)
-         call ViscousFlux(QRight, U_xRight, U_yRight, U_zRight, mu, kappa, flux_vecR)
-         
-         flux_vec = 0.5_RP * (flux_vecL + flux_vecR)
-         
-         sigma = self % PenaltyParameter(f,mu)
->>>>>>> ad98e9bd
 
          flux = flux_vec(:,IX) * nHat(IX) + flux_vec(:,IY) * nHat(IY) + flux_vec(:,IZ) * nHat(IZ) - sigma * (QLeft - QRight)
 
@@ -785,24 +769,11 @@
 !        Local variables
 !        ---------------
 !
-<<<<<<< HEAD
          real(kind=RP)     :: Q(NCONS) , U_x(NGRAD) , U_y(NGRAD) , U_z(NGRAD)
          real(kind=RP)     :: flux_vec(NCONS,NDIM)
-         real(kind=RP)     :: mu, kappa, tauSGS(NDIM, NDIM), qSGS(NDIM), delta, sigma
-
-!
-!>       Old implementation: 1st average, then compute
-!        ------------------
-         Q   = 0.5_RP * ( QLeft + QRight)
-         U_x = 0.5_RP * ( U_xLeft + U_xRight)
-         U_y = 0.5_RP * ( U_yLeft + U_yRight)
-         U_z = 0.5_RP * ( U_zLeft + U_zRight)
-=======
-         real(kind=RP)     :: flux_vec (NCONS,NDIM)
          real(kind=RP)     :: flux_vecL(NCONS,NDIM), tauSGS_L(NDIM, NDIM), qSGS_L(NDIM)
          real(kind=RP)     :: flux_vecR(NCONS,NDIM), tauSGS_R(NDIM, NDIM), qSGS_R(NDIM)
          real(kind=RP)     :: mu, kappa, delta, sigma
->>>>>>> ad98e9bd
 !
 !        Compute subgrid-scale modelling tensor   
 !        --------------------------------------
@@ -813,16 +784,11 @@
 
          mu    = dimensionless % mu
          kappa = dimensionless % kappa
-<<<<<<< HEAD
-
-         call ViscousFlux(NCONS, NGRAD, Q,U_x,U_y,U_z, mu, kappa, tauSGS, qSGS, flux_vec)
-=======
-         
-         call ViscousFlux(QLeft , U_xLeft , U_yLeft , U_zLeft , mu, kappa, tauSGS_L, qSGS_L, flux_vecL)
-         call ViscousFlux(QRight, U_xRight, U_yRight, U_zRight, mu, kappa, tauSGS_R, qSGS_R, flux_vecR)
+         
+         call ViscousFlux(NCONS, NGRAD, QLeft , U_xLeft , U_yLeft , U_zLeft , mu, kappa, tauSGS_L, qSGS_L, flux_vecL)
+         call ViscousFlux(NCONS, NGRAD, QRight, U_xRight, U_yRight, U_zRight, mu, kappa, tauSGS_R, qSGS_R, flux_vecR)
          
          flux_vec = 0.5_RP * (flux_vecL + flux_vecR)
->>>>>>> ad98e9bd
 !
 !        Shahbazi estimate
 !        -----------------
