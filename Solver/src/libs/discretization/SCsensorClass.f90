--- conflicted
+++ resolved
@@ -30,7 +30,6 @@
 
          integer  :: sens_type  ! ID of the sensor type
 
-<<<<<<< HEAD
          real(RP) :: s0         !< Centre of the sensor scaling
          real(RP) :: ds         !< Bandwith of the sensor scaling
          real(RP) :: ds2        !< Half-bandwidth
@@ -38,14 +37,6 @@
          real(RP) :: high       !< Upper threshold
          integer  :: sVar       !< Variable used as input for the sensor
          integer  :: nclusters  !< Number of clusters (not for all the sensors)
-=======
-         real(RP) :: s0    !< Centre of the sensor scaling
-         real(RP) :: ds    !< Bandwidth of the sensor scaling
-         real(RP) :: ds2   !< Half-bandwidth
-         real(RP) :: low   !< Lower threshold
-         real(RP) :: high  !< Upper threshold
-         integer  :: sVar  !< Variable used as input for the sensor
->>>>>>> bde48533
 
          type(TruncationError_t), allocatable :: TEestim  !< Truncation error estimation
 
@@ -159,7 +150,6 @@
          write(STD_OUT,*) '   * ', SC_MODAL_VAL
          write(STD_OUT,*) '   * ', SC_TE_VAL
          write(STD_OUT,*) '   * ', SC_ALIAS_VAL
-         write(STD_OUT,*) '   * ', SC_GMM_VAL
          stop
 
       end select
@@ -243,7 +233,6 @@
          sensor % sVar = SC_RHOP_ID
 
       end if
-<<<<<<< HEAD
 
       if (sensor % sVar == SC_RHO_GRAD_ID) then
          if (.not. grad_vars == GRADVARS_STATE .and. .not. grad_vars == GRADVARS_ENTROPY) then
@@ -251,15 +240,6 @@
             stop
          end if
       end if
-=======
-!
-!     Sensor parameters
-!     -----------------
-      sensor % s0   = (sensor % high + sensor % low) / 2.0_RP
-      sensor % ds   = (sensor % high - sensor % low)
-      sensor % ds2  = sensor % ds / 2.0_RP
-      sensor % Rescale => SinRamp
->>>>>>> bde48533
 
    end subroutine Set_SCsensor
 !
@@ -389,12 +369,12 @@
 
       write(STD_OUT,"(30X,A,A30)", advance="no") "->", "Sensor type: "
       select case (sensor % sens_type)
-         case (SC_ZERO_ID);    write(STD_OUT,"(A)") SC_ZERO_VAL
-         case (SC_ONE_ID);     write(STD_OUT,"(A)") SC_ONE_VAL
+         case (SC_ZERO_ID);     write(STD_OUT,"(A)") SC_ZERO_VAL
+         case (SC_ONE_ID);      write(STD_OUT,"(A)") SC_ONE_VAL
          case (SC_INTEGRAL_ID); write(STD_OUT,"(A)") SC_INTEGRAL_VAL
-         case (SC_MODAL_ID);   write(STD_OUT,"(A)") SC_MODAL_VAL
-         case (SC_TE_ID);      write(STD_OUT,"(A)") SC_TE_VAL
-         case (SC_ALIAS_ID);   write(STD_OUT,"(A)") SC_ALIAS_VAL
+         case (SC_MODAL_ID);    write(STD_OUT,"(A)") SC_MODAL_VAL
+         case (SC_TE_ID);       write(STD_OUT,"(A)") SC_TE_VAL
+         case (SC_ALIAS_ID);    write(STD_OUT,"(A)") SC_ALIAS_VAL
       end select
 
       if (sensor % sens_type == SC_TE_ID) then
