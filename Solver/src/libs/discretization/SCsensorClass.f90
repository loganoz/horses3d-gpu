--- conflicted
+++ resolved
@@ -824,15 +824,9 @@
       real(RP)                             :: mTE
       procedure(UserDefinedSourceTermNS_f) :: UserDefinedSourceTermNS
 
-<<<<<<< HEAD
-      type(DGSem),   pointer :: csem => null()
-      type(Element), pointer :: e  => null()
-      type(Element), pointer :: ce => null()
-=======
       type(Element), pointer :: e
       type(Element), pointer :: ce
       type(DGSem),   pointer :: csem
->>>>>>> df431882
 
 
       csem => sensor % TEestim % coarseSem
