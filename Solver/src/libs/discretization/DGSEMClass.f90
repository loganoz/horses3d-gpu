!
!////////////////////////////////////////////////////////////////////////
!
!   @File:    DGSEMClass.f95
!   @Author:  David Kopriva
!   @Created: 2008-07-12 13:38:26 -0400
!   @Last revision date: Mon Mar 14 22:31:22 2022
!   @Last revision author: Wojciech Laskowski (wj.laskowski@upm.es)
!   @Last revision commit: 381fa9c03f61f1d88787bd29c5e9bfe772c6ca1d
!
!////////////////////////////////////////////////////////////////////////
!
!      Basic class for the discontinuous Galerkin spectral element
!      solution of conservation laws.
!
!////////////////////////////////////////////////////////////////////////
!
#include "Includes.h"
Module DGSEMClass
   use SMConstants
   USE NodalStorageClass         , only: CurrentNodes, NodalStorage, NodalStorage_t
   use MeshTypes                 , only: HOPRMESH
   use ElementClass
   USE HexMeshClass
   USE PhysicsStorage
   use FileReadingUtilities      , only: getFileName
   use MPI_Process_Info          , only: MPI_Process
#if defined(NAVIERSTOKES) && (!(SPALARTALMARAS))
   use ManufacturedSolutionsNS
   use FWHGeneralClass
#elif defined(SPALARTALMARAS)
   use ManufacturedSolutionsNSSA
   use SpallartAlmarasTurbulence
#endif
   use MonitorsClass
   use ParticlesClass
   use Physics
   use FluidData
   use ProblemFileFunctions, only: UserDefinedInitialCondition_f
#ifdef _HAS_MPI_
   use mpi
#endif

   IMPLICIT NONE

   private
   public   ComputeTimeDerivative_f, DGSem, ConstructDGSem
   public   DestructDGSEM, MaxTimeStep, ComputeMaxResiduals
   public   hnRange

   TYPE DGSem
      REAL(KIND=RP)                                           :: maxResidual
      integer                                                 :: nodes                 ! Either GAUSS or GAUSLOBATTO
      INTEGER                                                 :: numberOfTimeSteps
      INTEGER                                                 :: NDOF                        ! Number of degrees of freedom in this partition
      integer                                                 :: totalNDOF                   ! Number of degrees of freedom in the whole domain
      TYPE(HexMesh)                                           :: mesh
      LOGICAL                                                 :: ManufacturedSol = .FALSE.   ! Use manifactured solutions? default .FALSE.
      type(Monitor_t)                                         :: monitors
#if defined(NAVIERSTOKES) && (!(SPALARTALMARAS))
      type(FWHClass)                                          :: fwh
#endif
#ifdef FLOW
      type(Particles_t)                                       :: particles
#else
      logical                                                 :: particles
#endif
      contains
         procedure :: construct => ConstructDGSem
         procedure :: destruct  => DestructDGSem
         procedure :: SaveSolutionForRestart
         procedure :: SetInitialCondition => DGSEM_SetInitialCondition
         procedure :: copy                => DGSEM_Assign
         generic   :: assignment(=)       => copy
   END TYPE DGSem

   abstract interface
      SUBROUTINE ComputeTimeDerivative_f( mesh, particles, time, mode )
         use SMConstants
         use HexMeshClass
         use ParticlesClass
         IMPLICIT NONE
         type(HexMesh), target           :: mesh
#ifdef FLOW
         type(Particles_t)               :: particles
#else
         logical                         :: particles
#endif
         REAL(KIND=RP)                   :: time
         integer,             intent(in) :: mode
      end subroutine ComputeTimeDerivative_f
   END INTERFACE

   CONTAINS
!
!////////////////////////////////////////////////////////////////////////
!
      SUBROUTINE ConstructDGSem( self, meshFileName_, controlVariables, &
                                 polynomialOrder, Nx_, Ny_, Nz_, success, ChildSem )
      use ReadMeshFile
      use FTValueDictionaryClass
      use mainKeywordsModule
      use StopwatchClass
      use MPI_Process_Info
      use PartitionedMeshClass
      use MeshPartitioning
      use SurfaceMesh, only: surfacesMesh

      IMPLICIT NONE
!
!     --------------------------
!     Constructor for the class.
!     --------------------------
!
      CLASS(DGSem)                       :: self                               !<> Class to be constructed
      character(len=*),         optional :: meshFileName_
      class(FTValueDictionary)           :: controlVariables                   !<  Name of mesh file
      INTEGER, OPTIONAL                  :: polynomialOrder(3)                 !<  Uniform polynomial order
      INTEGER, OPTIONAL, TARGET          :: Nx_(:), Ny_(:), Nz_(:)             !<  Non-uniform polynomial order
      LOGICAL, OPTIONAL                  :: success                            !>  Construction finalized correctly?
      logical, optional                  :: ChildSem                           !<  Is this a (multigrid) child sem?
!
!     ---------------
!     Local variables
!     ---------------
!
      INTEGER                     :: i,j,k,el,bcset                     ! Counters
      INTEGER, POINTER            :: Nx(:), Ny(:), Nz(:)                ! Orders of every element in mesh (used as pointer to use less space)
      integer                     :: NelL(2), NelR(2)
      INTEGER                     :: nTotalElem                              ! Number of elements in mesh
      INTEGER                     :: fUnit
      integer                     :: dir2D
      integer                     :: ierr
      logical                     :: MeshInnerCurves                    ! The inner survaces of the mesh have curves?
      logical                     :: useRelaxPeriodic                   ! The periodic construction in direction z use a relative tolerance
      character(len=*), parameter :: TWOD_OFFSET_DIR_KEY = "2d mesh offset direction"
#if (!defined(NAVIERSTOKES))
      logical, parameter          :: computeGradients = .true.
#endif

      if ( present(ChildSem) ) then
         if ( ChildSem ) self % mesh % child = .TRUE.
      end if

!
!     Measure preprocessing time
!     --------------------------
      if (.not. self % mesh % child) then
         call Stopwatch % CreateNewEvent("Preprocessing")
         call Stopwatch % Start("Preprocessing")
      end if

      if ( present( meshFileName_ ) ) then
!
!        Mesh file set up by input argument
!        ----------------------------------
         self % mesh % meshFileName = trim(meshFileName_)

      else
!
!        Mesh file set up by controlVariables
!        ------------------------------------
         self % mesh % meshFileName = controlVariables % stringValueForKey(meshFileNameKey, requestedLength = LINE_LENGTH)

      end if
!
!     ------------------------------
!     Discretization nodes selection
!     ------------------------------
!
      self % nodes = CurrentNodes
!
!     ---------------------------------------
!     Get polynomial orders for every element
!     ---------------------------------------
!
      IF (PRESENT(Nx_) .AND. PRESENT(Ny_) .AND. PRESENT(Nz_)) THEN
         Nx => Nx_
         Ny => Ny_
         Nz => Nz_
         nTotalElem = SIZE(Nx)
      ELSEIF (PRESENT(polynomialOrder)) THEN
         nTotalElem = NumOfElemsFromMeshFile( self % mesh % meshfileName )

         ALLOCATE (Nx(nTotalElem),Ny(nTotalElem),Nz(nTotalElem))
         Nx = polynomialOrder(1)
         Ny = polynomialOrder(2)
         Nz = polynomialOrder(3)
      ELSE
         ERROR STOP 'ConstructDGSEM: Polynomial order not specified'
      END IF

      if ( max(maxval(Nx),maxval(Ny),maxval(Nz)) /= min(minval(Nx),minval(Ny),minval(Nz)) ) self % mesh % anisotropic = .TRUE.

!
!     -------------------------------------------------------------
!     Construct the polynomial storage for the elements in the mesh
!     -------------------------------------------------------------
!
      call NodalStorage(0) % Construct(CurrentNodes, 0)   ! Always construct orders 0
      call NodalStorage(1) % Construct(CurrentNodes, 1)   ! and 1

      DO k=1, nTotalElem
         call NodalStorage(Nx(k)) % construct( CurrentNodes, Nx(k) )
         call NodalStorage(Ny(k)) % construct( CurrentNodes, Ny(k) )
         call NodalStorage(Nz(k)) % construct( CurrentNodes, Nz(k) )
      END DO
!
!     ------------------
!     Construct the mesh
!     ------------------
!
      if ( controlVariables % containsKey(TWOD_OFFSET_DIR_KEY) ) then
         select case ( controlVariables % stringValueForKey(TWOD_OFFSET_DIR_KEY,1))
         case("x")
            dir2D = 1
         case("y")
            dir2D = 2
         case("z")
            dir2D = 3
         case("3d","3D")
            dir2D = 0
         case default
            print*, "Unrecognized 2D mesh offset direction"
            stop
            errorMessage(STD_OUT)
         end select

      else
         dir2D = 0

      end if

      if (controlVariables % containsKey("mesh inner curves")) then
         MeshInnerCurves = controlVariables % logicalValueForKey("mesh inner curves")
      else
         MeshInnerCurves = .true.
      end if


      useRelaxPeriodic = controlVariables % logicalValueForKey("periodic relative tolerance")
!
!     **********************************************************
!     *                  MPI PREPROCESSING                     *
!     **********************************************************
!
!     Initialization
!     --------------
      if (.not. self % mesh % child) then
         call Initialize_MPI_Partitions ( trim(controlVariables % stringValueForKey('partitioning', requestedLength = LINE_LENGTH)) )
!
!        Prepare the processes to receive the partitions
!        -----------------------------------------------
         if ( MPI_Process % doMPIAction ) then
            call RecvPartitionMPI( MeshFileType(self % mesh % meshFileName) == HOPRMESH )
         end if
!
!        Read the mesh by the root rank to perform the partitioning
!        ----------------------------------------------------------
         if ( MPI_Process % doMPIRootAction ) then
!
!           Construct the "full" mesh
!           -------------------------
            call constructMeshFromFile( self % mesh, self % mesh % meshFileName, CurrentNodes, Nx, Ny, Nz, MeshInnerCurves , dir2D, useRelaxPeriodic, success )
!
!           Perform the partitioning
!           ------------------------
            call PerformMeshPartitioning  (self % mesh, MPI_Process % nProcs, mpi_allPartitions)
!
!           Send the partitions
!           -------------------
            call SendPartitionsMPI( MeshFileType(self % mesh % meshFileName) == HOPRMESH )
!
!           Destruct the full mesh
!           ----------------------
            call self % mesh % Destruct()

         end if

      end if
!
!     **********************************************************
!     *              MESH CONSTRUCTION                         *
!     **********************************************************
!
      if (MPI_Process % isRoot) write(STD_OUT,'(/,5X,A)') "Reading mesh..."
      CALL constructMeshFromFile( self % mesh, self % mesh % meshFileName, CurrentNodes, Nx, Ny, Nz, MeshInnerCurves , dir2D, useRelaxPeriodic, success )
      if (.not. self % mesh % child) call mpi_partition % ConstructGeneralInfo (self % mesh % no_of_allElements)
      
      
!     
!     Immersed boundary method parameter
!     -----------------------------------
      call self% mesh% IBM% read_info( controlVariables )
      
!
!     Compute wall distances
!     ----------------------
#if defined(NAVIERSTOKES)
      if( .not. self% mesh% IBM% active ) then
         call self % mesh % ComputeWallDistances
      end if
#endif
      IF(.NOT. success) RETURN
      
!
!     construct surfaces mesh
!     -----------------------
      call surfacesMesh % construct(controlVariables, self % mesh)
      
!
!     ----------------------------
!     Get the final number of DOFS
!     ----------------------------
!
      self % NDOF = 0
      DO k=1, self % mesh % no_of_elements
         associate(e => self % mesh % elements(k))
         self % NDOF = self % NDOF + (e % Nxyz(1) + 1) * (e % Nxyz(2) + 1) * (e % Nxyz(3) + 1)
         end associate
      END DO
!
!     ----------------------------------
!     Get the final total number of DOFs
!     ----------------------------------
!
      if ( MPI_Process % doMPIAction ) then
#ifdef _HAS_MPI_
         call mpi_allreduce(self % NDOF, self % totalNDOF, 1, MPI_INT, MPI_SUM, MPI_COMM_WORLD, ierr)
#endif
      else
         self % totalNDOF = self % NDOF
      end if

!
!     **********************************************************
!     *              IMMERSED BOUNDARY CONSTRUCTION            *
!     **********************************************************
<<<<<<< HEAD
!       
=======
!
      call self% mesh% IBM% read_info( controlVariables )
>>>>>>> 099c128d

      if( self% mesh% IBM% active ) then

         if( .not. self % mesh % child ) call self% mesh% IBM% construct( controlVariables )

!
!        ------------------------------------------------
!        building the IBM mask and the IBM band region
!        ------------------------------------------------
!
         call self% mesh% IBM% build( self% mesh% elements, self% mesh% no_of_elements, self% mesh% NDOF, self% mesh% child )
<<<<<<< HEAD
#if defined(NAVIERSTOKES)
         call self% mesh% IBM% ComputeIBMWallDistance( self% mesh% elements, self% mesh% faces )
#endif
=======

>>>>>>> 099c128d
      end if

!
!     ------------------------
!     Allocate and zero memory
!     ------------------------
!
      call self % mesh % AllocateStorage(self % NDOF, controlVariables,computeGradients)
!
!     ----------------------------------------------------
!     Get manufactured solution source term (if requested)
!     ----------------------------------------------------
!
#if defined(NAVIERSTOKES) && (!(SPALARTALMARAS))
      IF (self % ManufacturedSol) THEN
         DO el = 1, SIZE(self % mesh % elements)
            DO k=0, Nz(el)
               DO j=0, Ny(el)
                  DO i=0, Nx(el)
                     IF (flowIsNavierStokes) THEN
                        CALL ManufacturedSolutionSourceNS(self % mesh % elements(el) % geom % x(:,i,j,k), &
                                                          0._RP, &
                                                          self % mesh % elements(el) % storage % S_NS (:,i,j,k)  )
                     ELSE
                        CALL ManufacturedSolutionSourceEuler(self % mesh % elements(el) % geom % x(:,i,j,k), &
                                                             0._RP, &
                                                             self % mesh % elements(el) % storage % S_NS (:,i,j,k)  )
                     END IF
                  END DO
               END DO
            END DO
         END DO
      END IF
#elif defined(SPALARTALMARAS)
      IF (self % ManufacturedSol) THEN
         DO el = 1, SIZE(self % mesh % elements)
           DO k=0, Nz(el)
               DO j=0, Ny(el)
                  DO i=0, Nx(el)
                        CALL ManufacturedSolutionSourceNSSA(self % mesh % elements(el) % geom % x(:,i,j,k), &
                                                            self % mesh % elements(el) % geom % dwall(i,j,k), 0._RP, &
                                                            self % mesh % elements(el) % storage % S_NS (:,i,j,k)  )
                  END DO
               END DO
            END DO
         END DO
      END IF
#endif
!
!     ------------------
!     Build the monitors
!     ------------------
!
      call self % monitors % construct (self % mesh, controlVariables)
!
!     ------------------
!     Build the FWH general class
!     ------------------
#if defined(NAVIERSTOKES) && (!(SPALARTALMARAS))
      IF (flowIsNavierStokes) call self % fwh % construct(self % mesh, controlVariables)
#endif

! #if defined(NAVIERSTOKES)
! !
! !     -------------------
! !     Build the particles
! !     -------------------
! !

!       self % particles % active = controlVariables % logicalValueForKey("lagrangian particles")
!       if ( self % particles % active ) then
!             call self % particles % construct(self % mesh, controlVariables)
!       endif
! #endif

      NULLIFY(Nx,Ny,Nz)
!
!     Stop measuring preprocessing time
!     ----------------------------------
      if (.not. self % mesh % child) call Stopwatch % Pause("Preprocessing")

      END SUBROUTINE ConstructDGSem

!
!////////////////////////////////////////////////////////////////////////
!
      SUBROUTINE DestructDGSem( self )
      use SurfaceMesh, only: surfacesMesh
      IMPLICIT NONE
      CLASS(DGSem) :: self
      INTEGER      :: k      !Counter

      CALL self % mesh % destruct

      call self % monitors % destruct

#if defined(NAVIERSTOKES) && (!(SPALARTALMARAS))
      IF (flowIsNavierStokes) call self % fwh % destruct
#endif

      call surfacesMesh % destruct

      END SUBROUTINE DestructDGSem
!
!////////////////////////////////////////////////////////////////////////
!
      SUBROUTINE SaveSolutionForRestart( self, fUnit )
         IMPLICIT NONE
         CLASS(DGSem)     :: self
         INTEGER          :: fUnit
         INTEGER          :: k

         DO k = 1, SIZE(self % mesh % elements)
            WRITE(fUnit) self % mesh % elements(k) % storage % Q
         END DO

      END SUBROUTINE SaveSolutionForRestart

      subroutine DGSEM_SetInitialCondition( self, controlVariables, initial_iteration, initial_time )
         use FTValueDictionaryClass
         USE mainKeywordsModule
         use SurfaceMesh, only: surfacesMesh
         implicit none
         class(DGSEM)   :: self
         class(FTValueDictionary), intent(in)   :: controlVariables
         integer                                :: restartUnit
         integer,       intent(out)             :: initial_iteration
         real(kind=RP), intent(out)             :: initial_time
!
!        ---------------
!        Local variables
!        ---------------
!
         character(len=LINE_LENGTH)             :: solutionName
         logical                                :: saveGradients, loadFromNSSA
         procedure(UserDefinedInitialCondition_f) :: UserDefinedInitialCondition

         solutionName = controlVariables % stringValueForKey(solutionFileNameKey, requestedLength = LINE_LENGTH)
         solutionName = trim(getFileName(solutionName))

         IF ( controlVariables % logicalValueForKey(restartKey) )     THEN
            loadFromNSSA = controlVariables % logicalValueForKey("NS load from NSSA")
            CALL self % mesh % LoadSolutionForRestart(controlVariables, initial_iteration, initial_time, loadFromNSSA)
         ELSE

            call UserDefinedInitialCondition(self % mesh, FLUID_DATA_VARS)

            initial_time = 0.0_RP
            initial_iteration = 0
!
!           Save the initial condition
!           --------------------------
            saveGradients = controlVariables % logicalValueForKey(saveGradientsToSolutionKey)
            write(solutionName,'(A,A,I10.10,A)') trim(solutionName), "_", initial_iteration, ".hsol"
            call self % mesh % SaveSolution(initial_iteration, initial_time, solutionName, saveGradients)
            !TDG: ADD PARTICLES WRITE WITH IFDEF

         END IF

         write(solutionName,'(A,A,I10.10)') trim(solutionName), "_", initial_iteration
         call self % mesh % Export( trim(solutionName) )

         call surfacesMesh % saveAllMesh(self % mesh, initial_iteration, controlVariables)

      end subroutine DGSEM_SetInitialCondition
!
!///////////////////////////////////////////////////////////////////////////////////////////////////////////////////////////////////
!
!     -----------------------------------------------------------------------------------
!     Specifies how to copy a DGSem object:
!     -> Trivial but must be defined since self % monitors has a user-defined assignment
!     -> Must be impure because the assignment procedures of derived times are not pure
!        (they perform better being impure!!)
!     -----------------------------------------------------------------------------------
      subroutine DGSEM_Assign (to, from)
         implicit none
         class(DGSem), intent(inout) :: to
         type (DGSem), intent(in)    :: from

         to % maxResidual        = from % maxResidual
         to % nodes              = from % nodes
         to % numberOfTimeSteps  = from % numberOfTimeSteps
         to % NDOF               = from % NDOF
         to % totalNDOF          = from % totalNDOF

         to % mesh               = from % mesh
         to % ManufacturedSol    = from % ManufacturedSol

         to % monitors  = from % monitors
         to % particles = from % particles

      end subroutine DGSEM_Assign
!
!////////////////////////////////////////////////////////////////////////
!
!  -----------------------------------
!  Compute maximum residual L_inf norm
!  -----------------------------------
!
   FUNCTION ComputeMaxResiduals(mesh) RESULT(maxResidual)
      use MPI_Process_Info
      IMPLICIT NONE
      CLASS(HexMesh), intent(in)  :: mesh
      REAL(KIND=RP), dimension(NCONS) :: maxResidual
!
!     ---------------
!     Local variables
!     ---------------
!
      INTEGER       :: id , eq, ierr
      REAL(KIND=RP) :: localMaxResidual(NCONS)
      real(kind=RP) :: localR1, localR2, localR3, localR4, localR5, localR6, localc
      real(kind=RP) :: R1, R2, R3, R4, R5, R6, c

      maxResidual = 0.0_RP
      R1 = 0.0_RP
      R2 = 0.0_RP
      R3 = 0.0_RP
      R4 = 0.0_RP
      R5 = 0.0_RP
      R6 = 0.0_RP
      c    = 0.0_RP

!$omp parallel shared(maxResidual, R1, R2, R3, R4, R5, R6, c, mesh) default(private)
!$omp do reduction(max:R1,R2,R3,R4,R5, R6, c) schedule(runtime)
      DO id = 1, SIZE( mesh % elements )
#if defined FLOW && !(SPALARTALMARAS)
         localR1 = maxval(abs(mesh % elements(id) % storage % QDot(1,:,:,:)))
         localR2 = maxval(abs(mesh % elements(id) % storage % QDot(2,:,:,:)))
         localR3 = maxval(abs(mesh % elements(id) % storage % QDot(3,:,:,:)))
         localR4 = maxval(abs(mesh % elements(id) % storage % QDot(4,:,:,:)))
         localR5 = maxval(abs(mesh % elements(id) % storage % QDot(5,:,:,:)))
#else
         localR1 = maxval(abs(mesh % elements(id) % storage % QDot(1,:,:,:)))
         localR2 = maxval(abs(mesh % elements(id) % storage % QDot(2,:,:,:)))
         localR3 = maxval(abs(mesh % elements(id) % storage % QDot(3,:,:,:)))
         localR4 = maxval(abs(mesh % elements(id) % storage % QDot(4,:,:,:)))
         localR5 = maxval(abs(mesh % elements(id) % storage % QDot(5,:,:,:)))
         localR6 = maxval(abs(mesh % elements(id) % storage % QDot(6,:,:,:)))
#endif

#ifdef CAHNHILLIARD
         localc    = maxval(abs(mesh % elements(id) % storage % cDot(:,:,:,:)))
#endif

#if defined FLOW && !(SPALARTALMARAS)
         R1 = max(R1,localR1)
         R2 = max(R2,localR2)
         R3 = max(R3,localR3)
         R4 = max(R4,localR4)
         R5 = max(R5,localR5)
#elif defined(SPALARTALMARAS)
         R1 = max(R1,localR1)
         R2 = max(R2,localR2)
         R3 = max(R3,localR3)
         R4 = max(R4,localR4)
         R5 = max(R5,localR5)
         R6 = max(R6,localR6)
#endif

#ifdef CAHNHILLIARD
         c    = max(c, localc)
#endif
      END DO
!$omp end do
!$omp end parallel

#if defined FLOW && (!(SPALARTALMARAS))
      maxResidual(1:NCONS) = [R1, R2, R3, R4, R5]
#elif defined(SPALARTALMARAS)
      maxResidual(1:NCONS) = [R1, R2, R3, R4, R5, R6]
#endif

#if  defined(CAHNHILLIARD) && (!defined(FLOW))
      maxResidual(NCONS) = c
#endif

#ifdef _HAS_MPI_
      if ( MPI_Process % doMPIAction ) then
         localMaxResidual = maxResidual
         call mpi_allreduce(localMaxResidual, maxResidual, NCONS, MPI_DOUBLE, MPI_MAX, &
                            MPI_COMM_WORLD, ierr)
      end if
#endif

   END FUNCTION ComputeMaxResiduals
!
!////////////////////////////////////////////////////////////////////////
!
!  -------------------------------------------------------------------
!  Estimate the maximum time-step of the system. This
!  routine computes a heuristic based on the smallest mesh
!  spacing (which goes as 1/N^2) AND the eigenvalues of the
!  particular hyperbolic system being solved (Euler or Navier Stokes). This is not
!  the only way to estimate the time-step, but it works in practice.
!  Other people use variations on this and we make no assertions that
!  it is the only or best way. Other variations look only at the smallest
!  mesh values, other account for differences across the element.
!     -------------------------------------------------------------------
   subroutine MaxTimeStep( self, cfl, dcfl, MaxDt , MaxDtVec)
      use VariableConversion
      use MPI_Process_Info
      implicit none
      !------------------------------------------------
      type(DGSem)                :: self
      real(kind=RP), intent(in)  :: cfl      !<  Advective cfl number
      real(kind=RP), optional, intent(in)  :: dcfl     !<  Diffusive cfl number
      real(kind=RP), intent(inout)  :: MaxDt
      real(kind=RP), allocatable, dimension(:), intent(inout), optional :: MaxDtVec
#ifdef FLOW
      !------------------------------------------------
      integer                       :: i, j, k, eID                     ! Coordinate and element counters
      integer                       :: N(3)                             ! Polynomial order in the three reference directions
      integer                       :: ierr                             ! Error for MPI calls
      real(kind=RP)                 :: eValues(3)                       ! Advective eigenvalues
      real(kind=RP)                 :: dcsi, deta, dzet                 ! Smallest mesh spacing
      real(kind=RP)                 :: dcsi2, deta2, dzet2              ! Smallest mesh spacing squared
      real(kind=RP)                 :: lamcsi_a, lamzet_a, lameta_a     ! Advective eigenvalues in the three reference directions
      real(kind=RP)                 :: lamcsi_v, lamzet_v, lameta_v     ! Diffusive eigenvalues in the three reference directions
      real(kind=RP)                 :: jac, mu, T                       ! Mapping Jacobian, viscosity and temperature
      real(kind=RP)                 :: kinematicviscocity, musa, etasa
      real(kind=RP)                 :: Q(NCONS)                           ! The solution in a node
      real(kind=RP)                 :: TimeStep_Conv, TimeStep_Visc     ! Time-step for convective and diffusive terms
      real(kind=RP)                 :: localMax_dt_v, localMax_dt_a     ! Time step to perform MPI reduction
      type(NodalStorage_t), pointer :: spAxi_p, spAeta_p, spAzeta_p     ! Pointers to the nodal storage in every direction
      external                      :: ComputeEigenvaluesForState       ! Advective eigenvalues
#if defined(INCNS) || defined(MULTIPHASE)
      logical :: flowIsNavierStokes = .true.
#endif
#if defined(SPALARTALMARAS)
      type(Spalart_Almaras_t)       :: SAModel
      external                      :: ComputeEigenvaluesForStateSA
#endif
      !--------------------------------------------------------
!     Initializations
!     ---------------              
              
      TimeStep_Conv = huge(1._RP)
      TimeStep_Visc = huge(1._RP)
      if (present(MaxDtVec)) MaxDtVec = huge(1._RP)
#if defined(SPALARTALMARAS)
!$omp parallel shared(self,SAModel,TimeStep_Conv,TimeStep_Visc,NodalStorage,cfl,dcfl,flowIsNavierStokes,MaxDtVec) default(private)
#else
!$omp parallel shared(self,TimeStep_Conv,TimeStep_Visc,NodalStorage,cfl,dcfl,flowIsNavierStokes,MaxDtVec) default(private)
#endif
!$omp do reduction(min:TimeStep_Conv,TimeStep_Visc) schedule(runtime)
      do eID = 1, SIZE(self % mesh % elements)
         N = self % mesh % elements(eID) % Nxyz
         spAxi_p => NodalStorage(N(1))
         spAeta_p => NodalStorage(N(2))
         spAzeta_p => NodalStorage(N(3))

         if ( N(1) .ne. 0 ) then
            dcsi = 1.0_RP / abs( spAxi_p   % x(1) - spAxi_p   % x (0) )

         else
            dcsi = 0.0_RP

         end if

         if ( N(2) .ne. 0 ) then
            deta = 1.0_RP / abs( spAeta_p  % x(1) - spAeta_p  % x (0) )

         else
            deta = 0.0_RP

         end if

         if ( N(3) .ne. 0 ) then
            dzet = 1.0_RP / abs( spAzeta_p % x(1) - spAzeta_p % x (0) )

         else
            dzet = 0.0_RP

         end if

         if (flowIsNavierStokes) then
            dcsi2 = dcsi*dcsi
            deta2 = deta*deta
            dzet2 = dzet*dzet
         end if

         do k = 0, N(3) ; do j = 0, N(2) ; do i = 0, N(1)
!
!           ------------------------------------------------------------
!           The maximum eigenvalues for a particular state is determined
!           by the physics.
!           ------------------------------------------------------------
!
            Q(1:NCONS) = self % mesh % elements(eID) % storage % Q(1:NCONS,i,j,k)

#if defined(SPALARTALMARAS)
            CALL ComputeEigenvaluesForStateSA( Q , eValues )            
#else
            CALL ComputeEigenvaluesForState( Q , eValues )
#endif
            jac      = self % mesh % elements(eID) % geom % jacobian(i,j,k)
!
!           ----------------------------
!           Compute contravariant values
!           ----------------------------
!
            lamcsi_a =abs( self % mesh % elements(eID) % geom % jGradXi(IX,i,j,k)   * eValues(IX) + &
                           self % mesh % elements(eID) % geom % jGradXi(IY,i,j,k)   * eValues(IY) + &
                           self % mesh % elements(eID) % geom % jGradXi(IZ,i,j,k)   * eValues(IZ) ) * dcsi

            lameta_a =abs( self % mesh % elements(eID) % geom % jGradEta(IX,i,j,k)  * eValues(IX) + &
                           self % mesh % elements(eID) % geom % jGradEta(IY,i,j,k)  * eValues(IY) + &
                           self % mesh % elements(eID) % geom % jGradEta(IZ,i,j,k)  * eValues(IZ) ) * deta

            lamzet_a =abs( self % mesh % elements(eID) % geom % jGradZeta(IX,i,j,k) * eValues(IX) + &
                           self % mesh % elements(eID) % geom % jGradZeta(IY,i,j,k) * eValues(IY) + &
                           self % mesh % elements(eID) % geom % jGradZeta(IZ,i,j,k) * eValues(IZ) ) * dzet

            TimeStep_Conv = min( TimeStep_Conv, cfl*abs(jac)/(lamcsi_a+lameta_a+lamzet_a) )
            if (present(MaxDtVec)) MaxDtVec(eID) = min( MaxDtVec(eID), cfl*abs(jac)/(lamcsi_a+lameta_a+lamzet_a) )

#if defined(NAVIERSTOKES)
            if (flowIsNavierStokes) then
               T        = Temperature(Q)
               mu       = SutherlandsLaw(T)

#if defined(SPALARTALMARAS)

              call GetNSKinematicViscosity(mu, self % mesh % elements(eID) % storage % Q(IRHO,i,j,k), kinematicviscocity )
              
              call SAModel % ComputeViscosity( self % mesh % elements(eID) % storage % Q(IRHOTHETA,i,j,k), kinematicviscocity, &
                                               self % mesh % elements(eID) % storage % Q(IRHO,i,j,k), mu, musa, etasa)
          
              mu = mu + musa

#endif
               lamcsi_v = mu * dcsi2 * abs(sum(self % mesh % elements(eID) % geom % jGradXi  (:,i,j,k)))
               lameta_v = mu * deta2 * abs(sum(self % mesh % elements(eID) % geom % jGradEta (:,i,j,k)))
               lamzet_v = mu * dzet2 * abs(sum(self % mesh % elements(eID) % geom % jGradZeta(:,i,j,k)))

               TimeStep_Visc = min( TimeStep_Visc, dcfl*abs(jac)/(lamcsi_v+lameta_v+lamzet_v) )
               if (present(MaxDtVec)) MaxDtVec(eID) = min( MaxDtVec(eID), &
                                                      dcfl*abs(jac)/(lamcsi_v+lameta_v+lamzet_v)  )
            end if
#else
            TimeStep_Visc = huge(1.0_RP)
#endif

         end do ; end do ; end do
      end do
!$omp end do
!$omp end parallel

#ifdef _HAS_MPI_
      if ( MPI_Process % doMPIAction ) then
         localMax_dt_v = TimeStep_Visc
         localMax_dt_a = TimeStep_Conv
         call mpi_allreduce(localMax_dt_a, TimeStep_Conv, 1, MPI_DOUBLE, MPI_MIN, &
                            MPI_COMM_WORLD, ierr)
         call mpi_allreduce(localMax_dt_v, TimeStep_Visc, 1, MPI_DOUBLE, MPI_MIN, &
                            MPI_COMM_WORLD, ierr)
      end if
#endif

      if (TimeStep_Conv  < TimeStep_Visc) then
         self % mesh % dt_restriction = DT_CONV
         MaxDt  = TimeStep_Conv
      else
         self % mesh % dt_restriction = DT_DIFF
         MaxDt  = TimeStep_Visc
      end if
#endif
   end subroutine MaxTimeStep
!
!////////////////////////////////////////////////////////////////////////
!
   subroutine hnRange(mesh, hnmin, hnmax)
!
!     ---------
!     Interface
!     ---------
      implicit none
      type(HexMesh), intent(in)  :: mesh
      real(RP),      intent(out) :: hnmin
      real(RP),      intent(out) :: hnmax
!
!     ---------------
!     Local variables
!     ---------------
      integer  :: eID, ierr
      real(RP) :: hn
      real(RP) :: l_hnmin, l_hnmax


      if (MPI_Process % doMPIAction) then
#ifdef _HAS_MPI_
         l_hnmin = huge(1.0_RP)
         l_hnmax = -huge(1.0_RP)
         do eID = 1, mesh % no_of_elements
            hn = mesh % elements(eID) % hn
            l_hnmin = min(hn, l_hnmin)
            l_hnmax = max(hn, l_hnmax)
         end do
         call mpi_reduce(l_hnmin, hnmin, 1, MPI_DOUBLE, MPI_MIN, 0, MPI_COMM_WORLD, ierr)
         call mpi_reduce(l_hnmax, hnmax, 1, MPI_DOUBLE, MPI_MAX, 0, MPI_COMM_WORLD, ierr)
#endif
      else
         hnmin = huge(1.0_RP)
         hnmax = -huge(1.0_RP)
         do eID = 1, mesh % no_of_elements
            hn = mesh % elements(eID) % hn
            hnmin = min(hn, hnmin)
            hnmax = max(hn, hnmax)
         end do
      end if
   end subroutine hnRange
!
end module DGSEMClass<|MERGE_RESOLUTION|>--- conflicted
+++ resolved
@@ -336,12 +336,6 @@
 !     **********************************************************
 !     *              IMMERSED BOUNDARY CONSTRUCTION            *
 !     **********************************************************
-<<<<<<< HEAD
-!       
-=======
-!
-      call self% mesh% IBM% read_info( controlVariables )
->>>>>>> 099c128d
 
       if( self% mesh% IBM% active ) then
 
@@ -353,13 +347,9 @@
 !        ------------------------------------------------
 !
          call self% mesh% IBM% build( self% mesh% elements, self% mesh% no_of_elements, self% mesh% NDOF, self% mesh% child )
-<<<<<<< HEAD
 #if defined(NAVIERSTOKES)
          call self% mesh% IBM% ComputeIBMWallDistance( self% mesh% elements, self% mesh% faces )
 #endif
-=======
-
->>>>>>> 099c128d
       end if
 
 !
