--- conflicted
+++ resolved
@@ -1,7 +1,4 @@
-<<<<<<< HEAD
-=======
-!
->>>>>>> df431882
+!
 !////////////////////////////////////////////////////////////////////////
 !
 !      Basic class for the discontinuous Galerkin spectral element
@@ -514,12 +511,7 @@
 !           --------------------------
             saveGradients = controlVariables % logicalValueForKey(saveGradientsToSolutionKey)
             write(solutionName,'(A,A,I10.10,A)') trim(solutionName), "_", initial_iteration, ".hsol"
-<<<<<<< HEAD
             call self % mesh % SaveSolution(initial_iteration, initial_time, solutionName, saveGradients)
-=======
-            call self % mesh % SaveSolution(initial_iteration, initial_time, solutionName, saveGradients, withSensor)
-            !TDG: ADD PARTICLES WRITE WITH IFDEF
->>>>>>> df431882
 
          END IF
 
@@ -698,12 +690,8 @@
 #endif
       !--------------------------------------------------------
 !     Initializations
-<<<<<<< HEAD
-!     ---------------              
-              
-=======
-!     ---------------
->>>>>>> df431882
+!     ---------------                            
+
       TimeStep_Conv = huge(1._RP)
       TimeStep_Visc = huge(1._RP)
       if (present(MaxDtVec)) MaxDtVec = huge(1._RP)
@@ -792,12 +780,8 @@
 #if defined(SPALARTALMARAS)
 
               call GetNSKinematicViscosity(mu, self % mesh % elements(eID) % storage % Q(IRHO,i,j,k), kinematicviscocity )
-<<<<<<< HEAD
-              
+
               call SAModel % ComputeViscosity( self % mesh % elements(eID) % storage % Q(IRHOTHETA,i,j,k), kinematicviscocity, &
-=======
-              call self % SAModel % ComputeViscosity( self % mesh % elements(eID) % storage % Q(IRHOTHETA,i,j,k), kinematicviscocity, &
->>>>>>> df431882
                                                self % mesh % elements(eID) % storage % Q(IRHO,i,j,k), mu, musa, etasa)
           
               mu = mu + musa
