!
!////////////////////////////////////////////////////////////////////////
!
!      Basic class for the discontinuous Galerkin spectral element
!      solution of conservation laws.
!
!////////////////////////////////////////////////////////////////////////
!
#include "Includes.h"
Module DGSEMClass
   use SMConstants
   USE NodalStorageClass         , only: CurrentNodes, NodalStorage, NodalStorage_t
   use MeshTypes                 , only: HOPRMESH
   use ElementClass
   USE HexMeshClass
   USE PhysicsStorage
   use FileReadingUtilities      , only: getFileName
   use MPI_Process_Info          , only: MPI_Process
#if defined(NAVIERSTOKES) && (!(SPALARTALMARAS))
   use ManufacturedSolutionsNS
   use FWHGeneralClass
#elif defined(SPALARTALMARAS)
   use ManufacturedSolutionsNSSA
   use SpallartAlmarasTurbulence , only: Spalart_Almaras_t
#endif
   use MonitorsClass
   use ParticlesClass
   use Physics
   use FluidData
   use ProblemFileFunctions, only: UserDefinedInitialCondition_f
   use MPI_Utilities,        only: MPI_MinMax
   use BoundaryConditions
#ifdef _HAS_MPI_
   use mpi
#endif

   IMPLICIT NONE

   private
   public   ComputeTimeDerivative_f, DGSem, ConstructDGSem
   public   DestructDGSEM, MaxTimeStep, ComputeMaxResiduals
   public   hnRange

   TYPE DGSem
      REAL(KIND=RP)                                           :: maxResidual
      integer                                                 :: nodes                 ! Either GAUSS or GAUSLOBATTO
      INTEGER                                                 :: numberOfTimeSteps
      INTEGER                                                 :: NDOF                        ! Number of degrees of freedom in this partition
      integer                                                 :: totalNDOF                   ! Number of degrees of freedom in the whole domain
      TYPE(HexMesh)                                           :: mesh
      LOGICAL                                                 :: ManufacturedSol = .FALSE.   ! Use manufactured solutions? default .FALSE.
      type(Monitor_t)                                         :: monitors
#if defined(NAVIERSTOKES) && (!(SPALARTALMARAS))
      type(FWHClass)                                          :: fwh
#endif
#if defined(SPALARTALMARAS)
      type(Spalart_Almaras_t), private    :: SAModel
#endif
#ifdef FLOW
      type(Particles_t)                                       :: particles
#else
      logical                                                 :: particles
#endif
      contains
         procedure :: construct => ConstructDGSem
         procedure :: destruct  => DestructDGSem
         procedure :: SaveSolutionForRestart
         procedure :: SetInitialCondition => DGSEM_SetInitialCondition
         procedure :: copy                => DGSEM_Assign
         generic   :: assignment(=)       => copy
   END TYPE DGSem

   abstract interface
      SUBROUTINE ComputeTimeDerivative_f( mesh, particles, time, mode, HO_Elements)
         use SMConstants
         use HexMeshClass
         use ParticlesClass
         IMPLICIT NONE
         type(HexMesh), target           :: mesh
#ifdef FLOW
         type(Particles_t)               :: particles
#else
         logical                         :: particles
#endif
         REAL(KIND=RP)                   :: time
         integer,             intent(in) :: mode
         logical, intent(in), optional   :: HO_Elements
      end subroutine ComputeTimeDerivative_f
   END INTERFACE

   CONTAINS
!
!////////////////////////////////////////////////////////////////////////
!
      SUBROUTINE ConstructDGSem( self, meshFileName_, controlVariables, &
                                 polynomialOrder, Nx_, Ny_, Nz_, success, ChildSem )
      use ReadMeshFile
      use FTValueDictionaryClass
      use mainKeywordsModule
      use StopwatchClass
      use MPI_Process_Info
      use PartitionedMeshClass
      use MeshPartitioning
      use SurfaceMesh, only: surfacesMesh

      IMPLICIT NONE
!
!     --------------------------
!     Constructor for the class.
!     --------------------------
!
      CLASS(DGSem)                       :: self                               !<> Class to be constructed
      character(len=*),         optional :: meshFileName_
      class(FTValueDictionary)           :: controlVariables                   !<  Name of mesh file
      INTEGER, OPTIONAL                  :: polynomialOrder(3)                 !<  Uniform polynomial order
      INTEGER, OPTIONAL, TARGET          :: Nx_(:), Ny_(:), Nz_(:)             !<  Non-uniform polynomial order
      LOGICAL, OPTIONAL                  :: success                            !>  Construction finalized correctly?
      logical, optional                  :: ChildSem                           !<  Is this a (multigrid) child sem?
!
!     ---------------
!     Local variables
!     ---------------
!
      INTEGER                     :: i,j,k,el,bcset                     ! Counters
      INTEGER, POINTER            :: Nx(:), Ny(:), Nz(:)                ! Orders of every element in mesh (used as pointer to use less space)
      integer                     :: NelL(2), NelR(2)
      INTEGER                     :: nTotalElem                              ! Number of elements in mesh
      INTEGER                     :: fUnit
      integer                     :: dir2D
      integer                     :: ierr
      logical                     :: MeshInnerCurves                    ! The inner survaces of the mesh have curves?
      logical                     :: useRelaxPeriodic                   ! The periodic construction in direction z use a relative tolerance
      logical                     :: useWeightsPartition                ! Partitioning mesh using DOF of elements as weights
      real(kind=RP)               :: QbaseUniform(1:NCONS)
      character(len=*), parameter :: TWOD_OFFSET_DIR_KEY = "2d mesh offset direction"
#if (!defined(NAVIERSTOKES))
      logical, parameter          :: computeGradients = .true.
#endif

      if ( present(ChildSem) ) then
         if ( ChildSem ) self % mesh % child = .TRUE.
      end if

!
!     Measure preprocessing time
!     --------------------------
      if (.not. self % mesh % child) then
         call Stopwatch % CreateNewEvent("Preprocessing")
         call Stopwatch % Start("Preprocessing")
      end if

      if ( present( meshFileName_ ) ) then
!
!        Mesh file set up by input argument
!        ----------------------------------
         self % mesh % meshFileName = trim(meshFileName_)

      else
!
!        Mesh file set up by controlVariables
!        ------------------------------------
         self % mesh % meshFileName = controlVariables % stringValueForKey(meshFileNameKey, requestedLength = LINE_LENGTH)

      end if
!
!     ------------------------------
!     Discretization nodes selection
!     ------------------------------
!
      self % nodes = CurrentNodes
!
!     ---------------------------------------
!     Get polynomial orders for every element
!     ---------------------------------------
!
      IF (PRESENT(Nx_) .AND. PRESENT(Ny_) .AND. PRESENT(Nz_)) THEN
         Nx => Nx_
         Ny => Ny_
         Nz => Nz_
         nTotalElem = SIZE(Nx)
      ELSEIF (PRESENT(polynomialOrder)) THEN
         nTotalElem = NumOfElemsFromMeshFile( self % mesh % meshfileName )

         ALLOCATE (Nx(nTotalElem),Ny(nTotalElem),Nz(nTotalElem))
         Nx = polynomialOrder(1)
         Ny = polynomialOrder(2)
         Nz = polynomialOrder(3)
      ELSE
         error stop 'ConstructDGSEM: Polynomial order not specified'
      END IF

      if ( max(maxval(Nx),maxval(Ny),maxval(Nz)) /= min(minval(Nx),minval(Ny),minval(Nz)) ) self % mesh % anisotropic = .TRUE.

!
!     -------------------------------------------------------------
!     Construct the polynomial storage for the elements in the mesh
!     -------------------------------------------------------------
!
      call NodalStorage(0) % Construct(CurrentNodes, 0)   ! Always construct orders 0
      call NodalStorage(1) % Construct(CurrentNodes, 1)   ! and 1

      DO k=1, nTotalElem
         call NodalStorage(Nx(k)) % construct( CurrentNodes, Nx(k) )
         call NodalStorage(Ny(k)) % construct( CurrentNodes, Ny(k) )
         call NodalStorage(Nz(k)) % construct( CurrentNodes, Nz(k) )
      END DO
!
!     ------------------
!     Construct the mesh
!     ------------------
!
      if ( controlVariables % containsKey(TWOD_OFFSET_DIR_KEY) ) then
         select case ( controlVariables % stringValueForKey(TWOD_OFFSET_DIR_KEY,1))
         case("x")
            dir2D = 1
         case("y")
            dir2D = 2
         case("z")
            dir2D = 3
         case("3d","3D")
            dir2D = 0
         case default
            print*, "Unrecognized 2D mesh offset direction"
            error stop
            errorMessage(STD_OUT)
         end select

      else
         dir2D = 0

      end if

      if (controlVariables % containsKey("mesh inner curves")) then
         MeshInnerCurves = controlVariables % logicalValueForKey("mesh inner curves")
      else
         MeshInnerCurves = .true.
      end if


      useRelaxPeriodic = controlVariables % logicalValueForKey("periodic relative tolerance")
      useWeightsPartition = controlVariables % getValueOrDefault("partitioning with weights", .true.)
!
!     **********************************************************
!     *                  MPI PREPROCESSING                     *
!     **********************************************************
!
!     Initialization
!     --------------
      if (.not. self % mesh % child) then
         call Initialize_MPI_Partitions ( trim(controlVariables % stringValueForKey('partitioning', requestedLength = LINE_LENGTH)) )
!
!        Prepare the processes to receive the partitions
!        -----------------------------------------------
         if ( MPI_Process % doMPIAction ) then
            call RecvPartitionMPI( MeshFileType(self % mesh % meshFileName) == HOPRMESH )
         end if
!
!        Read the mesh by the root rank to perform the partitioning
!        ----------------------------------------------------------
         if ( MPI_Process % doMPIRootAction ) then
!
!           Construct the "full" mesh
!           -------------------------
            call constructMeshFromFile( self % mesh, self % mesh % meshFileName, CurrentNodes, Nx, Ny, Nz, MeshInnerCurves , dir2D, useRelaxPeriodic, success )
!
!           Perform the partitioning
!           ------------------------
            call PerformMeshPartitioning  (self % mesh, MPI_Process % nProcs, mpi_allPartitions, useWeightsPartition)
!
!           Send the partitions
!           -------------------
            call SendPartitionsMPI( MeshFileType(self % mesh % meshFileName) == HOPRMESH )
!
!           Destruct the full mesh
!           ----------------------
            call self % mesh % Destruct()

         end if

      end if
!
!     **********************************************************
!     *              MESH CONSTRUCTION                         *
!     **********************************************************
!
      if (MPI_Process % isRoot) write(STD_OUT,'(/,5X,A)') "Reading mesh..."
      CALL constructMeshFromFile( self % mesh, self % mesh % meshFileName, CurrentNodes, Nx, Ny, Nz, MeshInnerCurves , dir2D, useRelaxPeriodic, success )
      if (.not. self % mesh % child) call mpi_partition % ConstructGeneralInfo (self % mesh % no_of_allElements)   
!     
!     Construct Boundary conditions
!     -----------------------------------
      if (.not. self % mesh % child) then
         call ConstructBoundaryConditions()
         call DescribeBoundaryConditions(self % mesh)
      endif
!     
!     Immersed boundary method parameter
!     -----------------------------------

      call self% mesh% IBM% read_info( controlVariables )
!
!     Compute wall distances
!     ----------------------
#if defined(NAVIERSTOKES)
      call self % mesh % ComputeWallDistances
#endif
      IF(.NOT. success) RETURN
!
!     construct surfaces mesh
!     -----------------------
      call surfacesMesh % construct(controlVariables, self % mesh)
!
!     ----------------------------
!     Get the final number of DOFS
!     ----------------------------
!
      self % NDOF = 0
      DO k=1, self % mesh % no_of_elements
         associate(e => self % mesh % elements(k))
         self % NDOF = self % NDOF + (e % Nxyz(1) + 1) * (e % Nxyz(2) + 1) * (e % Nxyz(3) + 1)
         end associate
      END DO
!
!     ----------------------------------
!     Get the final total number of DOFs
!     ----------------------------------
!
      if ( MPI_Process % doMPIAction ) then
#ifdef _HAS_MPI_
         call mpi_allreduce(self % NDOF, self % totalNDOF, 1, MPI_INT, MPI_SUM, MPI_COMM_WORLD, ierr)
#endif
      else
         self % totalNDOF = self % NDOF
      end if

!
!     **********************************************************
!     *              IMMERSED BOUNDARY CONSTRUCTION            *
!     **********************************************************
!
      if( self% mesh% IBM% active ) then
         if( .not. self % mesh % child ) then
            call self% mesh% IBM% GetDomainExtreme( self% mesh% elements )
            call self% mesh% IBM% construct( controlVariables )
         end if
!
!        ------------------------------------------------
!        building the IBM mask and the IBM band region
!        ------------------------------------------------
!
         call self% mesh% IBM% build( self% mesh% elements, self% mesh% no_of_elements, self% mesh% NDOF, self% mesh% child )
      end if

!
!     ------------------------
!     Allocate and zero memory
!     ------------------------
!
      call self % mesh % AllocateStorage(self % NDOF, controlVariables,computeGradients)
!
!     --------------------
!     Initialize Base Flow
!     --------------------
!
#if defined(ACOUSTIC)
      ! start by default with no flow conditions
      QbaseUniform = [1.0_RP,0.0_RP,0.0_RP,0.0_RP,1.0_RP/(dimensionless % gammaM2)]
      call self % mesh % SetUniformBaseFlow(QbaseUniform)
      call self % mesh % ProlongBaseSolutionToFaces(NCONS)
#ifdef _HAS_MPI_
!$omp single
      call self % mesh % UpdateMPIFacesBaseSolution(NCONS)
      ! not efficient, but only done once
      ! we can wait for the communication with more computation in between, but will need to be in a different subroutine
      call mpi_barrier(MPI_COMM_WORLD, ierr)
      call self % mesh % GatherMPIFacesBaseSolution(NCONS)
!$omp end single
#endif
!
#endif
!
!     ----------------------------------------------------
!     Get manufactured solution source term (if requested)
!     ----------------------------------------------------
!
#if defined(NAVIERSTOKES) && (!(SPALARTALMARAS))
      IF (self % ManufacturedSol) THEN
      IF (flowIsNavierStokes) THEN
         DO el = 1, SIZE(self % mesh % elements)
            DO k=0, Nz(el)
               DO j=0, Ny(el)
                  DO i=0, Nx(el)                     
                        CALL ManufacturedSolutionSourceNS(self % mesh % elements(el) % geom % x(:,i,j,k), &
                                                          0._RP, &
                                                          self % mesh % elements(el) % storage % S_NS (:,i,j,k)  )
                  END DO
               END DO
            END DO
         END DO
      ELSE
         DO el = 1, SIZE(self % mesh % elements)
            DO k=0, Nz(el)
               DO j=0, Ny(el)
                  DO i=0, Nx(el)
                         CALL ManufacturedSolutionSourceEuler(self % mesh % elements(el) % geom % x(:,i,j,k), &
                                                             0._RP, &
                                                          self % mesh % elements(el) % storage % S_NS (:,i,j,k)  )
                  END DO
               END DO
            END DO
         END DO
      END IF
      END IF

#elif defined(SPALARTALMARAS)
      IF (self % ManufacturedSol) THEN
         DO el = 1, SIZE(self % mesh % elements)
           DO k=0, Nz(el)
               DO j=0, Ny(el)
                  DO i=0, Nx(el)
                        CALL ManufacturedSolutionSourceNSSA(self % mesh % elements(el) % geom % x(:,i,j,k), &
                                                            self % mesh % elements(el) % geom % dwall(i,j,k), 0._RP, &
                                                            self % mesh % elements(el) % storage % S_NS (:,i,j,k)  )
                  END DO
               END DO
            END DO
         END DO
      END IF
#endif
!
!     ------------------
!     Build the monitors
!     ------------------
!
      call self % monitors % construct (self % mesh, controlVariables)
!
!     ------------------
!     Build the FWH general class
!     ------------------
#if defined(NAVIERSTOKES) && (!(SPALARTALMARAS))
      IF (flowIsNavierStokes) call self % fwh % construct(self % mesh, controlVariables)
#endif

! #if defined(NAVIERSTOKES)
! !
! !     -------------------
! !     Build the particles
! !     -------------------
! !

!       self % particles % active = controlVariables % logicalValueForKey("lagrangian particles")
!       if ( self % particles % active ) then
!             call self % particles % construct(self % mesh, controlVariables)
!       endif
! #endif

      NULLIFY(Nx,Ny,Nz)
!
!     Stop measuring preprocessing time
!     ----------------------------------
      if (.not. self % mesh % child) call Stopwatch % Pause("Preprocessing")

      END SUBROUTINE ConstructDGSem

!
!////////////////////////////////////////////////////////////////////////
!
      SUBROUTINE DestructDGSem( self )
      use SurfaceMesh, only: surfacesMesh
      IMPLICIT NONE
      CLASS(DGSem) :: self
      INTEGER      :: k      !Counter

      CALL self % mesh % destruct

      call self % monitors % destruct

#if defined(NAVIERSTOKES) && (!(SPALARTALMARAS))
      IF (flowIsNavierStokes) call self % fwh % destruct
#endif

      call surfacesMesh % destruct

      END SUBROUTINE DestructDGSem
!
!////////////////////////////////////////////////////////////////////////
!
      SUBROUTINE SaveSolutionForRestart( self, fUnit )
         IMPLICIT NONE
         CLASS(DGSem)     :: self
         INTEGER          :: fUnit
         INTEGER          :: k

         DO k = 1, SIZE(self % mesh % elements)
            WRITE(fUnit) self % mesh % elements(k) % storage % Q
         END DO

      END SUBROUTINE SaveSolutionForRestart

      subroutine DGSEM_SetInitialCondition( self, controlVariables, initial_iteration, initial_time )
         use FTValueDictionaryClass
         USE mainKeywordsModule
         use SurfaceMesh, only: surfacesMesh
         implicit none
         class(DGSEM)   :: self
         class(FTValueDictionary), intent(in)   :: controlVariables
         integer                                :: restartUnit
         integer,       intent(out)             :: initial_iteration
         real(kind=RP), intent(out)             :: initial_time
!
!        ---------------
!        Local variables
!        ---------------
!
         character(len=LINE_LENGTH)             :: solutionName
         logical                                :: saveGradients, loadFromNSSA, withSensor, saveLES
         procedure(UserDefinedInitialCondition_f) :: UserDefinedInitialCondition

         solutionName = controlVariables % stringValueForKey(solutionFileNameKey, requestedLength = LINE_LENGTH)
         solutionName = trim(getFileName(solutionName))

         withSensor = controlVariables % logicalValueForKey(saveSensorToSolutionKey)

         IF ( controlVariables % logicalValueForKey(restartKey) )     THEN
            loadFromNSSA = controlVariables % logicalValueForKey("ns from nssa")
            if (loadFromNSSA .and. MPI_Process % isRoot) write(STD_OUT,'(/,5X,A)') "NS restarting from RANS"
            CALL self % mesh % LoadSolutionForRestart(controlVariables, initial_iteration, initial_time, loadFromNSSA)
!
!           ----------------------------
!           Transfer the data to the GPU
!           ----------------------------
!
#ifdef _OPENACC
            call self % mesh % CreateDeviceData()
#endif
         ELSE

            call UserDefinedInitialCondition(self % mesh, FLUID_DATA_VARS)

            initial_time = 0.0_RP
            initial_iteration = 0
!
!           ----------------------------
!           Transfer the data to the GPU
!           ----------------------------
!
#ifdef _OPENACC
            call self % mesh % CreateDeviceData()
#endif
!
!           Save the initial condition
!           --------------------------
!
            saveGradients = controlVariables % logicalValueForKey(saveGradientsToSolutionKey)
            saveLES = controlVariables % logicalValueForKey(saveLESToSolutionKey)
            IF(controlVariables % stringValueForKey(solutionFileNameKey,LINE_LENGTH) /= "none")     THEN           
               write(solutionName,'(A,A,I10.10,A)') trim(solutionName), "_", initial_iteration, ".hsol"
               call self % mesh % SaveSolution(initial_iteration, initial_time, solutionName, saveGradients, withSensor, saveLES)
               !TDG: ADD PARTICLES WRITE WITH IFDEF
            END IF 
         END IF

         IF(controlVariables % stringValueForKey(solutionFileNameKey,LINE_LENGTH) /= "none")     THEN
            write(solutionName,'(A,A,I10.10)') trim(solutionName), "_", initial_iteration
            call self % mesh % Export( trim(solutionName) )

            call surfacesMesh % saveAllMesh(self % mesh, initial_iteration, controlVariables)
         END IF 

      end subroutine DGSEM_SetInitialCondition
!
!///////////////////////////////////////////////////////////////////////////////////////////////////////////////////////////////////
!
!     -----------------------------------------------------------------------------------
!     Specifies how to copy a DGSem object:
!     -> Trivial but must be defined since self % monitors has a user-defined assignment
!     -> Must be impure because the assignment procedures of derived times are not pure
!        (they perform better being impure!!)
!     -----------------------------------------------------------------------------------
      subroutine DGSEM_Assign (to, from)
         implicit none
         class(DGSem), intent(inout) :: to
         type (DGSem), intent(in)    :: from

         to % maxResidual        = from % maxResidual
         to % nodes              = from % nodes
         to % numberOfTimeSteps  = from % numberOfTimeSteps
         to % NDOF               = from % NDOF
         to % totalNDOF          = from % totalNDOF

         to % mesh               = from % mesh
         to % ManufacturedSol    = from % ManufacturedSol

         to % monitors  = from % monitors
         to % particles = from % particles

      end subroutine DGSEM_Assign
!
!////////////////////////////////////////////////////////////////////////
!
!  -----------------------------------
!  Compute maximum residual L_inf norm
!  -----------------------------------
!
   FUNCTION ComputeMaxResiduals(mesh) RESULT(maxResidual)
      use MPI_Process_Info
      IMPLICIT NONE
      CLASS(HexMesh), intent(in)  :: mesh
      REAL(KIND=RP), dimension(NCONS) :: maxResidual
!
!     ---------------
!     Local variables
!     ---------------
!
      INTEGER       :: id , eq, ierr, maxElem
      REAL(KIND=RP) :: localMaxResidual(NCONS)
      real(kind=RP) :: localR1, localR2, localR3, localR4, localR5, localR6, localc
      real(kind=RP) :: R1, R2, R3, R4, R5, R6, c
      INTEGER       :: N(3), i, j, k

      maxResidual = 0.0_RP
      R1 = 0.0_RP
      R2 = 0.0_RP
      R3 = 0.0_RP
      R4 = 0.0_RP
      R5 = 0.0_RP
      R6 = 0.0_RP
      c    = 0.0_RP

<<<<<<< HEAD
!$acc parallel loop gang present(mesh) reduction(max:R1,R2,R3,R4,R5,c)
=======
!$acc parallel loop gang present(mesh) reduction(max:R1,R2,R3,R4,R5)
>>>>>>> 7595e705
!$omp parallel shared(maxResidual, R1, R2, R3, R4, R5, R6, c, mesh) default(private)
!$omp do reduction(max:R1,R2,R3,R4,R5,R6,c) schedule(runtime)
      DO id = 1, SIZE( mesh % elements )
         N = mesh % elements(id) % Nxyz
         
         localR1 = 0.0_RP
         localR2 = 0.0_RP
         localR3 = 0.0_RP
         localR4 = 0.0_RP
         localR5 = 0.0_RP
         localR6 = 0.0_RP
         localc  = 0.0_RP

         !$acc loop vector collapse(3) reduction(max:localR1,localR2,localR3,localR4,localR5,localc)
         do k = 0, N(3) ; do j = 0, N(2) ; do i = 0, N(1)
#if defined FLOW && !(SPALARTALMARAS)
            localR1 = max(localR1, abs(mesh % elements(id) % storage % QDot(1,i,j,k)))
            localR2 = max(localR2, abs(mesh % elements(id) % storage % QDot(2,i,j,k)))
            localR3 = max(localR3, abs(mesh % elements(id) % storage % QDot(3,i,j,k)))
            localR4 = max(localR4, abs(mesh % elements(id) % storage % QDot(4,i,j,k)))
            localR5 = max(localR5, abs(mesh % elements(id) % storage % QDot(5,i,j,k)))
#else
            localR1 = max(localR1, abs(mesh % elements(id) % storage % QDot(1,i,j,k)))
            localR2 = max(localR2, abs(mesh % elements(id) % storage % QDot(2,i,j,k)))
            localR3 = max(localR3, abs(mesh % elements(id) % storage % QDot(3,i,j,k)))
            localR4 = max(localR4, abs(mesh % elements(id) % storage % QDot(4,i,j,k)))
            localR5 = max(localR5, abs(mesh % elements(id) % storage % QDot(5,i,j,k)))
            localR6 = max(localR6, abs(mesh % elements(id) % storage % QDot(6,i,j,k)))
#endif

#ifdef CAHNHILLIARD
            localc    = max(localc, abs(mesh % elements(id) % storage % cDot(1,i,j,k)))
#endif
         end do ; end do ; end do

#if defined FLOW && !(SPALARTALMARAS)
         R1 = max(R1,localR1)
         R2 = max(R2,localR2)
         R3 = max(R3,localR3)
         R4 = max(R4,localR4)
         R5 = max(R5,localR5)
#elif defined(SPALARTALMARAS)
         R1 = max(R1,localR1)
         R2 = max(R2,localR2)
         R3 = max(R3,localR3)
         R4 = max(R4,localR4)
         R5 = max(R5,localR5)
         R6 = max(R6,localR6)
#endif

#ifdef CAHNHILLIARD
         c    = max(c, localc)
#endif
      END DO
!$omp end do
!$omp end parallel
!$acc end parallel loop
      
      !!$acc update host(R1,R2,R3,R4,R5) 

#if defined FLOW && (!(SPALARTALMARAS))
      maxResidual(1:NCONS) = [R1, R2, R3, R4, R5]
#elif defined(SPALARTALMARAS)
      maxResidual(1:NCONS) = [R1, R2, R3, R4, R5, R6]
#endif

#if  defined(CAHNHILLIARD) && (!defined(FLOW))
      maxResidual(NCONS) = c
#endif

#ifdef _HAS_MPI_
      if ( MPI_Process % doMPIAction ) then
         localMaxResidual = maxResidual
         call mpi_allreduce(localMaxResidual, maxResidual, NCONS, MPI_DOUBLE, MPI_MAX, &
                            MPI_COMM_WORLD, ierr)
      end if
#endif

   END FUNCTION ComputeMaxResiduals
!
!////////////////////////////////////////////////////////////////////////
!
!  -------------------------------------------------------------------
!  Estimate the maximum time-step of the system. This
!  routine computes a heuristic based on the smallest mesh
!  spacing (which goes as 1/N^2) AND the eigenvalues of the
!  particular hyperbolic system being solved (Euler or Navier Stokes). This is not
!  the only way to estimate the time-step, but it works in practice.
!  Other people use variations on this and we make no assertions that
!  it is the only or best way. Other variations look only at the smallest
!  mesh values, other account for differences across the element.
!     -------------------------------------------------------------------
   subroutine MaxTimeStep( self, cfl, dcfl, MaxDt , MaxDtVec)
      use VariableConversion
      use MPI_Process_Info
      implicit none
      !------------------------------------------------
      type(DGSem)                :: self
      real(kind=RP), intent(in)  :: cfl      !<  Advective cfl number
      real(kind=RP), optional, intent(in)  :: dcfl     !<  Diffusive cfl number
      real(kind=RP), intent(inout)  :: MaxDt
      real(kind=RP), allocatable, dimension(:), intent(inout), optional :: MaxDtVec
#ifdef FLOW
      !------------------------------------------------
      integer                       :: i, j, k, eID                     ! Coordinate and element counters
      integer                       :: N(3)                             ! Polynomial order in the three reference directions
      integer                       :: ierr                             ! Error for MPI calls
      real(kind=RP)                 :: eValues(3)                       ! Advective eigenvalues
      real(kind=RP)                 :: dcsi, deta, dzet                 ! Smallest mesh spacing
      real(kind=RP)                 :: dcsi2, deta2, dzet2              ! Smallest mesh spacing squared
      real(kind=RP)                 :: lamcsi_a, lamzet_a, lameta_a     ! Advective eigenvalues in the three reference directions
      real(kind=RP)                 :: lamcsi_v, lamzet_v, lameta_v     ! Diffusive eigenvalues in the three reference directions
      real(kind=RP)                 :: jac, mu, T                       ! Mapping Jacobian, viscosity and temperature
      real(kind=RP)                 :: kinematicviscocity, musa, etasa
      real(kind=RP)                 :: Q(NCONS)                           ! The solution in a node
      real(kind=RP)                 :: TimeStep_Conv, TimeStep_Visc     ! Time-step for convective and diffusive terms
      real(kind=RP)                 :: localMax_dt_v, localMax_dt_a     ! Time step to perform MPI reduction
      type(NodalStorage_t), pointer :: spAxi_p, spAeta_p, spAzeta_p     ! Pointers to the nodal storage in every direction
!      external                      :: ComputeEigenvaluesForState       ! Advective eigenvalues
#if defined(INCNS) || defined(MULTIPHASE)
      logical :: flowIsNavierStokes = .true.
#endif
#if defined(SPALARTALMARAS)
      external                            :: ComputeEigenvaluesForStateSA
#elif defined(ACOUSTIC)
      external                            :: ComputeEigenvaluesForStateCAA
#endif
      !--------------------------------------------------------
!     Initializations
!     ---------------
      TimeStep_Conv = huge(1._RP)
      TimeStep_Visc = huge(1._RP)
      if (present(MaxDtVec)) MaxDtVec = huge(1._RP)
!$acc parallel loop gang present(self, cfl, dcfl) reduction(min:TimeStep_Conv,TimeStep_Visc)
!$omp parallel shared(self,TimeStep_Conv,TimeStep_Visc,NodalStorage,cfl,dcfl,flowIsNavierStokes,MaxDtVec) default(private)
!$omp do reduction(min:TimeStep_Conv,TimeStep_Visc) schedule(runtime)
      do eID = 1, SIZE(self % mesh % elements)
         N = self % mesh % elements(eID) % Nxyz

         if ( N(1) .ne. 0 ) then
            dcsi = 1.0_RP / abs(  NodalStorage(N(1)) % x(1) -  NodalStorage(N(1)) % x (0) )

         else
            dcsi = 0.0_RP

         end if

         if ( N(2) .ne. 0 ) then
            deta = 1.0_RP / abs( NodalStorage(N(2)) % x(1) - NodalStorage(N(2)) % x (0) )

         else
            deta = 0.0_RP

         end if

         if ( N(3) .ne. 0 ) then
            dzet = 1.0_RP / abs(  NodalStorage(N(3)) % x(1) -  NodalStorage(N(3)) % x (0) )

         else
            dzet = 0.0_RP

         end if

         if (flowIsNavierStokes) then
            dcsi2 = dcsi*dcsi
            deta2 = deta*deta
            dzet2 = dzet*dzet
         end if
         !$acc loop vector collapse(3) private(eValues, Q)
         do k = 0, N(3) ; do j = 0, N(2) ; do i = 0, N(1)
!
!           ------------------------------------------------------------
!           The maximum eigenvalues for a particular state is determined
!           by the physics.
!           ------------------------------------------------------------
!
            Q(1:NCONS) = self % mesh % elements(eID) % storage % Q(1:NCONS,i,j,k)

#if defined(SPALARTALMARAS)
            CALL ComputeEigenvaluesForStateSA( Q , eValues )
#elif defined(ACOUSTIC)
            CALL ComputeEigenvaluesForStateCAA( Q , self % mesh % elements(eID) % storage % Qbase(:,i,j,k), eValues )
#else
            CALL ComputeEigenvaluesForState( Q , eValues )
#endif
            jac      = self % mesh % elements(eID) % geom % jacobian(i,j,k)
!
!           ----------------------------
!           Compute contravariant values
!           ----------------------------
!
            lamcsi_a =abs( self % mesh % elements(eID) % geom % jGradXi(IX,i,j,k)   * eValues(IX) + &
                           self % mesh % elements(eID) % geom % jGradXi(IY,i,j,k)   * eValues(IY) + &
                           self % mesh % elements(eID) % geom % jGradXi(IZ,i,j,k)   * eValues(IZ) ) * dcsi

            lameta_a =abs( self % mesh % elements(eID) % geom % jGradEta(IX,i,j,k)  * eValues(IX) + &
                           self % mesh % elements(eID) % geom % jGradEta(IY,i,j,k)  * eValues(IY) + &
                           self % mesh % elements(eID) % geom % jGradEta(IZ,i,j,k)  * eValues(IZ) ) * deta

            lamzet_a =abs( self % mesh % elements(eID) % geom % jGradZeta(IX,i,j,k) * eValues(IX) + &
                           self % mesh % elements(eID) % geom % jGradZeta(IY,i,j,k) * eValues(IY) + &
                           self % mesh % elements(eID) % geom % jGradZeta(IZ,i,j,k) * eValues(IZ) ) * dzet

            TimeStep_Conv = min( TimeStep_Conv, cfl*abs(jac)/(lamcsi_a+lameta_a+lamzet_a) )
            if (present(MaxDtVec)) MaxDtVec(eID) = min( MaxDtVec(eID), cfl*abs(jac)/(lamcsi_a+lameta_a+lamzet_a) )

#if defined(NAVIERSTOKES)
            if (flowIsNavierStokes) then
               T        = Temperature(Q)
               mu       = SutherlandsLaw(T)

#if defined(SPALARTALMARAS)

              call GetNSKinematicViscosity(mu, self % mesh % elements(eID) % storage % Q(IRHO,i,j,k), kinematicviscocity )
              call self % SAModel % ComputeViscosity( self % mesh % elements(eID) % storage % Q(IRHOTHETA,i,j,k), kinematicviscocity, &
                                               self % mesh % elements(eID) % storage % Q(IRHO,i,j,k), mu, musa, etasa)
              mu = mu + musa
#endif
               lamcsi_v = mu * dcsi2 * abs(sum(self % mesh % elements(eID) % geom % jGradXi  (:,i,j,k)))
               lameta_v = mu * deta2 * abs(sum(self % mesh % elements(eID) % geom % jGradEta (:,i,j,k)))
               lamzet_v = mu * dzet2 * abs(sum(self % mesh % elements(eID) % geom % jGradZeta(:,i,j,k)))
               TimeStep_Visc = min( TimeStep_Visc, dcfl*abs(jac)/(lamcsi_v+lameta_v+lamzet_v) )
               if (present(MaxDtVec)) MaxDtVec(eID) = min( MaxDtVec(eID), &
                                                      dcfl*abs(jac)/(lamcsi_v+lameta_v+lamzet_v)  )
            end if
#else
            TimeStep_Visc = huge(1.0_RP)
#endif

         end do ; end do ; end do
      end do
!$omp end do
!$omp end parallel
!$acc end parallel loop

      !!$acc update host(TimeStep_Conv, TimeStep_Visc)

#ifdef _HAS_MPI_
      if ( MPI_Process % doMPIAction ) then
         localMax_dt_v = TimeStep_Visc
         localMax_dt_a = TimeStep_Conv
         call mpi_allreduce(localMax_dt_a, TimeStep_Conv, 1, MPI_DOUBLE, MPI_MIN, &
                            MPI_COMM_WORLD, ierr)
         call mpi_allreduce(localMax_dt_v, TimeStep_Visc, 1, MPI_DOUBLE, MPI_MIN, &
                            MPI_COMM_WORLD, ierr)
      end if
#endif

      if (TimeStep_Conv  < TimeStep_Visc) then
         self % mesh % dt_restriction = DT_CONV
         MaxDt  = TimeStep_Conv
      else
         self % mesh % dt_restriction = DT_DIFF
         MaxDt  = TimeStep_Visc
      end if
#endif
   end subroutine MaxTimeStep
!
!////////////////////////////////////////////////////////////////////////
!
   subroutine hnRange(mesh, hnmin, hnmax)
!
!     ---------
!     Interface
!     ---------
      implicit none
      type(HexMesh), intent(in)  :: mesh
      real(RP),      intent(out) :: hnmin
      real(RP),      intent(out) :: hnmax
!
!     ---------------
!     Local variables
!     ---------------
      integer  :: eID, ierr
      real(RP) :: hn


      hnmin = huge(1.0_RP)
      hnmax = -huge(1.0_RP)
      do eID = 1, mesh % no_of_elements
         hn = mesh % elements(eID) % hn
         hnmin = min(hn, hnmin)
         hnmax = max(hn, hnmax)
      end do

      call MPI_MinMax(hnmin, hnmax)

   end subroutine hnRange
!
end module DGSEMClass<|MERGE_RESOLUTION|>--- conflicted
+++ resolved
@@ -627,11 +627,7 @@
       R6 = 0.0_RP
       c    = 0.0_RP
 
-<<<<<<< HEAD
 !$acc parallel loop gang present(mesh) reduction(max:R1,R2,R3,R4,R5,c)
-=======
-!$acc parallel loop gang present(mesh) reduction(max:R1,R2,R3,R4,R5)
->>>>>>> 7595e705
 !$omp parallel shared(maxResidual, R1, R2, R3, R4, R5, R6, c, mesh) default(private)
 !$omp do reduction(max:R1,R2,R3,R4,R5,R6,c) schedule(runtime)
       DO id = 1, SIZE( mesh % elements )
@@ -643,8 +639,9 @@
          localR4 = 0.0_RP
          localR5 = 0.0_RP
          localR6 = 0.0_RP
+#ifdef CAHNHILLIARD
          localc  = 0.0_RP
-
+#endif
          !$acc loop vector collapse(3) reduction(max:localR1,localR2,localR3,localR4,localR5,localc)
          do k = 0, N(3) ; do j = 0, N(2) ; do i = 0, N(1)
 #if defined FLOW && !(SPALARTALMARAS)
@@ -690,8 +687,6 @@
 !$omp end parallel
 !$acc end parallel loop
       
-      !!$acc update host(R1,R2,R3,R4,R5) 
-
 #if defined FLOW && (!(SPALARTALMARAS))
       maxResidual(1:NCONS) = [R1, R2, R3, R4, R5]
 #elif defined(SPALARTALMARAS)
