--- conflicted
+++ resolved
@@ -20,16 +20,12 @@
 		./build_ns/EllipticBR1.o \
 		./build_ns/EllipticBR2.o \
 		./build_ns/EllipticDiscretizations.o \
-<<<<<<< HEAD
 		./build_ns/ShockCapturingKeywords.o \
 		./build_ns/SVV.o \
 		./build_ns/SCsensorClass.o \
-		./build_ns/ShockCapturing.o
-=======
-	    ./build_ns/SVV.o \
+		./build_ns/ShockCapturing.o \
 		./build_ns/mkl_dfti.o \
-		./build_ns/TripForceClass.o 
->>>>>>> a8c0f2e6
+		./build_ns/TripForceClass.o
 
 LIBOBJS_NSSA =  ./build_nssa/DGSEMClass.o \
                 ./build_nssa/DGIntegrals.o \
@@ -43,16 +39,12 @@
                 ./build_nssa/EllipticBR1.o \
                 ./build_nssa/EllipticBR2.o \
                 ./build_nssa/EllipticDiscretizations.o \
-<<<<<<< HEAD
                 ./build_nssa/ShockCapturingKeywords.o \
                 ./build_nssa/SVV.o \
                 ./build_nssa/SCsensorClass.o \
-                ./build_nssa/ShockCapturing.o
-=======
-                ./build_nssa/SVV.o \
+                ./build_nssa/ShockCapturing.o \
 				./build_nssa/mkl_dfti.o \
-				./build_nssa/TripForceClass.o 
->>>>>>> a8c0f2e6
+				./build_nssa/TripForceClass.o
 
 LIBOBJS_iNS =   ./build_ins/DGSEMClass.o \
 		./build_ins/DGIntegrals.o \
