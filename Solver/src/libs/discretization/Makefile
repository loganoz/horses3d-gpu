--- conflicted
+++ resolved
@@ -23,16 +23,11 @@
 		./build_ns/WallFunctionConnectivity.o \
 		./build_ns/ShockCapturingKeywords.o \
 		./build_ns/SVV.o \
-<<<<<<< HEAD
-		./build_ns/Clustering.o \
-		./build_ns/SCsensorClass.o \
-		./build_ns/ShockCapturing.o \
-		./build_ns/mkl_dfti.o \
-		./build_ns/TripForceClass.o
-=======
-        ./build_ns/SCsensorClass.o \
-        ./build_ns/ShockCapturing.o 
->>>>>>> bde48533
+                ./build_ns/Clustering.o \
+                ./build_ns/SCsensorClass.o \
+                ./build_ns/ShockCapturing.o \
+                ./build_ns/mkl_dfti.o \
+                ./build_ns/TripForceClass.o
 
 LIBOBJS_NSSA =  ./build_nssa/DGSEMClass.o \
                 ./build_nssa/DGIntegrals.o \
@@ -48,14 +43,11 @@
                 ./build_nssa/EllipticDiscretizations.o \
                 ./build_nssa/ShockCapturingKeywords.o \
                 ./build_nssa/SVV.o \
-<<<<<<< HEAD
-				./build_nssa/Clustering.o \
-=======
-				./build_nssa/WallFunctionConnectivity.o \
->>>>>>> bde48533
+                ./build_nssa/Clustering.o \
                 ./build_nssa/SCsensorClass.o \
-                ./build_nssa/ShockCapturing.o 
-
+                ./build_nssa/ShockCapturing.o \
+                ./build_nssa/mkl_dfti.o \
+                ./build_nssa/TripForceClass.o
 
 LIBOBJS_iNS =   ./build_ins/DGSEMClass.o \
 		./build_ins/DGIntegrals.o \
