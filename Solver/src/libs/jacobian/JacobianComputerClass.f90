--- conflicted
+++ resolved
@@ -4,15 +4,9 @@
 !   @File:    JacobianComputerClass.f90
 !   @Author:  Andrés Rueda (am.rueda@upm.es)
 !   @Created: Wed Jul 17 11:53:01 2019
-<<<<<<< HEAD
-!   @Last revision date: Sun Aug 22 12:53:05 2021
+!   @Last revision date: Mon Sep  6 22:44:58 2021
 !   @Last revision author: Wojciech Laskowski (wj.laskowski@upm.es)
-!   @Last revision commit: f25736e2c99ea391777ac1ea2e57fb316bf5dd5a
-=======
-!   @Last revision date: Sun Sep  5 16:56:45 2021
-!   @Last revision author: Wojciech Laskowski (wj.laskowski@upm.es)
-!   @Last revision commit: 8a32ada0a1eee764154d7b551efce39785eb5059
->>>>>>> c6fd938f
+!   @Last revision commit: 3334a040b8cdf3201850a2deec9950c84f2dc21f
 !
 !//////////////////////////////////////////////////////
 !
