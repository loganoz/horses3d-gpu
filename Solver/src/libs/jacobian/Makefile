--- conflicted
+++ resolved
@@ -52,37 +52,8 @@
 				  ./build_ch/JacobianComputerClass.o \
 				./build_ch/NumericalJacobian.o
 
-<<<<<<< HEAD
-LIBOBJS_NSCH = ./build_nsch/JacobianDefinitions.o \
-        	./build_nsch/ColorsClass.o \
-					./build_nsch/GenericMatrixClass.o \
-			    ./build_nsch/LinkedListMatrixClass.o \
-			    ./build_nsch/CSRMatrixClass.o \
-			    ./build_nsch/PETScMatrixClass.o \
-			    ./build_nsch/DenseBlockDiagonalMatrixClass.o \
-			    ./build_nsch/SparseBlockDiagonalMatrixClass.o \
-			    ./build_nsch/StaticCondensedMatrixClass.o \
-			    ./build_nsch/MatrixClass.o \
-				  ./build_nsch/JacobianComputerClass.o \
-				./build_nsch/NumericalJacobian.o
-
-LIBOBJS_iNSCH =	./build_insch/JacobianDefinitions.o \
-          ./build_insch/ColorsClass.o \
-  				./build_insch/GenericMatrixClass.o \
-			    ./build_insch/LinkedListMatrixClass.o \
-			    ./build_insch/CSRMatrixClass.o \
-			    ./build_insch/PETScMatrixClass.o \
-			    ./build_insch/DenseBlockDiagonalMatrixClass.o \
-			    ./build_insch/SparseBlockDiagonalMatrixClass.o \
-			    ./build_insch/StaticCondensedMatrixClass.o \
-			    ./build_insch/MatrixClass.o \
-				  ./build_insch/JacobianComputerClass.o \
-				./build_insch/NumericalJacobian.o
-
-
-=======
-LIBOBJS_MU = 	./build_mu/ColorsClass.o \
-				./build_mu/Jacobian.o \
+LIBOBJS_MU = ./build_mu/JacobianDefinitions.o \
+        	./build_mu/ColorsClass.o \
 					./build_mu/GenericMatrixClass.o \
 			    ./build_mu/LinkedListMatrixClass.o \
 			    ./build_mu/CSRMatrixClass.o \
@@ -91,8 +62,8 @@
 			    ./build_mu/SparseBlockDiagonalMatrixClass.o \
 			    ./build_mu/StaticCondensedMatrixClass.o \
 			    ./build_mu/MatrixClass.o \
+				  ./build_mu/JacobianComputerClass.o \
 				./build_mu/NumericalJacobian.o
->>>>>>> 611e285a
 
 LIB = jacobian
 
