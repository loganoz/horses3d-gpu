#################################################
#	Jacobian Makefile 		#
#################################################
INSTALL_DIR?=./
FFLAGS?=-cpp
AR?=ar
ARFLAGS?=cr
RANLIB?=ranlib
MOD_FLAG?=-J




<<<<<<< HEAD
LIBOBJS_NS = 	./build_ns/GenericMatrixClass.o \
     	        ./build_ns/CSRMatrixClass.o \
		./build_ns/PETScMatrixClass.o \
		./build_ns/DenseBlockDiagonalMatrixClass.o \
		./build_ns/MatrixClass.o \
		./build_ns/ColorsClass.o \
		./build_ns/Jacobian.o \
		./build_ns/NumericalJacobian.o

LIBOBJS_iNS = 	./build_ins/GenericMatrixClass.o \
     	        ./build_ins/CSRMatrixClass.o \
		./build_ins/PETScMatrixClass.o \
		./build_ins/DenseBlockDiagonalMatrixClass.o \
		./build_ins/MatrixClass.o \
		./build_ins/ColorsClass.o \
		./build_ins/Jacobian.o \
		./build_ins/NumericalJacobian.o
=======
LIBOBJS_NS = 	./build_ns/ColorsClass.o \
				./build_ns/Jacobian.o \
					./build_ns/GenericMatrixClass.o \
			    ./build_ns/LinkedListMatrixClass.o \
			    ./build_ns/CSRMatrixClass.o \
			    ./build_ns/PETScMatrixClass.o \
			    ./build_ns/DenseBlockDiagonalMatrixClass.o \
			    ./build_ns/SparseBlockDiagonalMatrixClass.o \
			    ./build_ns/MatrixClass.o \
				./build_ns/NumericalJacobian.o
>>>>>>> 6f6b0127

LIBOBJS_CH = 	./build_ch/ColorsClass.o \
				  ./build_ch/Jacobian.o \
				  ./build_ch/GenericMatrixClass.o \
			    ./build_ch/LinkedListMatrixClass.o \
			    ./build_ch/CSRMatrixClass.o \
			    ./build_ch/PETScMatrixClass.o \
			    ./build_ch/DenseBlockDiagonalMatrixClass.o \
			    ./build_ch/SparseBlockDiagonalMatrixClass.o \
			    ./build_ch/MatrixClass.o \
				./build_ch/NumericalJacobian.o

LIBOBJS_NSCH = 	./build_nsch/ColorsClass.o \
				./build_nsch/Jacobian.o \
					./build_nsch/GenericMatrixClass.o \
			    ./build_nsch/LinkedListMatrixClass.o \
			    ./build_nsch/CSRMatrixClass.o \
			    ./build_nsch/PETScMatrixClass.o \
			    ./build_nsch/DenseBlockDiagonalMatrixClass.o \
			    ./build_nsch/SparseBlockDiagonalMatrixClass.o \
			    ./build_nsch/MatrixClass.o \
				./build_nsch/NumericalJacobian.o


LIB = jacobian

############################################
#	MAIN COMPILATION RULES 		   #
############################################
.DEFAULT_GOAL:=all

all: lib$(LIB)_ns.a lib$(LIB)_ins.a lib$(LIB)_ch.a lib$(LIB)_nsch.a

./build_ns/%.o: %.f90
	@echo
	@echo $<
	$(FC) $(FFLAGS) -DNAVIERSTOKES -I./include_ns $(MACROS) $(EXTLIB_INC) $(INCLUDE) $(INCLUDE)_ns -c $< -o $@ $(MOD_FLAG) ./include_ns

./build_ins/%.o: %.f90
	@echo
	@echo $<
	$(FC) $(FFLAGS) -DINCNS -I./include_ins $(MACROS) $(EXTLIB_INC) $(INCLUDE) $(INCLUDE)_ins -c $< -o $@ $(MOD_FLAG) ./include_ins

./build_ch/%.o: %.f90
	@echo
	@echo $<
	$(FC) $(FFLAGS) -DCAHNHILLIARD -I./include_ch $(MACROS) $(EXTLIB_INC) $(INCLUDE) $(INCLUDE)_ch -c $< -o $@ $(MOD_FLAG) ./include_ch

./build_nsch/%.o: %.f90
	@echo
	@echo $<
	$(FC) $(FFLAGS) -DNAVIERSTOKES -DCAHNHILLIARD -I./include_nsch $(MACROS) $(EXTLIB_INC) $(INCLUDE) $(INCLUDE)_nsch -c $< -o $@ $(MOD_FLAG) ./include_nsch

lib$(LIB)_ns.a: header mkdirs $(LIBOBJS_NS) 
	@echo
	@echo "---------------------------------"
	@echo "| Linking library" $@ "|"
	@echo "---------------------------------"
	@$(RM) $@
	$(AR) $(ARFLAGS) $@ $(LIBOBJS_NS) 
	@$(RANLIB) $@

lib$(LIB)_ins.a: header mkdirs $(LIBOBJS_iNS) 
	@echo
	@echo "---------------------------------"
	@echo "| Linking library" $@ "|"
	@echo "---------------------------------"
	@$(RM) $@
	$(AR) $(ARFLAGS) $@ $(LIBOBJS_iNS) 
	@$(RANLIB) $@

lib$(LIB)_ch.a: header mkdirs $(LIBOBJS_CH)
	@echo
	@echo "---------------------------------"
	@echo "| Linking library" $@ "|"
	@echo "---------------------------------"
	@$(RM) $@
	$(AR) $(ARFLAGS) $@ $(LIBOBJS_CH) 
	@$(RANLIB) $@

lib$(LIB)_nsch.a: header mkdirs $(LIBOBJS_NSCH)
	@echo
	@echo "---------------------------------"
	@echo "| Linking library" $@ "|"
	@echo "---------------------------------"
	@$(RM) $@
	$(AR) $(ARFLAGS) $@ $(LIBOBJS_NSCH) 
	@$(RANLIB) $@

install: all
	cp -p lib$(LIB)_ns.a $(INSTALL_DIR)/lib/
	cp -p lib$(LIB)_ins.a $(INSTALL_DIR)/lib/
	cp -p lib$(LIB)_ch.a $(INSTALL_DIR)/lib/
	cp -p lib$(LIB)_nsch.a $(INSTALL_DIR)/lib/
	cp -p ./include_ns/*.mod $(INSTALL_DIR)/include_ns/
	cp -p ./include_ins/*.mod $(INSTALL_DIR)/include_ins/
	cp -p ./include_ch/*.mod $(INSTALL_DIR)/include_ch/
	cp -p ./include_nsch/*.mod $(INSTALL_DIR)/include_nsch/
	@echo
	@echo

header: FORCE
	@echo
	@echo "================================"
	@echo ">>   Building Jacobian    "
	@echo "================================"
	@echo
	@echo

mkdirs: FORCE
	@mkdir -p ./include_ns ./include_ins ./include_ch ./include_nsch
	@mkdir -p ./build_ns ./build_ins ./build_ch ./build_nsch

clean: FORCE
	$(RM) lib$(LIB)_ns.a lib$(LIB)_ins.a lib$(LIB)_ch.a lib$(LIB)_nsch.a
	$(RM) ./build_ns/*.o ./include_ns/*.mod
	$(RM) ./build_ins/*.o ./include_ins/*.mod
	$(RM) ./build_ch/*.o ./include_ch/*.mod
	$(RM) ./build_nsch/*.o ./include_nsch/*.mod

#############################################
#	Dummy procedure to force a rule     #
#############################################
FORCE:<|MERGE_RESOLUTION|>--- conflicted
+++ resolved
@@ -11,25 +11,6 @@
 
 
 
-<<<<<<< HEAD
-LIBOBJS_NS = 	./build_ns/GenericMatrixClass.o \
-     	        ./build_ns/CSRMatrixClass.o \
-		./build_ns/PETScMatrixClass.o \
-		./build_ns/DenseBlockDiagonalMatrixClass.o \
-		./build_ns/MatrixClass.o \
-		./build_ns/ColorsClass.o \
-		./build_ns/Jacobian.o \
-		./build_ns/NumericalJacobian.o
-
-LIBOBJS_iNS = 	./build_ins/GenericMatrixClass.o \
-     	        ./build_ins/CSRMatrixClass.o \
-		./build_ins/PETScMatrixClass.o \
-		./build_ins/DenseBlockDiagonalMatrixClass.o \
-		./build_ins/MatrixClass.o \
-		./build_ins/ColorsClass.o \
-		./build_ins/Jacobian.o \
-		./build_ins/NumericalJacobian.o
-=======
 LIBOBJS_NS = 	./build_ns/ColorsClass.o \
 				./build_ns/Jacobian.o \
 					./build_ns/GenericMatrixClass.o \
@@ -40,7 +21,19 @@
 			    ./build_ns/SparseBlockDiagonalMatrixClass.o \
 			    ./build_ns/MatrixClass.o \
 				./build_ns/NumericalJacobian.o
->>>>>>> 6f6b0127
+
+LIBOBJS_iNS = 	./build_ins/ColorsClass.o \
+				./build_ins/Jacobian.o \
+					./build_ins/GenericMatrixClass.o \
+			    ./build_ins/LinkedListMatrixClass.o \
+			    ./build_ins/CSRMatrixClass.o \
+			    ./build_ins/PETScMatrixClass.o \
+			    ./build_ins/DenseBlockDiagonalMatrixClass.o \
+			    ./build_ins/SparseBlockDiagonalMatrixClass.o \
+			    ./build_ins/MatrixClass.o \
+				./build_ins/NumericalJacobian.o
+
+
 
 LIBOBJS_CH = 	./build_ch/ColorsClass.o \
 				  ./build_ch/Jacobian.o \
