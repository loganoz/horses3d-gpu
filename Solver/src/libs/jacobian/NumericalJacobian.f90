!
!//////////////////////////////////////////////////////
!
!   @File: NumericalJacobian.f90
!   @Author: Andrés Rueda (am.rueda@upm.es) 
!   @Created: Tue Mar 31 17:05:00 2017
!   @Last revision date: Sun Aug 22 00:47:38 2021
!   @Last revision author: Wojciech Laskowski (wj.laskowski@upm.es)
!   @Last revision commit: 8be648172a39f0abeee144315c932f91491796d5
!
!//////////////////////////////////////////////////////
!
!      Routines for computing the Jacobian matrix numerically using the colorings technique
!  ! TODO1: Implement as a class with a destructor to prevent memory leaking
!  ! TODO2: Add MPI communication
!////////////////////////////////////////////////////////////////////////
module NumericalJacobian
   use SMConstants
   use MatrixClass
   use ColorsClass            , only: Colors_t
   use HexMeshClass           , only: HexMesh, Neighbor_t, NUM_OF_NEIGHBORS
   use DGSEMClass             , only: DGSem, ComputeTimeDerivative_f
   use ElementClass
   use JacobianDefinitions    , only: JACEPS
   use JacobianComputerClass  , only: local2ijk, Look_for_neighbour, JacobianComputer_t
   use PhysicsStorage
   use Utilities              , only: Qsort
   use StorageClass           , only: SolutionStorage_t
   use IntegerDataLinkedList  , only: IntegerDataLinkedList_t
   use StopwatchClass         , only: StopWatch
<<<<<<< HEAD
   use BoundaryConditions     , only: NS_BC, C_BC, MU_BC, NSSA_BC
=======
   use BoundaryConditions     , only: NS_BC, C_BC, MU_BC
   use FTValueDictionaryClass
>>>>>>> 9ccf1ffd
   implicit none
   
   private
   public NumJacobian_t, GetRowsAndColsVector
   
!
!  *************************************************
!  Main type for the numerical Jacobian computations
!  *************************************************
   type, extends(JacobianComputer_t) :: NumJacobian_t
      
      contains
         procedure :: Construct           => NumJacobian_Construct
         procedure :: AssignColToJacobian => NumJacobian_AssignColToJacobian
         procedure :: Compute   => NumJacobian_Compute
   end type NumJacobian_t
   
!
!  Module variables
!  -> TODO: They will have to be moved to the class definition or to other types in the future
!  *******************
   type(Neighbor_t), allocatable :: nbr(:)  ! Neighbors information
   type(Colors_t)               :: ecolors
   integer        , allocatable :: used(:)                  ! array containing index of elements whose contributions to Jacobian has already been considered (TODO: replace with integer linked list)
   integer                      :: usedctr                  ! counter to fill positions of used
   integer                      :: num_of_neighbor_levels   ! Number of neighboring levels that affect one element's column of the Jacobian
   integer                      :: max_num_of_neighbors     ! Maximum number of neighboring elements that affect one element's column of the Jacobian
   
contains
!
!///////////////////////////////////////////////////////////////////////////////////////////////////////////////////////////////////
!
   subroutine NumJacobian_Construct(this, mesh, nEqn, controlVariables)
      implicit none
      !-arguments-----------------------------------------
      class(NumJacobian_t) , intent(inout) :: this
      type(HexMesh)        , intent(inout) :: mesh
      integer              , intent(in)    :: nEqn
      type(FTValueDictionary)  , intent(in)  :: controlVariables
      !---------------------------------------------------
      
!
!     Construct parent
!     ----------------
      call this % JacobianComputer_t % construct (mesh, nEqn, controlVariables)

      call SetNoNeighbours(this, controlVariables)
      
      call Stopwatch % CreateNewEvent("Numerical Jacobian construction")
      
      ! Big TODO: Move everything that is inside "if (isfirst)" to here!!
      
   end subroutine NumJacobian_Construct

!
!///////////////////////////////////////////////////////////////////////////////////////////////////////////////////////////////////
!
   subroutine NumJacobian_Compute(this, sem, nEqn, time, Matrix, TimeDerivative, eps_in, BlockDiagonalized, mode )
      !-------------------------------------------------------------------
      class(NumJacobian_t)      , intent(inout)          :: this
      type(DGSem),                intent(inout)          :: sem
      integer,                    intent(in)             :: nEqn
      real(kind=RP),              intent(in)             :: time
      class(Matrix_t)          ,  intent(inout)          :: Matrix
      procedure(ComputeTimeDerivative_f), optional       :: TimeDerivative      !   
      real(kind=RP),   optional, intent(in)              :: eps_in
      logical, optional, intent(in)        :: BlockDiagonalized  !<? Construct only the block diagonal? (Only for AnJacobian_t)
      integer, optional, intent(in)                      :: mode
      !-------------------------------------------------------------------
      integer                                            :: nelm
      integer                                            :: thiscolor, thiselmidx, thiselm         ! specific counters
      integer                                            :: thisdof                           ! specific counters
      integer                                            :: ielm, felm                      
      integer, save                                      :: nnz, totalnnz
      integer                           , save           :: maxndofel
      integer, allocatable, dimension(:), save           :: Nx, Ny, Nz                             ! Polynomial orders
      integer, allocatable, dimension(:), save           :: ndofcol                                ! Maximum number of degrees of freedom in each color        
      integer, allocatable                               :: cols(:)
      integer, allocatable                               :: rows(:)
      integer, allocatable                               :: diag(:)
      real(kind=RP), allocatable, save                   :: Q0(:)
      real(kind=RP), allocatable, save                   :: QDot0(:)
      
      integer :: i, j ! General counters
      integer, dimension(4)                              :: ijkl                                   ! Indexes to locate certain degree of freedom i,j,k...l:equation number
      real(kind=RP), save                                :: eps                                    ! Perturbation magnitude
      
      logical, save                                      :: isfirst = .TRUE.
#if (!defined(NAVIERSTOKES))
      logical                                            :: computeGradients = .true.
#endif
      !-------------------------------------------------------------------
      
      if(.not. present(TimeDerivative) ) ERROR stop 'NumJacobian_Compute needs the time-derivative procedure'
!
!     --------------------------------------------------------------------
!     Initialize variables that will be used throughout all the simulation
!     --------------------------------------------------------------------
!
      
      call Stopwatch % Start("Numerical Jacobian construction")

      if (.NOT. isfirst) then 
         deallocate(nbr)
         deallocate(Nx)
         deallocate(Ny)
         deallocate(Nz)
         deallocate(used)
         deallocate(ndofcol)
         deallocate(QDot0)
         deallocate(Q0)
      end if

         nelm = size(sem % mesh % elements)
<<<<<<< HEAD

!
!        Define the number of needed neighbors
!        -> TODO: Define according to physics and discretization
!        -------------------------------------------------------
#if defined(CAHNHILLIARD)
         num_of_neighbor_levels = 4
print*, "4 NEIGHBORS!!!!!!!!!!!!"
#elif defined(NAVIERSTOKES)
         if (flowIsNavierStokes) then
            num_of_neighbor_levels = 2 ! Hard-coded: Compact schemes such as IP, BR2. For BR1 use 2
         else
            num_of_neighbor_levels = 1
         end if
#else
         num_of_neighbor_levels = 2
#endif
         
=======
>>>>>>> 9ccf1ffd
!
!        Initialize the colorings structure
!        ----------------------------------
         allocate(nbr(nelm))
         CALL Look_for_neighbour(nbr, sem % mesh)
         call ecolors % construct(nbr, num_of_neighbor_levels)
         
!
!        Allocate storage
!        ----------------
         allocate(Nx(nelm), Ny(nelm), Nz(nelm))
         
         do i = 1, nelm
            Nx(i) = sem % mesh % elements(i) % Nxyz(1)
            Ny(i) = sem % mesh % elements(i) % Nxyz(2)
            Nz(i) = sem % mesh % elements(i) % Nxyz(3)
         end do         

         maxndofel = MAXVAL(this % ndofelm)                                             ! TODO: if there's p-adaptation, this value has to be recomputed         
!
!        ---------------------------------------------------------------------------------
!        Get the maximum number of neighbors ["of neighbors" * (num_of_neighbor_levels-1)] 
!        that are needed for the Jacobian computation (mesh dependent)
!        ---------------------------------------------------------------------------------
!
         max_num_of_neighbors = 0 ! Initialize to minimum possible value
         do i=1, nelm
            max_num_of_neighbors = max (getNumOfNeighbors (i, num_of_neighbor_levels), max_num_of_neighbors)
         end do
         
!
!        ---------------------------------------------------------------
!        Allocate the used array that will contain the information about
!        which neighbor elements were already used in the numerical
!        computation of the Jacobian matrix entries
!        -> The neighbors (including itself) and a last entry that will be 0 always (boundary index)
!        ---------------------------------------------------------------
!
         allocate ( used(max_num_of_neighbors+1) )
!
!        -------------------------------------------------------------------------
!        Set max number of nonzero values expected in a row of the Jacobian matrix    TODO: if there's p-adaptation, this has to be recomputed
!              Assumes Legendre-Gauss quadrature and neglects zero values in each 
!                 block (taken into account later when assembling)
!              For Legendre-Gauss-Lobatto much less entries are expected (a node on the
!                 interface has more cols than an interior node)
!              IMPORTANT: These numbers assume conforming meshes!
!        -------------------------------------------------------------------------
!
         nnz = maxndofel * max_num_of_neighbors
!
!        --------------------------------------------------------------
!        Compute the maximum number of degrees of freedom in each color               TODO: if there's p-adaptation, this has to be recomputed
!        --------------------------------------------------------------
!
         allocate(ndofcol(ecolors % num_of_colors))
         ndofcol = 0
         DO thiscolor = 1 , ecolors % num_of_colors
            ielm = ecolors%bounds(thiscolor)             
            felm = ecolors%bounds(thiscolor+1)
            DO thiselmidx = ielm, felm-1              !perturbs a dof in all elements within current color
               thiselm = ecolors%elmnts(thiselmidx)
               ndofcol(thiscolor) = MAX(ndofcol(thiscolor),this % ndofelm(thiselm))
            END DO
         END DO
         
         allocate(QDot0(size(sem % mesh % storage % QDot)))
         allocate(Q0   (size(sem % mesh % storage % QDot)))
         
         ! All initializations done!
         isfirst = .FALSE.
!
!     ---------------------------------------------
!     Set value of eps (currently using Mettot et al. approach with L2 norm because it seems to work)
!        See:
!           > Mettot, Clément, Florent Renac, and Denis Sipp. "Computation of eigenvalue sensitivity to base flow modifications in a discrete framework: Application to open-loop control." Journal of Computational Physics 269 (2014): 234-258.
!           > Knoll, Dana A., and David E. Keyes. "Jacobian-free Newton–Krylov methods: a survey of approaches and applications." Journal of Computational Physics 193.2 (2004): 357-397.
!     --------------------------------------------
!
      if (present(eps_in)) then
         eps = eps_in
      else
         call sem % mesh % storage % local2GlobalQ (sem % NDOF)
         associate (Q => sem % mesh % storage % Q)
         eps = sqrt(EPSILON(eps))*(NORM2(Q)+1._RP) ! 1.e-8_RP: Sometimes gives better results
         end associate
      end if
!
!     *************************************************
!     If Jacobian matrix was not preallocated, allocate
!     *************************************************
!
      if (.not. this % preAllocate) then
         select type(Matrix_p => Matrix)
            type is(DenseBlockDiagMatrix_t)
               call Matrix_p % Preallocate(nnzs=this % ndofelm_l) ! Constructing with block size
            type is(SparseBlockDiagMatrix_t)
               call Matrix_p % Preallocate(nnzs=this % ndofelm_l) ! Constructing with block size
            type is(CSRMat_t)
!~                call GetRowsAndColsVector(sem, nbr, nEqn, Matrix_p % num_of_Rows, totalnnz, this % firstIdx, rows, cols, diag)
!~                call Matrix_p % PreAllocateWithStructure(totalnnz, rows, cols, diag) 
               call Matrix_p % Preallocate()
            class default ! Construct with nonzeros in each row
               call Matrix_p % Preallocate(nnz)
         end select
         
         call Matrix % SpecifyBlockInfo(this % firstIdx,this % ndofelm)
      end if
      
      call Matrix % Reset(ForceDiagonal = .TRUE.)
      
#if defined(CAHNHILLIARD)
      CALL TimeDerivative( sem % mesh, sem % particles, time, mode)
#else
      CALL TimeDerivative( sem % mesh, sem % particles, time, CTD_IGNORE_MODE )
#endif
!
!     Save base state in Q0 and QDot0
!     -------------------------------
#if defined(CAHNHILLIARD)
      call sem % mesh % SetStorageToEqn(C_BC)
#endif
      
      call sem % mesh % storage % local2GlobalQdot (sem % NDOF)
      call sem % mesh % storage % local2GlobalQ    (sem % NDOF)
      QDot0 = sem % mesh % storage % QDot
      Q0    = sem % mesh % storage % Q
!
!     ------------------------------------------
!     Compute numerical Jacobian using colorings
!     ------------------------------------------
!

!
!     Go through every color to obtain its elements' contribution to the Jacobian
!     ***************************************************************************
      do thiscolor = 1 , ecolors % num_of_colors
         ielm = ecolors%bounds(thiscolor)             ! Initial element of the color
         felm = ecolors%bounds(thiscolor+1)           ! Final element of the color
!         
!        Iterate through the DOFs in thiscolor
!           ( Computes one column for each dof within an elment )
!        ********************************************************
         do thisdof = 1, ndofcol(thiscolor)
            
!           Perturb the current degree of freedom in all elements within current color
!           --------------------------------------------------------------------------
            DO thiselmidx = ielm, felm-1              
               thiselm = ecolors%elmnts(thiselmidx)
               IF (this % ndofelm(thiselm)<thisdof) CYCLE    ! Do nothing if the DOF exceeds the NDOF of thiselm
               
               ijkl = local2ijk(thisdof,nEqn,Nx(thiselm),Ny(thiselm),Nz(thiselm))
               
               sem%mesh%elements(thiselm)% storage % Q(ijkl(1),ijkl(2),ijkl(3),ijkl(4)) = &
                                                   sem%mesh%elements(thiselm)% storage % Q(ijkl(1),ijkl(2),ijkl(3),ijkl(4)) + eps 
            ENDDO
!
!           Compute the time derivative
!           ---------------------------
#if defined(CAHNHILLIARD)
            CALL TimeDerivative( sem % mesh, sem % particles, time, mode)
#else
            CALL TimeDerivative( sem % mesh, sem % particles, time, CTD_IGNORE_MODE )
#endif
            call sem % mesh % storage % local2GlobalQdot (sem %NDOF)
            sem % mesh % storage % QDot = (sem % mesh % storage % QDot - QDot0) / eps
            call sem % mesh % storage % global2LocalQdot
            
!
!           Add the contributions to the Jacobian
!           -------------------------------------
            do thiselmidx = ielm, felm-1
               thiselm = ecolors%elmnts(thiselmidx)
               IF (this % ndofelm(thiselm)<thisdof) CYCLE
               ! Redifine used array and counter
               used    = 0
               usedctr = 1
               
               call this % AssignColToJacobian(Matrix, sem % mesh % storage, thiselm, thiselm, thisdof, num_of_neighbor_levels)
               
            END DO           
!
!           Restore original values for Q (TODO: this can be improved)
!           ----------------------------------------------------------
            sem % mesh % storage % Q = Q0
            call sem % mesh % storage % global2LocalQ
         ENDDO
      ENDDO
      
      CALL Matrix % Assembly()                             ! Matrix A needs to be assembled before being used
      
      call Stopwatch % Pause("Numerical Jacobian construction")
      
      IF (this % verbose) PRINT*, "Numerical Jacobian construction: ", Stopwatch % lastElapsedTime("Numerical Jacobian construction"), "seconds"

!
!     --------------------
!     Return storage to NS
!     --------------------
!
#if defined(FLOW) && defined(CAHNHILLIARD)
      call sem % mesh % SetStorageToEqn(NS_BC)
#endif
      
   end subroutine NumJacobian_Compute
!
!///////////////////////////////////////////////////////////////////////////////////////////////////////////////////////////////////
!
!  -------------------------------------------------------------------------------------------------------
!  Assign to Jacobian the column that corresponds to the element "eID" and the degree of freedom "thisdof" 
!  taking into account the contribution of the neighbors [(depth-1) * "of neighbors"]
!  -------------------------------------------------------------------------------------------------------
   recursive subroutine NumJacobian_AssignColToJacobian(this, Matrix, storage, eID, eIDn, thisdof, depth)
      implicit none
      !-arguments---------------------------------------
      class(NumJacobian_t)           , intent(inout) :: this
      class(Matrix_t)                , intent(inout) :: Matrix  !<> Jacobian Matrix
      type(SolutionStorage_t), target, intent(in)    :: storage !<  storage
      integer                        , intent(in)    :: eID     !<  Element ID 
      integer                        , intent(in)    :: eIDn    !<  ID of the element, whose neighbors' contributions are added
      integer                        , intent(in)    :: thisdof !<  Current degree of freedom
      integer                        , intent(in)    :: depth   !<  Amount of neighbors to visit
      !-local-variables---------------------------------
      integer :: elmnbr                    ! Neighbor element index
      integer :: i,j                       ! Counter
      integer :: ndof                      ! Number of degrees of freedom of element
      real(kind=RP), pointer :: pbuffer(:) ! Buffer to point to an element's Qdot
      !-------------------------------------------------
      
      if ( (eID  == 0) .or. (eIDn == 0) ) return
!
!     Go through all the neighbors
!     ----------------------------
      do i = 1, size(nbr(eIDn) % elmnt)
         elmnbr = nbr(eIDn) % elmnt(i) 
      
         if (.NOT. any(used == elmnbr)) THEN
            ndof   = this % ndofelm(elmnbr)
            pbuffer(1:ndof) => storage % elements(elmnbr) % QDot  !maps Qdot array into a 1D pointer
            
            do j=1, this % ndofelm(elmnbr)
               call Matrix % AddToBlockEntry (elmnbr, eID, j, thisdof, pbuffer(j) )
            end do
            
            used(usedctr) = elmnbr
            usedctr = usedctr + 1
         end if
         
         if (depth > 1) call this % AssignColToJacobian(Matrix, storage, eID, elmnbr, thisdof, depth-1)
         
      end do
      
   end subroutine NumJacobian_AssignColToJacobian
!
!///////////////////////////////////////////////////////////////////////////////////////////////////////////////////////////////////
!
!  -----------------------------------------------------------------------------------------------------
!  Returns the number of neighbors [(depth-1) * "of neighbors"] for a specific element (counting itself)
!  -----------------------------------------------------------------------------------------------------
   function getNumOfNeighbors (eID, depth) result(num)
      implicit none
      !-arguments---------------------------------------
      integer                      , intent(in)              :: eID     !<  Element ID 
      integer                      , intent(in)              :: depth   !<  Amount of neighbors to visit
      integer           :: num
      !-local-variables---------------------------------
      type(IntegerDataLinkedList_t) :: neighborsList
      !-------------------------------------------------
      
      num = 0
      if (eID == 0) return 
      
!
!     Create list of already counted elements
!     ---------------------------------------
      neighborsList = IntegerDataLinkedList_t(.FALSE.)
      
!
!     Add neighbors to list
!     ---------------------
      call addNeighborsToList(eID,depth,neighborsList)
      num = neighborsList % no_of_entries
      
!
!     destruct list of already counted elements
!     -----------------------------------------
      call neighborsList % destruct
      
   end function getNumOfNeighbors
!
!///////////////////////////////////////////////////////////////////////////////////////////////////////////////////////////////////
!   
   recursive subroutine addNeighborsToList(eID, depth, neighborsList)
      implicit none
      !-arguments---------------------------------------
      integer                      , intent(in)    :: eID     !<  Element ID 
      integer                      , intent(in)    :: depth   !<  Amount of neighbors to visit
      type(IntegerDataLinkedList_t), intent(inout) :: neighborsList
      !-local-variables---------------------------------
      integer :: elmnbr                    ! Neighbor element index
      integer :: i                         ! Counter
      !-------------------------------------------------
      
      do i = 1, NUM_OF_NEIGHBORS + 1
         elmnbr = nbr(eID) % elmnt(i)
         
         if (elmnbr == 0) cycle
            
         call neighborsList % add(elmnbr)
         if (depth > 1) call addNeighborsToList (elmnbr, depth - 1, neighborsList)
         
      end do
   end subroutine addNeighborsToList
!
!///////////////////////////////////////////////////////////////////////////////////////////////////////////////////////////////////
!   
!  ! To be deprecated(?)
   subroutine GetRowsAndColsVector(sem, nbr, nEqn, nRows, nnz, firstIdx, rows, cols, diag)
      implicit none
      class(DGSEM)         :: sem
      type(Neighbor_t)     :: nbr(:)
      integer, intent(in)  :: nEqn, nRows
      integer, intent(in)  :: firstIdx(1:sem % mesh % no_of_elements)
      integer, intent(out)  :: nnz
      integer, allocatable, intent(out) :: rows(:)
      integer, allocatable, intent(out) :: cols(:)
      integer, allocatable, intent(out) :: diag(:)
!
!     ---------------
!     Local variables
!     ---------------
!
      integer                 :: eID, i, j, k, counter, csr_pos, ieq, nID
      integer                 :: ii, jj, kk, iieq
      integer                 :: pos_i, pos_j
      integer                 :: lb, ub
      integer, dimension(26)  :: neighbours
  
!
!     *********************
!     First loop to get nnz: TODO could I already set rows here?
!     *********************
!
!!$omp parallel private(counter, neighbours, i, j)
!!$omp do reduction(+:nnz)
      nnz = 0
      do eID = 1, sem % mesh % no_of_elements
         associate(e => sem % mesh % elements(eID))
!
!     1/ For each element, get its neighbours
!        ------------------------------------
         counter = 0
         neighbours = -1

         do i = 1, size(nbr(eID) % elmnt)
            if ( nbr(eID) % elmnt(i) .le. 0 ) cycle
            do j = 1, size(nbr(nbr(eID) % elmnt(i)) % elmnt)
               if (nbr(nbr(eID) % elmnt(i)) % elmnt(j) .le. 0) cycle

               if ( .not. any(neighbours .eq. nbr(nbr(eID) % elmnt(i)) % elmnt(j)) ) then
                  counter = counter + 1 
                  neighbours(counter) = nbr(nbr(eID) % elmnt(i)) % elmnt(j)
               end if
            end do
         end do

         do i = 1, counter
            associate(eL => sem % mesh % elements(neighbours(i)))
            nnz = nnz + nEqn*(eL % Nxyz(1)+1)*(eL % Nxyz(2)+1)*(eL % Nxyz(3)+1)*nEqn*(e % Nxyz(1)+1)*(e % Nxyz(2)+1)*(e % Nxyz(3)+1)
            end associate
         end do
         end associate
      end do
!!$omp end do
!!$omp end parallel
      allocate(rows(1:nRows+1))
      allocate(cols(1:nnz))
      allocate(diag(1:nRows))
!
!     ****************************
!     We need to set rows and cols
!     ****************************
!
      csr_pos = 1
      do eID = 1, sem % mesh % no_of_elements
         associate(e => sem % mesh % elements(eID))
!
!     1/ For each element, get its neighbours
!        ------------------------------------
         counter = 0
         neighbours = -1

         do i = 1, size(nbr(eID) % elmnt)
            if ( nbr(eID) % elmnt(i) .le. 0 ) cycle
            do j = 1, size(nbr(nbr(eID) % elmnt(i)) % elmnt)          ! For only neighbors comment this
               if (nbr(nbr(eID) % elmnt(i)) % elmnt(j) .le. 0) cycle  ! For only neighbors comment this

               if ( .not. any(neighbours .eq. nbr(nbr(eID) % elmnt(i)) % elmnt(j)) ) then ! For neighbors change by if ( .not. any(neighbours .eq. nbr(eID) % elmnt(i)) ) then
                  counter = counter + 1 
                  neighbours(counter) = nbr(eID) % elmnt(i)                               ! For neighbors change by neighbours(counter) = nbr(eID) % elmnt(i)
               end if
            end do                                                    ! For only neighbors comment this
         end do
         call Qsort(neighbours(1:counter))

         pos_i = firstIdx(eID)

         do k = 0, e % Nxyz(3) ; do j = 0, e % Nxyz(2) ; do i = 0, e % Nxyz(1) ; do ieq = 1, nEqn
            rows(pos_i) = csr_pos
            pos_i = pos_i + 1 
            do nID = 1, counter
               associate(neigh => sem % mesh % elements(neighbours(nID)))

               pos_j = firstIdx(neighbours(nID))

               do kk = 0, neigh % Nxyz(3) ; do jj = 0, neigh % Nxyz(2) ; do ii = 0, neigh % Nxyz(1) ; do iieq = 1, nEqn
                    
                  cols(csr_pos) = pos_j

                  pos_j = pos_j + 1
                  csr_pos = csr_pos + 1 
               end do                  ; end do                ; end do                 ; end do
               end associate
            end do   
         end do                ; end do                ; end do                ; end do

         end associate
      end do

      rows(nRows+1) = nnz+1
!
!     **************************
!     Get the diagonal positions
!     **************************
!
      do i = 1, nRows
         lb = rows(i)
         ub = rows(i+1)-1

         pos_i = minloc(abs(cols(lb:ub)-i),dim=1)
         diag(i) = lb + pos_i - 1
      end do

   end subroutine GetRowsAndColsVector
!
!///////////////////////////////////////////////////////////////////////////////////////////////////////////////////////////////////
!
!     -----------------------------------
!     Destruct the JacobianInfo variables
!     ------------------------------------
   subroutine SetNoNeighbours(this, controlVariables)
      implicit none
      !-arguments-----------------------------------------
      class(NumJacobian_t), intent(inout)   :: this
      type(FTValueDictionary)  , intent(in) :: controlVariables
      !---------------------------------------------------
      character(len=LINE_LENGTH)                     :: tmpc
      !---------------------------------------------------

#if defined(CAHNHILLIARD)
      num_of_neighbor_levels = 4
#elif defined(NAVIERSTOKES)
      if (flowIsNavierStokes) then
         if (controlVariables % containsKey("viscous discretization")) then

            tmpc = controlVariables % StringValueForKey("viscous discretization",LINE_LENGTH)
            select case (tmpc)
            case('BR1')
               num_of_neighbor_levels = 2
            case('BR2')
               num_of_neighbor_levels = 1
            case('IP')
               num_of_neighbor_levels = 1
            case default 
               if (MPI_Process % isRoot) ERROR STOP 'JacobianComputerClass :: Viscous discretization not recognized.'
            end select
         else
            if (MPI_Process % isRoot) write(STD_OUT,*) 'JacobianComputerClass :: Viscous discretization not defined. Jacobian assumes BR1.'
            num_of_neighbor_levels = 2
         end if 
      else
         num_of_neighbor_levels = 1
      end if
#else
      num_of_neighbor_levels = 2
#endif

   end subroutine SetNoNeighbours
!
!///////////////////////////////////////////////////////////////////////////////////////////////////////////////////////////////////
!
end module NumericalJacobian<|MERGE_RESOLUTION|>--- conflicted
+++ resolved
@@ -4,9 +4,9 @@
 !   @File: NumericalJacobian.f90
 !   @Author: Andrés Rueda (am.rueda@upm.es) 
 !   @Created: Tue Mar 31 17:05:00 2017
-!   @Last revision date: Sun Aug 22 00:47:38 2021
+!   @Last revision date: Sun Aug 22 12:53:06 2021
 !   @Last revision author: Wojciech Laskowski (wj.laskowski@upm.es)
-!   @Last revision commit: 8be648172a39f0abeee144315c932f91491796d5
+!   @Last revision commit: f25736e2c99ea391777ac1ea2e57fb316bf5dd5a
 !
 !//////////////////////////////////////////////////////
 !
@@ -28,12 +28,8 @@
    use StorageClass           , only: SolutionStorage_t
    use IntegerDataLinkedList  , only: IntegerDataLinkedList_t
    use StopwatchClass         , only: StopWatch
-<<<<<<< HEAD
    use BoundaryConditions     , only: NS_BC, C_BC, MU_BC, NSSA_BC
-=======
-   use BoundaryConditions     , only: NS_BC, C_BC, MU_BC
    use FTValueDictionaryClass
->>>>>>> 9ccf1ffd
    implicit none
    
    private
@@ -148,27 +144,6 @@
       end if
 
          nelm = size(sem % mesh % elements)
-<<<<<<< HEAD
-
-!
-!        Define the number of needed neighbors
-!        -> TODO: Define according to physics and discretization
-!        -------------------------------------------------------
-#if defined(CAHNHILLIARD)
-         num_of_neighbor_levels = 4
-print*, "4 NEIGHBORS!!!!!!!!!!!!"
-#elif defined(NAVIERSTOKES)
-         if (flowIsNavierStokes) then
-            num_of_neighbor_levels = 2 ! Hard-coded: Compact schemes such as IP, BR2. For BR1 use 2
-         else
-            num_of_neighbor_levels = 1
-         end if
-#else
-         num_of_neighbor_levels = 2
-#endif
-         
-=======
->>>>>>> 9ccf1ffd
 !
 !        Initialize the colorings structure
 !        ----------------------------------
