--- conflicted
+++ resolved
@@ -1,7 +1,4 @@
-<<<<<<< HEAD
-!
-=======
->>>>>>> df431882
+!
 !//////////////////////////////////////////////////////
 !
 !      Module for computing element colorings in order to generate the numerical Jacobian
@@ -65,14 +62,8 @@
 !              -----------------------------------
                if ( colored(i) ) cycle
 
-!              Check if its neighbors(...depth times) were used in this color
-<<<<<<< HEAD
-!              --------------------------------------------------------------
-               used(0) = .FALSE. !boundary neigbour is empty
-=======
-!              --------------------------------------------------------------  
+!              Check if its neighbors(...depth times) were used in this color  
                used(0) = .FALSE. !boundary neighbour is empty
->>>>>>> df431882
                if (neighbors_were_used(used,nbr,i,depth)) cycle
 
 !              Mark neighbors as used
@@ -93,15 +84,9 @@
          this % num_of_colors = maxcolor
          ALLOCATE(this%elmnts(ntotal))
          ALLOCATE(this%bounds(this % num_of_colors + 1))
-<<<<<<< HEAD
-
-!        Order elements acording to colors
-!        *********************************
-=======
          
 !        Order elements according to colors
 !        **********************************
->>>>>>> df431882
          idx = 1
          DO i = 1, this % num_of_colors
             this%bounds(i)= idx
