!
!////////////////////////////////////////////////////////////////////////
!
!   @File:    TestSuiteModule.f90
!   @Author:  David Kopriva
!   @Created: February 21, 2013 11:21 AM
!   @Last revision date: Tue Sep 28 11:34:35 2021
!   @Last revision author: Wojciech Laskowski (wj.laskowski@upm.es)
!   @Last revision commit: 0b8b49ef742bce3e02d3138ef5e95597b5d3a726
!
!////////////////////////////////////////////////////////////////////////
!
!> The TestSuiteManager class defines methods to easily
!> put together and run a suite of unit tests. 
!>
!>
!> The tests are managed by an instance of the
!>**TestSuiteManager** class. It is designed to be used with minimal fuss. You
!>
!>- Initialize the test suite
!>- Add test subroutines
!>- Have the testSuiteManager perform the tests
!>- Finalize the test suite manager
!>
!># Usage: #
!>
!>##Definition
!>
!>      TYPE(TestSuiteManager) :: testSuite
!>
!>##Initialization
!>         call testSuite % init()
!>
!>##Creating a test ###
!>
!>   A test is a subroutine with interface
!>
!>         ABSTRACT INTERFACE
!>            SUBROUTINE testSuiteSubroutine()
!>            END SUBROUTINE testSuiteSubroutine
!>         END INTERFACE
!>   
!>   that (typically) includes unit test calls. You add
!>   a test suite function by the add subroutine
!>   
!>         CALL testSuite % addTestSubroutineWithName(SubroutineName, description)
!>
!>   where 
!>
!> - SubroutineName = a subroutine with the interface as above, and 
!> - description = a CHARACTER(LEN=128) character string that names the test
!>   
!>##Setting the output location ###
!>   Set the unit to which the output is written by
!>
!>         CALL testSuite % setOutputUnit(iUnit)
!>
!>##Running tests ###
!>   To run the tests call
!>
!>         CALL testSuite % performTests() OR
!>         CALL testSuite % performTests(numFailed)
!>   
!>##Finalizing the test suite ###
!>   When done, call
!>
!>         CALL testSuite % finalize()
!
!////////////////////////////////////////////////////////////////////////
!
      Module TestSuiteManagerClass
      USE FTAssertions
      IMPLICIT NONE
      PRIVATE 
            
      ABSTRACT INTERFACE
         SUBROUTINE testSuiteFunction()
         END SUBROUTINE testSuiteFunction
      END INTERFACE

      TYPE TestCaseRecord
         LOGICAL                                       :: passed
         CHARACTER(LEN=128)                            :: testName
         TYPE(FTAssertionsManager)   , POINTER         :: assertionsManager
         PROCEDURE(testSuiteFunction), POINTER, NOPASS :: TestSubroutine
         TYPE(TestCaseRecord), POINTER                 :: next
      END TYPE TestCaseRecord
      
      TYPE, PUBLIC :: TestSuiteManager
         INTEGER                       :: numberOfTests
         INTEGER                       :: stdOut = 6
         TYPE(TestCaseRecord), POINTER :: testCasesHead => NULL()
         TYPE(TestCaseRecord), POINTER :: testCasesTail => NULL()
         CONTAINS
         PROCEDURE :: init     => initializeTestSuiteManager
         PROCEDURE :: finalize => finalizeTestSuiteManager
         PROCEDURE :: addTestSubroutineWithName
         PROCEDURE :: performTests
         PROCEDURE :: setOutputUnit
      END TYPE TestSuiteManager
!
!     ========      
      CONTAINS
!     ========      
!
!//////////////////////////////////////////////////////////////////////// 
! 
      SUBROUTINE initializeTestSuiteManager(self)
         IMPLICIT NONE
         CLASS(TestSuiteManager) :: self

            self % testCasesHead => NULL()
            self % testCasesTail => NULL()
            self % numberOfTests = 0
            
      END SUBROUTINE initializeTestSuiteManager
!
!//////////////////////////////////////////////////////////////////////// 
! 
      SUBROUTINE setOutputUnit(self,iUnit)
         IMPLICIT NONE 
         CLASS(TestSuiteManager) :: self
         INTEGER                 :: iUnit
         self % stdOut = iUnit
      END SUBROUTINE setOutputUnit    
!
!//////////////////////////////////////////////////////////////////////// 
! 
      SUBROUTINE addTestSubroutineWithName(self,testSubroutine ,testName)
         IMPLICIT NONE
         CLASS(TestSuiteManager)       :: self
         EXTERNAL                      :: testSubroutine
         CHARACTER(LEN=*)              :: testName
         TYPE(TestCaseRecord), POINTER :: newTestCase
         
         INTERFACE
            SUBROUTINE testSubroutine()
            END SUBROUTINE  testSubroutine
         END INTERFACE
         
         ALLOCATE(newTestCase)
         newTestCase % testName     = TRIM(ADJUSTL(testName))
         newTestCase % TestSubroutine => testSubroutine
         newTestCase % next         => NULL()
         newTestCase % passed       = .TRUE.
         self % numberOfTests       = self % numberOfTests + 1
         
         IF ( ASSOCIATED(self % testCasesHead) )     THEN
            self % testCasesTail % next => newTestCase
            self % testCasesTail      => newTestCase 
         ELSE
            self % testCasesHead => newTestCase
            self % testCasesTail => newTestCase
         END IF 
         
      END SUBROUTINE addTestSubroutineWithName    
!
!//////////////////////////////////////////////////////////////////////// 
! 
      SUBROUTINE finalizeTestSuiteManager(self)
         IMPLICIT NONE
         CLASS(TestSuiteManager)       :: self
         TYPE(TestCaseRecord), POINTER :: tmp, current
         
         IF ( .NOT.ASSOCIATED(self % testCasesHead) )     THEN
           RETURN 
         END IF 
         
         current => self % testCasesHead
<<<<<<< HEAD
         tmp => current
         DO WHILE (ASSOCIATED(tmp))
=======
         DO WHILE (ASSOCIATED(current))
>>>>>>> 92754a4c
            tmp => current % next
            
            IF(ASSOCIATED(current % assertionsManager)) THEN
               DEALLOCATE(current % assertionsManager)
            END IF 
            
            DEALLOCATE(current)
            current => tmp
         END DO

         self % testCasesHead => NULL()
         self % testCasesTail => NULL()
         self % numberOfTests = 0
         
      END SUBROUTINE finalizeTestSuiteManager
!
!//////////////////////////////////////////////////////////////////////// 
! 
      SUBROUTINE performTests(self, numberOfFailedTestsRet)  
          IMPLICIT NONE  
!
!         ---------
!         Arguments
!         ---------
!
          CLASS(TestSuiteManager)             :: self
          INTEGER                  , OPTIONAL :: numberOfFailedTestsRet
!
!         ---------------
!         Local variables
!         ---------------
!
          TYPE(TestCaseRecord)     , POINTER  :: current
          TYPE(FTAssertionsManager), POINTER  :: sharedManager
          INTEGER                             :: maxMessageLength, numberOfFailedTests
          
          numberOfFailedTests = 0
          maxMessageLength    = 0
          
          WRITE(self % stdOut,*)
          WRITE(self % stdOut,*) "                   ////////////////////////////////"
          WRITE(self % stdOut,*) "                   ////    Begin Test Suites   ////"
          WRITE(self % stdOut,*) "                   ////////////////////////////////"
          WRITE(self % stdOut,*)
          
          current => self % testCasesHead
          DO WHILE (ASSOCIATED(current))
          
            CALL initializeSharedAssertionsManager
            sharedManager               => sharedAssertionsManager()
            current % assertionsManager => sharedManager
            
            CALL current % TestSubroutine
            
            IF ( sharedManager % numberOfAssertionFailures() /= 0 )     THEN
               numberOfFailedTests = numberOfFailedTests + 1 
               current % passed = .FALSE.
            END IF 
               
            CALL sharedManager % SummarizeAssertions(current % testName,self % stdOut)
            CALL detachSharedAssertionsManager
            
            maxMessageLength = MAX(maxMessageLength,LEN_TRIM(current % testName))
            
            current => current % next
          END DO
        
          WRITE(self % stdOut,*)
          WRITE(self % stdOut,*) "   **********************************************************"
          WRITE(self % stdOut,*) "                     Summary of failed test suites:"
          WRITE(self % stdOut,'(i6,A,i3)')  numberOfFailedTests," suite(s) failed out of ", self % numberOfTests 
          WRITE(self % stdOut,*) "   **********************************************************"
          
          WRITE(self % stdOut,*)
          WRITE(self % stdOut,*) "                   ////////////////////////////////////"
          WRITE(self % stdOut,*) "                   ////    Test Suites Completed   ////"
          WRITE(self % stdOut,*) "                   ////////////////////////////////////"
          WRITE(self % stdOut,*)
        
!
!         ------------------
!         Test matrix output
!         ------------------
!
          WRITE(self % stdOut,*)
          WRITE(self % stdOut,*) "////////////////////////////////"
          WRITE(self % stdOut,*) "////   Test Status Matrix   ////"
          WRITE(self % stdOut,*) "////////////////////////////////"
          WRITE(self % stdOut,*)
        
          current => self % testCasesHead
          DO WHILE (ASSOCIATED(current))
            
            IF ( current % passed )     THEN
               WRITE(self % stdOut,*) current % testName(1:maxMessageLength), " ... Passed"
            ELSE 
               WRITE(self % stdOut,*) current % testName(1:maxMessageLength), " ... F A I L E D"
            END IF 
            
            current => current % next
          END DO
        
          IF(PRESENT(numberOfFailedTestsRet)) numberOfFailedTestsRet = numberOfFailedTests
          
      END SUBROUTINE performTests    
      
      END Module TestSuiteManagerClass    <|MERGE_RESOLUTION|>--- conflicted
+++ resolved
@@ -167,12 +167,7 @@
          END IF 
          
          current => self % testCasesHead
-<<<<<<< HEAD
-         tmp => current
-         DO WHILE (ASSOCIATED(tmp))
-=======
          DO WHILE (ASSOCIATED(current))
->>>>>>> 92754a4c
             tmp => current % next
             
             IF(ASSOCIATED(current % assertionsManager)) THEN
