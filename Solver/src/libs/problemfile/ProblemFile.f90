--- conflicted
+++ resolved
@@ -44,11 +44,7 @@
             USE HexMeshClass
             use PhysicsStorage
             IMPLICIT NONE
-<<<<<<< HEAD
             CLASS(HexMesh)                      :: mesh
-=======
-            CLASS(HexMesh)             :: mesh
->>>>>>> 62a1b9dc
             type(Thermodynamics_t), intent(in)  :: thermodynamics_
             type(Dimensionless_t),  intent(in)  :: dimensionless_
             type(RefValues_t),      intent(in)  :: refValues_
@@ -70,11 +66,7 @@
             use PhysicsStorage
             use HexMeshClass
             implicit none
-<<<<<<< HEAD
             class(HexMesh)                      :: mesh
-=======
-            class(HexMesh)                        :: mesh
->>>>>>> 62a1b9dc
             type(Thermodynamics_t), intent(in)  :: thermodynamics_
             type(Dimensionless_t),  intent(in)  :: dimensionless_
             type(RefValues_t),      intent(in)  :: refValues_
@@ -109,11 +101,7 @@
                   Q(4) = Q(1)*w
                   Q(5) = p/(gamma - 1._RP) + 0.5_RP*Q(1)*(u**2 + v**2 + w**2)
 
-<<<<<<< HEAD
-                  mesh % elements(eID) % Q(i,j,k,:) = Q 
-=======
                   mesh % elements(eID) % storage % Q(i,j,k,:) = Q 
->>>>>>> 62a1b9dc
                end do;        end do;        end do
                end associate
             end do
@@ -169,23 +157,14 @@
 !
             USE HexMeshClass
             IMPLICIT NONE
-<<<<<<< HEAD
             CLASS(HexMesh) :: mesh
             REAL(KIND=RP)  :: time
-=======
-            CLASS(HexMesh)  :: mesh
-            REAL(KIND=RP) :: time
->>>>>>> 62a1b9dc
             
          END SUBROUTINE UserDefinedPeriodicOperation
 !
 !//////////////////////////////////////////////////////////////////////// 
 ! 
-<<<<<<< HEAD
-         SUBROUTINE UserDefinedFinalize(mesh, time, thermodynamics_, &
-=======
          SUBROUTINE UserDefinedFinalize(mesh, time, iter, maxResidual, thermodynamics_, &
->>>>>>> 62a1b9dc
                                                     dimensionless_, &
                                                         refValues_   )
 !
@@ -197,13 +176,6 @@
             USE HexMeshClass
             use PhysicsStorage
             IMPLICIT NONE
-<<<<<<< HEAD
-            CLASS(HexMesh) :: mesh
-            REAL(KIND=RP)  :: time
-            type(Thermodynamics_t),    intent(in)  :: thermodynamics_
-            type(Dimensionless_t),     intent(in)  :: dimensionless_
-            type(RefValues_t),         intent(in)  :: refValues_
-=======
             CLASS(HexMesh)                        :: mesh
             REAL(KIND=RP)                         :: time
             integer                               :: iter
@@ -211,7 +183,6 @@
             type(Thermodynamics_t),    intent(in) :: thermodynamics_
             type(Dimensionless_t),     intent(in) :: dimensionless_
             type(RefValues_t),         intent(in) :: refValues_
->>>>>>> 62a1b9dc
 
          END SUBROUTINE UserDefinedFinalize
 !
