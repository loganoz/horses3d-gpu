!
!////////////////////////////////////////////////////////////////////////
!
!      ProblemFile.f90
!      Created: June 26, 2015 at 8:47 AM 
!      By: David Kopriva  
!
!      The Problem File contains user defined procedures
!      that are used to "personalize" i.e. define a specific
!      problem to be solved. These procedures include initial conditions,
!      exact solutions (e.g. for tests), etc. and allow modifications 
!      without having to modify the main code.
!
!      The procedures, *even if empty* that must be defined are
!
!      UserDefinedSetUp
!      UserDefinedInitialCondition(mesh)
!      UserDefinedPeriodicOperation(mesh)
!      UserDefinedFinalize(mesh)
!      UserDefinedTermination
!
!//////////////////////////////////////////////////////////////////////// 
! 
         SUBROUTINE UserDefinedStartup
!
!        --------------------------------
!        Called before any other routines
!        --------------------------------
!
            IMPLICIT NONE  
         END SUBROUTINE UserDefinedStartup
!
!//////////////////////////////////////////////////////////////////////// 
! 
         SUBROUTINE UserDefinedFinalSetup(mesh &
#if defined(NAVIERSTOKES)
                                        , thermodynamics_ &
                                        , dimensionless_  &
                                        , refValues_ & 
#endif
#if defined(CAHNHILLIARD)
                                        , multiphase_ &
#endif
                                        )
!
!           ----------------------------------------------------------------------
!           Called after the mesh is read in to allow mesh related initializations
!           or memory allocations.
!           ----------------------------------------------------------------------
!
            USE HexMeshClass
            use PhysicsStorage
            use FluidData
            IMPLICIT NONE
            CLASS(HexMesh)                      :: mesh
#if defined(NAVIERSTOKES)
            type(Thermodynamics_t), intent(in)  :: thermodynamics_
            type(Dimensionless_t),  intent(in)  :: dimensionless_
            type(RefValues_t),      intent(in)  :: refValues_
#endif
#if defined(CAHNHILLIARD)
            type(Multiphase_t),     intent(in)  :: multiphase_
#endif
         END SUBROUTINE UserDefinedFinalSetup
!
!//////////////////////////////////////////////////////////////////////// 
! 
         subroutine UserDefinedInitialCondition(mesh &
#if defined(NAVIERSTOKES)
                                        , thermodynamics_ &
                                        , dimensionless_  &
                                        , refValues_ & 
#endif
#if defined(CAHNHILLIARD)
                                        , multiphase_ &
#endif
                                        )
!
!           ------------------------------------------------
!           called to set the initial condition for the flow
!              - by default it sets an uniform initial
!                 condition.
!           ------------------------------------------------
!
            use smconstants
            use physicsstorage
            use hexmeshclass
            use fluiddata
            implicit none
            class(hexmesh)                      :: mesh
#if defined(NAVIERSTOKES)
            type(Thermodynamics_t), intent(in)  :: thermodynamics_
            type(Dimensionless_t),  intent(in)  :: dimensionless_
            type(RefValues_t),      intent(in)  :: refValues_
#endif
#if defined(CAHNHILLIARD)
            type(Multiphase_t),     intent(in)  :: multiphase_
#endif
!
!           ---------------
!           local variables
!           ---------------
!
            integer        :: eid, i, j, k
            real(kind=RP)  :: qq, u, v, w, p
#if defined(NAVIERSTOKES)
            real(kind=RP)  :: Q(NCONS), phi, theta
#endif

!
!           ---------------------------------------
!           Navier-Stokes default initial condition
!           ---------------------------------------
!
#if defined(NAVIERSTOKES)
            associate ( gammaM2 => dimensionless_ % gammaM2, &
                        gamma => thermodynamics_ % gamma )
            theta = refvalues_ % AOAtheta*(pi/180.0_RP)
            phi   = refvalues_ % AOAphi*(pi/180.0_RP)
      
            do eID = 1, mesh % no_of_elements
               associate( Nx => mesh % elements(eID) % Nxyz(1), &
                          ny => mesh % elemeNts(eID) % nxyz(2), &
                          Nz => mesh % elements(eID) % Nxyz(3) )
               do k = 0, Nz;  do j = 0, Ny;  do i = 0, Nx 
                  qq = 1.0_RP
                  u  = qq*cos(theta)*cos(phi)
                  v  = qq*sin(theta)*cos(phi)
                  w  = qq*sin(phi)
      
                  q(1) = 1.0_RP
                  p    = 1.0_RP/(gammaM2)
                  q(2) = q(1)*u
                  q(3) = q(1)*v
                  q(4) = q(1)*w
                  q(5) = p/(gamma - 1._RP) + 0.5_RP*q(1)*(u**2 + v**2 + w**2)

                  mesh % elements(eID) % storage % q(:,i,j,k) = q 
               end do;        end do;        end do
               end associate
            end do

            end associate
#endif
!
!           ---------------------------------------
!           Cahn-Hilliard default initial condition
!           ---------------------------------------
!
#if defined(CAHNHILLIARD)
            call random_seed()
         
            do eid = 1, mesh % no_of_elements
               associate( Nx => mesh % elements(eid) % Nxyz(1), &
                          Ny => mesh % elements(eid) % Nxyz(2), &
                          Nz => mesh % elements(eid) % Nxyz(3) )
               associate(e => mesh % elements(eID) % storage)
               call random_number(e % c) 
               e % c = 2.0_RP * (e % c - 0.5_RP)
               end associate
               end associate
            end do
#endif

         end subroutine UserDefinedInitialCondition
#if defined(NAVIERSTOKES)
         subroutine UserDefinedState1(x, t, nHat, Q, thermodynamics_, dimensionless_, refValues_)
!
!           -------------------------------------------------
!           Used to define an user defined boundary condition
!           -------------------------------------------------
!
            use SMConstants
            use PhysicsStorage
            use FluidData
            implicit none
            real(kind=RP), intent(in)     :: x(NDIM)
            real(kind=RP), intent(in)     :: t
            real(kind=RP), intent(in)     :: nHat(NDIM)
            real(kind=RP), intent(inout)  :: Q(NCONS)
            type(Thermodynamics_t),    intent(in)  :: thermodynamics_
            type(Dimensionless_t),     intent(in)  :: dimensionless_
            type(RefValues_t),         intent(in)  :: refValues_
         end subroutine UserDefinedState1

         subroutine UserDefinedNeumann(x, t, nHat, U_x, U_y, U_z)
!
!           --------------------------------------------------------
!           Used to define a Neumann user defined boundary condition
!           --------------------------------------------------------
!
            use SMConstants
            use PhysicsStorage
            use FluidData
            implicit none
            real(kind=RP), intent(in)     :: x(NDIM)
            real(kind=RP), intent(in)     :: t
            real(kind=RP), intent(in)     :: nHat(NDIM)
            real(kind=RP), intent(inout)  :: U_x(NGRAD)
            real(kind=RP), intent(inout)  :: U_y(NGRAD)
            real(kind=RP), intent(inout)  :: U_z(NGRAD)
         end subroutine UserDefinedNeumann
#endif
!
!//////////////////////////////////////////////////////////////////////// 
! 
         SUBROUTINE UserDefinedPeriodicOperation(mesh, time, Monitors)
!
!           ----------------------------------------------------------
!           Called at the output interval to allow periodic operations
!           to be performed
!           ----------------------------------------------------------
!
            use SMConstants
            USE HexMeshClass
#if defined(NAVIERSTOKES)
            use MonitorsClass
#endif
            IMPLICIT NONE
            CLASS(HexMesh)               :: mesh
            REAL(KIND=RP)                :: time
#if defined(NAVIERSTOKES)
            type(Monitor_t), intent(in) :: monitors
#else
            logical, intent(in) :: monitors
#endif
            
         END SUBROUTINE UserDefinedPeriodicOperation
!
!//////////////////////////////////////////////////////////////////////// 
! 
<<<<<<< HEAD
         subroutine UserDefinedSourceTerm(mesh, time      &
#if defined(NAVIERSTOKES)
                                        , thermodynamics_ &
                                        , dimensionless_  &
                                        , refValues_ & 
#endif
#if defined(CAHNHILLIARD)
                                        , multiphase_ &
#endif
)
=======
         subroutine UserDefinedSourceTerm(x, time, S, thermodynamics_, dimensionless_, refValues_)
>>>>>>> ad98e9bd
!
!           --------------------------------------------
!           Called to apply source terms to the equation
!           --------------------------------------------
!
            use SMConstants
            USE HexMeshClass
            use PhysicsStorage
            use FluidData
            IMPLICIT NONE
<<<<<<< HEAD
            CLASS(HexMesh)                        :: mesh
            REAL(KIND=RP)                         :: time
#if defined(NAVIERSTOKES)
            type(Thermodynamics_t), intent(in)  :: thermodynamics_
            type(Dimensionless_t),  intent(in)  :: dimensionless_
            type(RefValues_t),      intent(in)  :: refValues_
#endif
#if defined(CAHNHILLIARD)
            type(Multiphase_t),     intent(in)  :: multiphase_
#endif
!
!           ---------------
!           Local variables
!           ---------------
!
            integer  :: i, j, k, eID
=======
            real(kind=RP),             intent(in)  :: x(NDIM)
            real(kind=RP),             intent(in)  :: time
            real(kind=RP),             intent(out) :: S(NCONS)
            type(Thermodynamics_t),    intent(in)  :: thermodynamics_
            type(Dimensionless_t),     intent(in)  :: dimensionless_
            type(RefValues_t),         intent(in)  :: refValues_
>>>>>>> ad98e9bd
!
!           Usage example
!           -------------
!           S(:) = x(1) + x(2) + x(3) + time
   
         end subroutine UserDefinedSourceTerm
!
!//////////////////////////////////////////////////////////////////////// 
! 
         SUBROUTINE UserDefinedFinalize(mesh, time, iter, maxResidual &
#if defined(NAVIERSTOKES)
                                                    , thermodynamics_ &
                                                    , dimensionless_  &
                                                    , refValues_ & 
#endif   
#if defined(CAHNHILLIARD)
                                                    , multiphase_ &
#endif
                                                    , monitors, &
                                                      elapsedTime, &
                                                      CPUTime   )
!
!           --------------------------------------------------------
!           Called after the solution computed to allow, for example
!           error tests to be performed
!           --------------------------------------------------------
!
            use SMConstants
            USE HexMeshClass
            use PhysicsStorage
            use FluidData
            use MonitorsClass
            IMPLICIT NONE
            CLASS(HexMesh)                        :: mesh
            REAL(KIND=RP)                         :: time
            integer                               :: iter
            real(kind=RP)                         :: maxResidual
#if defined(NAVIERSTOKES)
            type(Thermodynamics_t), intent(in)    :: thermodynamics_
            type(Dimensionless_t),  intent(in)    :: dimensionless_
            type(RefValues_t),      intent(in)    :: refValues_
#endif
#if defined(CAHNHILLIARD)
            type(Multiphase_t),     intent(in)    :: multiphase_
#endif
            type(Monitor_t),        intent(in)    :: monitors
            real(kind=RP),             intent(in) :: elapsedTime
            real(kind=RP),             intent(in) :: CPUTime

         END SUBROUTINE UserDefinedFinalize
!
!//////////////////////////////////////////////////////////////////////// 
! 
      SUBROUTINE UserDefinedTermination
!
!        -----------------------------------------------
!        Called at the the end of the main driver after 
!        everything else is done.
!        -----------------------------------------------
!
         IMPLICIT NONE  
      END SUBROUTINE UserDefinedTermination
      <|MERGE_RESOLUTION|>--- conflicted
+++ resolved
@@ -229,20 +229,8 @@
 !
 !//////////////////////////////////////////////////////////////////////// 
 ! 
-<<<<<<< HEAD
-         subroutine UserDefinedSourceTerm(mesh, time      &
-#if defined(NAVIERSTOKES)
-                                        , thermodynamics_ &
-                                        , dimensionless_  &
-                                        , refValues_ & 
-#endif
-#if defined(CAHNHILLIARD)
-                                        , multiphase_ &
-#endif
-)
-=======
-         subroutine UserDefinedSourceTerm(x, time, S, thermodynamics_, dimensionless_, refValues_)
->>>>>>> ad98e9bd
+#if defined(NAVIERSTOKES)
+         subroutine UserDefinedSourceTermNS(x, time, S, thermodynamics_, dimensionless_, refValues_)
 !
 !           --------------------------------------------
 !           Called to apply source terms to the equation
@@ -253,37 +241,55 @@
             use PhysicsStorage
             use FluidData
             IMPLICIT NONE
-<<<<<<< HEAD
-            CLASS(HexMesh)                        :: mesh
-            REAL(KIND=RP)                         :: time
-#if defined(NAVIERSTOKES)
+            real(kind=RP),             intent(in)  :: x(NDIM)
+            real(kind=RP),             intent(in)  :: time
+            real(kind=RP),             intent(out) :: S(NCONS)
             type(Thermodynamics_t), intent(in)  :: thermodynamics_
             type(Dimensionless_t),  intent(in)  :: dimensionless_
             type(RefValues_t),      intent(in)  :: refValues_
-#endif
-#if defined(CAHNHILLIARD)
-            type(Multiphase_t),     intent(in)  :: multiphase_
-#endif
 !
 !           ---------------
 !           Local variables
 !           ---------------
 !
             integer  :: i, j, k, eID
-=======
-            real(kind=RP),             intent(in)  :: x(NDIM)
-            real(kind=RP),             intent(in)  :: time
-            real(kind=RP),             intent(out) :: S(NCONS)
-            type(Thermodynamics_t),    intent(in)  :: thermodynamics_
-            type(Dimensionless_t),     intent(in)  :: dimensionless_
-            type(RefValues_t),         intent(in)  :: refValues_
->>>>>>> ad98e9bd
 !
 !           Usage example
 !           -------------
 !           S(:) = x(1) + x(2) + x(3) + time
    
-         end subroutine UserDefinedSourceTerm
+         end subroutine UserDefinedSourceTermNS
+#endif
+#if defined(CAHNHILLIARD)
+         subroutine UserDefinedSourceTermCH(x, time, S, multiphase_)
+!
+!           --------------------------------------------
+!           Called to apply source terms to the equation
+!           --------------------------------------------
+!
+            use SMConstants
+            USE HexMeshClass
+            use PhysicsStorage
+            use FluidData
+            IMPLICIT NONE
+            real(kind=RP),             intent(in)  :: x(NDIM)
+            real(kind=RP),             intent(in)  :: time
+            real(kind=RP),             intent(out) :: S(NCOMP)
+            type(Multiphase_t),      intent(in)    :: multiphase_
+!
+!           ---------------
+!           Local variables
+!           ---------------
+!
+            integer  :: i, j, k, eID
+!
+!           Usage example
+!           -------------
+!           S(:) = x(1) + x(2) + x(3) + time
+   
+         end subroutine UserDefinedSourceTermCH
+#endif
+
 !
 !//////////////////////////////////////////////////////////////////////// 
 ! 
