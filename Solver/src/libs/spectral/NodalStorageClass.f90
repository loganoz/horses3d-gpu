!
!////////////////////////////////////////////////////////////////////////
!
!      NodalStorage.f95
!      Created: 2008-01-15 10:35:59 -0500 
!      By: David Kopriva 
!
!     Algorithms:
!        Algorithm 
!
!////////////////////////////////////////////////////////////////////////
!
#include "Includes.h"
MODULE NodalStorageClass
   USE SMConstants
   USE PolynomialInterpAndDerivsModule
   USE GaussQuadrature
   IMPLICIT NONE 

   private
   public GAUSS, GAUSSLOBATTO, NodalStorage

   integer, parameter      :: GAUSS = 1
   integer, parameter      :: GAUSSLOBATTO = 2
!
!  -------------------
!  Nodal storage class
!  -------------------
!
   type NodalStorage
      logical                                    :: Constructed = .FALSE.     ! Constructed flag
      integer                                    :: nodes                     ! Either GAUSS or GAUSSLOBATTO
      integer                                    :: N                         ! Polynomial order
      real(kind=RP), dimension(:)  , allocatable :: x                         ! Node position
      real(kind=RP), dimension(:)  , allocatable :: w                         ! Weights
      real(kind=RP), dimension(:)  , allocatable :: wb                        ! Barycentric weights
      real(kind=RP), dimension(:,:), allocatable :: v                         ! Interpolation vector
      real(kind=RP), dimension(:,:), allocatable :: b                         ! Boundary vector
      real(kind=RP), dimension(:,:), allocatable :: D                         ! DG derivative matrix
      real(kind=RP), dimension(:,:), allocatable :: DT                        ! Trasposed DG derivative matrix
      real(kind=RP), dimension(:,:), allocatable :: hatD                      ! Weak form derivative matrix
      real(kind=RP), dimension(:,:), allocatable :: sharpD                    ! (Two times) the strong form derivative matrix
      contains
         procedure :: construct => ConstructNodalStorage
         procedure :: destruct  => DestructNodalStorage
         procedure :: lxi       => NodalStorage_getlxi
         procedure :: leta      => NodalStorage_getleta
         procedure :: lzeta     => NodalStorage_getlzeta
         procedure :: dlxi      => NodalStorage_getdlxi
         procedure :: dleta     => NodalStorage_getdleta
         procedure :: dlzeta    => NodalStorage_getdlzeta

   END TYPE NodalStorage
!      
!     ========
      CONTAINS 
!     ========
!
!////////////////////////////////////////////////////////////////////////
!
   subroutine ConstructNodalStorage( this, nodes, N)
      implicit none
      class(NodalStorage)      :: this       !<> Nodal storage being constructed
      integer, intent(in)      :: nodes
      integer, intent(in)      :: N          !<  Polynomial order
      !--------------------------------------
      integer            :: i,j
      real(kind=RP)      :: wb(0:N)
      integer, PARAMETER :: LEFT = 1, RIGHT = 2
      !--------------------------------------
      
      if (this % Constructed) return
      
      this % nodes = nodes
      this % N = N
      
      ALLOCATE( this % x    (0:N) )
      ALLOCATE( this % w    (0:N) )
      ALLOCATE( this % wb   (0:N) )
      ALLOCATE( this % v    (0:N,2) )
      ALLOCATE( this % b    (0:N,2) )
      ALLOCATE( this % D    (0:N,0:N) )
      ALLOCATE( this % DT   (0:N,0:N) )
      ALLOCATE( this % hatD (0:N,0:N) )
!
!     -----------------
!     Nodes and weights
!     -----------------
!
      select case (this % nodes)
         case (GAUSS)
            CALL GaussLegendreNodesAndWeights  ( N, this % x  , this % w )
         case (GAUSSLOBATTO)
            CALL LegendreLobattoNodesAndWeights( N, this % x  , this % w )
            allocate( this % sharpD(0:N,0:N) )
         case default
            print*, "Undefined nodes choice"
            errorMessage(STD_OUT)
            stop
      end select
!
!     -----------------
!     Derivative Matrix
!     -----------------
!
      CALL PolynomialDerivativeMatrix( N, this % x, this % D )
      DO j = 0, N
         DO i = 0, N
            this % DT  (i,j) = this % D (j,i)
            this % hatD(i,j) = this % DT(i,j) * this % w(j) / this % w(i)
         END DO
      END DO
      
!
!     --------------------------------------------------------------
!     Construct the strong form derivative matrices (Skew-Symmetric)
!     --------------------------------------------------------------
!
      if ( this % nodes .eq. GAUSSLOBATTO ) then
         this % sharpD = 2.0_RP * this % D
         this % sharpD(0,0) = 2.0_RP * this % D(0,0) + 1.0_RP / this % w(0)
         this % sharpD(N,N) = 2.0_RP * this % D(N,N) - 1.0_RP / this % w(N)
      end if
!
!     ---------------------
!     Interpolation vectors
!     ---------------------
!
      CALL BarycentricWeights( N, this % x, wb )
      
      CALL InterpolatingPolynomialVector(  1.0_RP, N, this % x, wb, this % b(:,RIGHT) )
      CALL InterpolatingPolynomialVector( -1.0_RP, N, this % x, wb, this % b(:,LEFT)  )
      
      this % wb = wb
      this % v  = this % b
      
      this % b(0:N,LEFT)  = this % b(0:N,LEFT) /this % w
      this % b(0:N,RIGHT) = this % b(0:N,RIGHT)/this % w
      
!
!     Set the nodal storage as constructed
!     ------------------------------------      
      this % Constructed = .TRUE.

   END SUBROUTINE ConstructNodalStorage
!
!////////////////////////////////////////////////////////////////////////
!
   SUBROUTINE DestructNodalStorage( this )
      IMPLICIT NONE
      CLASS(NodalStorage) :: this
!
!     Attempting to destruct a non-constructed nodal storage
!     ------------------------------------------------------
      if (.not. this % constructed ) return
!
!     Destruct otherwise
!     ------------------
      this % constructed = .FALSE.
      
      DEALLOCATE( this % x )
      DEALLOCATE( this % w  )
      DEALLOCATE( this % D  )
      DEALLOCATE( this % DT )
      DEALLOCATE( this % hatD)
      DEALLOCATE( this % v )
      DEALLOCATE( this % b )
      safedeallocate( this % sharpD )    !  This matrices are just generated for Gauss-Lobatto discretizations.

<<<<<<< HEAD
   END SUBROUTINE DestructNodalStorage
!
!////////////////////////////////////////////////////////////////////////
!
=======
      END SUBROUTINE DestructNodalStorage
!
!////////////////////////////////////////////////////////////////////////
!
      function NodalStorage_getlxi(self, xi)
         implicit none
         class(NodalStorage), intent(in)  :: self
         real(kind=RP),       intent(in)  :: xi
         real(kind=RP)                    :: NodalStorage_getlxi(0:self % Nx)

         call InterpolatingPolynomialVector(xi , self % Nx , self % xi , self % wbx , NodalStorage_getlxi)

      end function NodalStorage_getlxi

      function NodalStorage_getleta(self, eta)
         implicit none
         class(NodalStorage), intent(in)  :: self
         real(kind=RP),       intent(in)  :: eta
         real(kind=RP)                    :: NodalStorage_getleta(0:self % Ny)

         call InterpolatingPolynomialVector(eta , self % Ny , self % eta , self % wby , NodalStorage_getleta)

      end function NodalStorage_getleta

      function NodalStorage_getlzeta(self, zeta)
         implicit none
         class(NodalStorage), intent(in)  :: self
         real(kind=RP),       intent(in)  :: zeta
         real(kind=RP)                    :: NodalStorage_getlzeta(0:self % Nz)

         call InterpolatingPolynomialVector(zeta , self % Nz , self % zeta , self % wbz , NodalStorage_getlzeta)

      end function NodalStorage_getlzeta

      function NodalStorage_getdlxi(self, xi)
         implicit none
         class(NodalStorage), intent(in)  :: self
         real(kind=RP),       intent(in)  :: xi
         real(kind=RP)                    :: NodalStorage_getdlxi(0:self % Nx)
!
!        ---------------
!        Local variables
!        ---------------
!
         integer  :: i

         do i = 0 , self % Nx
            NodalStorage_getdlxi(i) = EvaluateLagrangePolyDerivative( i, xi, self % Nx , self % xi)
         end do

      end function NodalStorage_getdlxi

      function NodalStorage_getdleta(self, eta)
         implicit none
         class(NodalStorage), intent(in)  :: self
         real(kind=RP),       intent(in)  :: eta
         real(kind=RP)                    :: NodalStorage_getdleta(0:self % Ny)
!
!        ---------------
!        Local variables
!        ---------------
!
         integer  :: i

         do i = 0 , self % Ny
            NodalStorage_getdleta(i) = EvaluateLagrangePolyDerivative( i, eta, self % Ny , self % eta)
         end do

      end function NodalStorage_getdleta

      function NodalStorage_getdlzeta(self, zeta)
         implicit none
         class(NodalStorage), intent(in)  :: self
         real(kind=RP),       intent(in)  :: zeta
         real(kind=RP)                    :: NodalStorage_getdlzeta(0:self % Nz)
!
!        ---------------
!        Local variables
!        ---------------
!
         integer  :: i

         do i = 0 , self % Nz
            NodalStorage_getdlzeta(i) = EvaluateLagrangePolyDerivative( i, zeta, self % Nz , self % zeta)
         end do

      end function NodalStorage_getdlzeta

>>>>>>> 8ff7aa9d
END Module NodalStorageClass<|MERGE_RESOLUTION|>--- conflicted
+++ resolved
@@ -167,12 +167,6 @@
       DEALLOCATE( this % b )
       safedeallocate( this % sharpD )    !  This matrices are just generated for Gauss-Lobatto discretizations.
 
-<<<<<<< HEAD
-   END SUBROUTINE DestructNodalStorage
-!
-!////////////////////////////////////////////////////////////////////////
-!
-=======
       END SUBROUTINE DestructNodalStorage
 !
 !////////////////////////////////////////////////////////////////////////
@@ -261,5 +255,4 @@
 
       end function NodalStorage_getdlzeta
 
->>>>>>> 8ff7aa9d
 END Module NodalStorageClass