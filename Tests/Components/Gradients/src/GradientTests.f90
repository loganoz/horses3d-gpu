!
!////////////////////////////////////////////////////////////////////////
!
!      NSLite3D.f90
!      Created: May 21, 2015 at 12:56 PM 
!      By: David Kopriva  
!
!////////////////////////////////////////////////////////////////////////
!
      SUBROUTINE TestDivergence
      USE FTAssertions
      USE DGSEMClass
      USE DGTimeDerivativeMethods
      USE ProlongToFacesProcedures
      USE SetupModule
      USE DGViscousDiscretization
      
      IMPLICIT NONE
!
!     ------------
!     Declarations
!     ------------
!
      INTEGER            :: eID
      INTEGER            :: nElement
      REAL(KIND=RP)      :: maxE
      LOGICAL            :: success
      CHARACTER(LEN=132) :: msg
      CHARACTER(LEN=132), EXTERNAL :: lastPathComponent
      INTEGER            :: N(3)
!
!     ------------------------------
!     Read in the mesh for this test
!     ------------------------------
!
      CALL setUpDGSEM(meshFileName = meshFileNames(testFileCount), &
                      success = success)
      msg = "Read in mesh " // lastPathComponent(meshFileNames(testFileCount))
      CALL FTAssert(success,msg)
      IF(.NOT.success) RETURN 
!
!     -----------------
!     Perform the tests
!     -----------------
!
!
!     ----------------------------------------------------
!     In this point, do not use any viscous discretization
!     ----------------------------------------------------
!
      deallocate( ViscousMethod )
      nElement =  SIZE(sem % mesh % elements)
      DO eID = 1, nElement
         N = sem % mesh % elements(eID) % Nxyz
         CALL ProlongToFaces(sem % mesh % elements(eId), sem % spA(N(1),N(2),N(3)))
      END DO
      
      CALL computeRiemannFluxes(sem,0.0_RP)
      
<<<<<<< HEAD
      call TimeDerivative_ComputeQDot( sem % mesh , sem % spA , 0.0_RP )
=======
      DO eID = 1, nElement
         N = sem % mesh % elements(eID) % Nxyz
         CALL LocalTimeDerivative(sem % mesh % elements(eId), sem % spA(N(1),N(2),N(3)), 0.0_RP) ! computes -\nabla\cdot\tilde F
      END DO
>>>>>>> f7a6fb49
!
!     ------------------------------------------------
!     Check the divergence of the different components
!     ------------------------------------------------
!
      DO eID = 1, nElement
          WRITE(msg,'(A,I3)') "Gradient of F = x on element ",eID
          maxE = MAXVAL(ABS(sem % mesh % elements(eID) % QDot(:,:,:,1)+1.0_RP))
          CALL FTAssertEqual(expectedValue = 0.0_RP, &
                             actualValue = maxE,     &
                             tol = 1.e-9_RP,            &
                             msg = msg)
                             
          WRITE(msg,'(A,I3)') "Gradient of F = y on element ",eID
          maxE = MAXVAL(ABS(sem % mesh % elements(eID) % QDot(:,:,:,2)+1.0_RP))
          CALL FTAssertEqual(expectedValue = 0.0_RP, &
                             actualValue = maxE,     &
                             tol = 1.e-9_RP,            &
                             msg = msg)
                             
          WRITE(msg,'(A,I3)') "Gradient of F = z on element ",eID
          maxE = MAXVAL(ABS(sem % mesh % elements(eID) % QDot(:,:,:,3)+1.0_RP))
          CALL FTAssertEqual(expectedValue = 0.0_RP, &
                             actualValue = maxE,     &
                             tol = 1.e-9_RP,            &
                             msg = msg)
                             
          WRITE(msg,'(A,I3)') "Gradient of F = const on element ",eID
          maxE = MAXVAL(ABS(sem % mesh % elements(eID) % QDot(:,:,:,4)))
          CALL FTAssertEqual(expectedValue = 0.0_RP, &
                             actualValue = maxE,     &
                             tol = 1.e-9_RP,            &
                             msg = msg)
                             
          WRITE(msg,'(A,I3)') "Gradient of F = x + y + z on element ",eID
          maxE = MAXVAL(ABS(sem % mesh % elements(eID) % QDot(:,:,:,5)+3.0_RP))
          CALL FTAssertEqual(expectedValue = 0.0_RP, &
                             actualValue = maxE,     &
                             tol = 1.e-9_RP,            &
                             msg = msg)
          
      END DO 
!
!     -------------------------------------------
!     Destroy the mesh in preparation for another
!     -------------------------------------------
!
      CALL sem % destruct()
      testFileCount = testFileCount + 1
      IF(testFileCount == SIZE(meshFileNames)+1) testFileCount = 1
      
      END SUBROUTINE TestDivergence      
!
!//////////////////////////////////////////////////////////////////////// 
! 
      SUBROUTINE TestGradients
      USE FTAssertions
      USE DGSEMClass
      USE DGTimeDerivativeMethods
      USE ProlongToFacesProcedures
      USE SetupModule
      
      IMPLICIT NONE
!
!     ------------
!     Declarations
!     ------------
!
      INTEGER            :: eID
      INTEGER            :: nElement
      REAL(KIND=RP)      :: maxE
      LOGICAL            :: success
      CHARACTER(LEN=132) :: msg
      CHARACTER(LEN=132), EXTERNAL :: lastPathComponent
      INTEGER            :: N(3)
!
!     ------------------------------
!     Read in the mesh for this test
!     ------------------------------
!
      CALL setUpDGSEM(meshFileName = meshFileNames(testFileCount), &
                      success = success)
      msg = "Read in mesh " // lastPathComponent(meshFileNames(testFileCount))
      CALL FTAssert(success,msg)
      IF(.NOT.success) RETURN 

!     -----------------
!     Perform the tests
!     -----------------
!
      nElement =  SIZE(sem % mesh % elements)
      DO eID = 1, nElement
         N = sem % mesh % elements(eID) % Nxyz
         CALL ProlongToFaces(sem % mesh % elements(eId), sem % spA(N(1),N(2),N(3)))
      END DO
      

<<<<<<< HEAD
      IF ( flowIsNavierStokes )     THEN
         CALL DGSpatial_ComputeGradient( sem % mesh , sem % spA , 0.0_RP , sem % externalState , sem % externalGradients ) 
      END IF
=======
            CALL ComputeSolutionRiemannFluxes( sem, 0.0_RP, sem % externalState )


            DO eID = 1, SIZE(sem%mesh%elements) 
               N = sem % mesh % elements(eID) % Nxyz
               CALL ComputeDGGradient( sem % mesh % elements(eID), sem % spA(N(1),N(2),N(3)), 0.0_RP )
            END DO
            DO eID = 1, SIZE(sem%mesh%elements) 
               N = sem % mesh % elements(eID) % Nxyz
               CALL ProlongGradientToFaces( sem % mesh % elements(eID), sem % spA(N(1),N(2),N(3)) )
            END DO

            CALL ComputeGradientAverages( sem, 0.0_RP, sem % externalGradients  )
            
         END IF
>>>>>>> f7a6fb49

      CALL computeRiemannFluxes(sem,0.0_RP)
      
<<<<<<< HEAD
      call TimeDerivative_ComputeQDot( sem % mesh , sem % spA , 0.0_RP )
=======
      DO eID = 1, nElement
         N = sem % mesh % elements(eID) % Nxyz
         CALL LocalTimeDerivative(sem % mesh % elements(eId), sem % spA(N(1),N(2),N(3)), 0.0_RP) ! computes -\nabla\cdot\tilde F
      END DO
>>>>>>> f7a6fb49
!
!     ------------------------------------------------
!     Check the divergence of the different components
!     ------------------------------------------------
!
      DO eID = 1, nElement
          WRITE(msg,'(A,I3)') "Gradient of F = x on element ",eID
          maxE = MAXVAL(ABS(sem % mesh % elements(eID) % QDot(:,:,:,1)+1.0_RP))
          CALL FTAssertEqual(expectedValue = 0.0_RP, &
                             actualValue = maxE,     &
                             tol = 1.e-9_RP,         &
                             msg = msg)
                             
          WRITE(msg,'(A,I3)') "Gradient of F = y on element ",eID
          maxE = MAXVAL(ABS(sem % mesh % elements(eID) % QDot(:,:,:,2)+1.0_RP))
          CALL FTAssertEqual(expectedValue = 0.0_RP, &
                             actualValue = maxE,     &
                             tol = 1.e-9_RP,         &
                             msg = msg)
                             
          WRITE(msg,'(A,I3)') "Gradient of F = z on element ",eID
          maxE = MAXVAL(ABS(sem % mesh % elements(eID) % QDot(:,:,:,3)+1.0_RP))
          CALL FTAssertEqual(expectedValue = 0.0_RP, &
                             actualValue = maxE,     &
                             tol = 1.e-9_RP,         &
                             msg = msg)
                             
          WRITE(msg,'(A,I3)') "Gradient of F = const on element ",eID
          maxE = MAXVAL(ABS(sem % mesh % elements(eID) % QDot(:,:,:,4)))
          CALL FTAssertEqual(expectedValue = 0.0_RP, &
                             actualValue = maxE,     &
                             tol = 1.e-9_RP,         &
                             msg = msg)
                             
          WRITE(msg,'(A,I3)') "Gradient of F = x + y + z on element ",eID
          maxE = MAXVAL(ABS(sem % mesh % elements(eID) % QDot(:,:,:,5)+3.0_RP))
          CALL FTAssertEqual(expectedValue = 0.0_RP, &
                             actualValue = maxE,     &
                             tol = 1.e-9_RP,         &
                             msg = msg)
          
      END DO 
!
!     -------------------------------------------
!     Destroy the mesh in preparation for another
!     -------------------------------------------
!
      CALL sem % destruct()
      testFileCount = testFileCount + 1
      IF(testFileCount == SIZE(meshFileNames)+1) testFileCount = 1
      
      END SUBROUTINE TestGradients
!
!//////////////////////////////////////////////////////////////////////// 
! 
      SUBROUTINE TestInterpolationToFaces
      USE setupModule
      USE ProlongToFacesProcedures
      USE FTAssertions
      USE DGSEMClass
      
      IMPLICIT NONE
!
!     ------------
!     Declarations
!     ------------
!
      LOGICAL            :: success
      CHARACTER(LEN=132) :: msg
      CHARACTER(LEN=132), EXTERNAL :: lastPathComponent
!
!     ------------------------------
!     Read in the mesh for this test
!     ------------------------------
!
      CALL setUpDGSEM(meshFileName = meshFileNames(testFileCount), &
                      success = success)
      msg = "Read in mesh " // lastPathComponent(meshFileNames(testFileCount))
      CALL FTAssert(success,msg)
      IF(.NOT.success) RETURN 
!
!     -----------------
!     Conduct the tests
!     -----------------
!
      CALL interpolateToFaces(sem)
!
!     -------------------------------------------
!     Destroy the mesh in preparation for another
!     -------------------------------------------
!
      CALL sem % destruct()
      testFileCount = testFileCount + 1
      IF(testFileCount == SIZE(meshFileNames)+1) testFileCount = 1
      
      END SUBROUTINE TestInterpolationToFaces
!
!////////////////////////////////////////////////////////////////////////
!
      SUBROUTINE SetInitialCondition( sem, initialStateSubroutine )
         USE SMConstants
         USE DGSEMClass
         USE PhysicsStorage
         IMPLICIT NONE
         
         TYPE(DGSem)      :: sem
         EXTERNAL         :: initialStateSubroutine
                  
         INTEGER     :: i, j, k, eID
         INTEGER     :: N(3)
         
         DO eID = 1, SIZE(sem % mesh % elements)
            N = sem % mesh % elements(eID) % Nxyz
            DO k = 0, N(3)
               DO j = 0, N(2)
                  DO i = 0, N(1) 
                     CALL initialStateSubroutine( sem % mesh % elements(eID) % geom % x(:,i,j,k), 0.0_RP, &
                                                  sem % mesh % elements(eID) % Q(i,j,k,1:N_EQN) )
                  END DO
               END DO
            END DO 
         END DO 
         
      END SUBROUTINE SetInitialCondition
!
!//////////////////////////////////////////////////////////////////////// 
! 
      SUBROUTINE interpolateToFaces(sem)
         USE FTAssertions
         USE DGSEMClass
         USE PhysicsStorage
         USE ProlongToFacesProcedures
         USE DGTimeDerivativeMethods
         IMPLICIT NONE
!
!        ---------
!        Arguments
!        ---------
!
         TYPE(DGSem)  :: sem
!
!        ---------------
!        Local variables
!        ---------------
!
         INTEGER           :: eID
         INTEGER           :: i, j
         INTEGER           :: fce
         INTEGER           :: N(3)
         REAL(KIND=RP)     :: x(3), Qexpected(N_EQN), Qactual(N_EQN), emax
         CHARACTER(LEN=72) :: msg
!
!        ---------------------------------------------------------------------
!        Interpolate to the faces. Then compare to the expected values at the 
!        boundary points. For this test the interpolations should be exact.
!        ---------------------------------------------------------------------
!
         
         DO eID = 1, SIZE(sem % mesh % elements)
            N = sem % mesh % elements(eID) % Nxyz
            CALL ProlongToFaces(sem % mesh % elements(eId), sem % spA(N(1),N(2),N(3)))
            DO fce = 1, 6
               emax = 0.0_RP
               DO j = 0, N(axisMap(2,fce))
                  DO i = 0, N(axisMap(1,fce))
!
!                    --------------
!                    Expected value
!                    --------------
!
                     x = sem % mesh % elements(eID) % geom % xb(:,i,j,fce)
                     CALL initialFlowState(x, 0.0_RP, Qexpected)
!
!                    ------------
!                    Actual value
!                    ------------
!
                     Qactual = sem % mesh % elements(eId) % Qb(:,i,j,fce)
                     emax = MAX(MAXVAL(ABS(Qactual-Qexpected)),emax)
                        
                  END DO
               END DO   
                        
               WRITE(msg,'(A,i1,A,i3)') "Face values of solution on face ", fce, " in element ", eID
               CALL FTAssertEqual(expectedValue = 0.0_RP,actualValue = emax,tol = 1.0e-11_RP,msg = msg)
            END DO
         END DO
         
      END SUBROUTINE interpolateToFaces<|MERGE_RESOLUTION|>--- conflicted
+++ resolved
@@ -57,14 +57,7 @@
       
       CALL computeRiemannFluxes(sem,0.0_RP)
       
-<<<<<<< HEAD
       call TimeDerivative_ComputeQDot( sem % mesh , sem % spA , 0.0_RP )
-=======
-      DO eID = 1, nElement
-         N = sem % mesh % elements(eID) % Nxyz
-         CALL LocalTimeDerivative(sem % mesh % elements(eId), sem % spA(N(1),N(2),N(3)), 0.0_RP) ! computes -\nabla\cdot\tilde F
-      END DO
->>>>>>> f7a6fb49
 !
 !     ------------------------------------------------
 !     Check the divergence of the different components
@@ -161,39 +154,13 @@
          CALL ProlongToFaces(sem % mesh % elements(eId), sem % spA(N(1),N(2),N(3)))
       END DO
       
-
-<<<<<<< HEAD
       IF ( flowIsNavierStokes )     THEN
          CALL DGSpatial_ComputeGradient( sem % mesh , sem % spA , 0.0_RP , sem % externalState , sem % externalGradients ) 
       END IF
-=======
-            CALL ComputeSolutionRiemannFluxes( sem, 0.0_RP, sem % externalState )
-
-
-            DO eID = 1, SIZE(sem%mesh%elements) 
-               N = sem % mesh % elements(eID) % Nxyz
-               CALL ComputeDGGradient( sem % mesh % elements(eID), sem % spA(N(1),N(2),N(3)), 0.0_RP )
-            END DO
-            DO eID = 1, SIZE(sem%mesh%elements) 
-               N = sem % mesh % elements(eID) % Nxyz
-               CALL ProlongGradientToFaces( sem % mesh % elements(eID), sem % spA(N(1),N(2),N(3)) )
-            END DO
-
-            CALL ComputeGradientAverages( sem, 0.0_RP, sem % externalGradients  )
-            
-         END IF
->>>>>>> f7a6fb49
 
       CALL computeRiemannFluxes(sem,0.0_RP)
       
-<<<<<<< HEAD
       call TimeDerivative_ComputeQDot( sem % mesh , sem % spA , 0.0_RP )
-=======
-      DO eID = 1, nElement
-         N = sem % mesh % elements(eID) % Nxyz
-         CALL LocalTimeDerivative(sem % mesh % elements(eId), sem % spA(N(1),N(2),N(3)), 0.0_RP) ! computes -\nabla\cdot\tilde F
-      END DO
->>>>>>> f7a6fb49
 !
 !     ------------------------------------------------
 !     Check the divergence of the different components
