--- conflicted
+++ resolved
@@ -23,18 +23,6 @@
 # -------------- CHOOSE COMPILER ------------------
 ifeq ($(COMPILER),gfortran)
    MOD_FLAG :=-J
-<<<<<<< HEAD
-   ifeq '$(MODE)''DEBUG'
-      $(info MODE = DEBUG)
-      #FFLAGS = -ffree-line-length-0 -O0 -g -Wall -fcheck=all -fbacktrace -fbounds-check -finit-real=snan -ffpe-trap=invalid,zero,overflow -fcheck-array-temporaries -fbackslash#-fdefault-integer-8 
-      FFLAGS = -cpp -O0 -g -fcheck=all -Wno-unused-variable -fbacktrace -fbounds-check -finit-real=snan  -ffpe-trap=invalid,zero,overflow -fcheck-array-temporaries
-   else 
-  	$(info MODE = RELEASE)
-      FFLAGS = -cpp -O3 -ftree-vectorize  -ftree-vectorizer-verbose=0 -fbackslash -fopenmp#-fdefault-integer-8 #-fopt-info-all
-   endif
-endif
-FFLAGS += -D_has_Quad
-=======
    FC=gfortran
    ifeq ($(MODE),DEBUG)
       $(info Compiling with gfortran in DEBUG mode.)
@@ -58,7 +46,6 @@
 FFLAGS += -cpp -D_has_Quad
 
 
->>>>>>> 416b055a
 # ------------- LIBRARIES ------------------------
 INCLUDE=-I$(INC_DIR)
 
