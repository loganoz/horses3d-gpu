COMPILER ?= gfortran
MODE ?= RELEASE

FC=gfortran
INC_DIR=./include
BUILD_DIR=./build
BIN_DIR=./bin
SRC_DIR=./src
EXECUTABLE = FacePatchTests
MODE ?= DEBUG


OBJS_CASE_F90 = $(notdir $(wildcard $(SRC_DIR)/*.f90))
OBJS_CASE= $(patsubst %.f90,%,$(OBJS_CASE_F90))

OBJS_REMOVE = $(OBJS_CASE) NSLite3DMain ProblemFile TimeIntegrator


# --------------- DO NOT EDIT ----------------------------------------------------
include make.inc

# -------------- CHOOSE COMPILER ------------------
ifeq ($(COMPILER),gfortran)
   MOD_FLAG :=-J
   FC=gfortran
   ifeq ($(MODE),DEBUG)
      $(info Compiling with gfortran in DEBUG mode.)
      FFLAGS = -D_has_Quad -ffree-line-length-0 -cpp -O0 -g -fcheck=all -Wno-unused-variable -fbacktrace -fbounds-check -finit-real=snan  -ffpe-trap=invalid,zero,overflow -fcheck-array-temporaries
   else 
     $(info Compiling with gfortran in RELEASE mode.)
     FFLAGS = -D_has_Quad -cpp -ffree-line-length-0 -O3 -ftree-vectorize  -ftree-vectorizer-verbose=0 -fbackslash -fopenmp#-fdefault-integer-8 #-fopt-info-all
   endif

else ifeq ($(COMPILER),ifort)
   MOD_FLAG := -module 
   FC=ifort
   ifeq ($(MODE),DEBUG)
     $(info Compiling with intel fortran in DEBUG mode.)
     FFLAGS = -D_has_Quad -cpp -O0 -g -warn all -fpscomp logicals -traceback -check all -check bounds -check uninit -ftrapuv -debug all -gen-interfaces -warn interfaces -ftrace=full -assume ieee_fpe_flags -ftz -fp-model precise -fp-speculation=off -assume bscc 
   else 
<<<<<<< HEAD
     $(info Compiling with intel fortran in RELEASE mode.)
     FFLAGS = -cpp -O3 -assume bscc -D_has_Quad
=======
  	$(info MODE = RELEASE)
      FFLAGS = -cpp -O3 -ftree-vectorize  -ftree-vectorizer-verbose=0 -fbackslash -fopenmp #-fdefault-integer-8 #-fopt-info-all
>>>>>>> 68887b19
   endif
endif
FFLAGS += -D_has_Quad

# ------------- LIBRARIES ------------------------
INCLUDE=-I$(INC_DIR)


# ------------- INVOKE NSLITE3D Objects --------------
include $(NSLITE3D_PATH)/Makefile.nslite3d

OBJS_CASE_EXEC = $(foreach obj,$(OBJS_CASE),./build/$(obj).o) 


# ---------- Remove the replaced files ---------------------

OBJS_NSLITE3D_Updated = $(filter-out $(OBJS_REMOVE),$(OBJS_NSLITE3D))
OBJS_NSLITE3D_EXEC_Updated = $(foreach obj,$(OBJS_NSLITE3D_Updated),$(NSLITE3D_PATH)/build/$(obj).o)

# -----------------------------------------------------------

OBJS = $(OBJS_FTOBJLIB) $(OBJS_NSLITE3D_Updated) $(OBJS_CASE)
OBJS_EXEC = $(OBJS_FTOBJLIB_EXEC) $(OBJS_NSLITE3D_EXEC_Updated) $(OBJS_CASE_EXEC)
	

all: createFolders create_$(EXECUTABLE)
	
# ---------- Executable macro -------------------
create_$(EXECUTABLE): $(OBJS) 
	$(FC) $(FFLAGS) -o $(BIN_DIR)/$(EXECUTABLE) $(INCLUDE) \
	$(OBJS_EXEC)\

createFolders:
	mkdir -p $(BUILD_DIR)
	mkdir -p $(INC_DIR)
	mkdir -p $(BIN_DIR)

# ---------- Default compilation rule -----------
$(OBJS_CASE): %: $(SRC_DIR)/%.f90
	$(FC) $(FFLAGS) $(INCLUDE) $(MOD_FLAG)$(INC_DIR) -c $< -o $(BUILD_DIR)/$@.o
	


clean:
	@rm -f $(FTObject_PATH)/build/*
	@rm -f $(FTObject_PATH)/include/*
	@rm -f $(NSLITE3D_PATH)/build/*
	@rm -f $(NSLITE3D_PATH)/include/*
	@rm -f ./include/*.mod ./build/*.o
	@rm -f -r $(BIN_DIR)/*.dSYM
	
allclean: clean
	@rm -f $(BIN_DIR)/$(EXECUTABLE)
<|MERGE_RESOLUTION|>--- conflicted
+++ resolved
@@ -38,13 +38,8 @@
      $(info Compiling with intel fortran in DEBUG mode.)
      FFLAGS = -D_has_Quad -cpp -O0 -g -warn all -fpscomp logicals -traceback -check all -check bounds -check uninit -ftrapuv -debug all -gen-interfaces -warn interfaces -ftrace=full -assume ieee_fpe_flags -ftz -fp-model precise -fp-speculation=off -assume bscc 
    else 
-<<<<<<< HEAD
      $(info Compiling with intel fortran in RELEASE mode.)
      FFLAGS = -cpp -O3 -assume bscc -D_has_Quad
-=======
-  	$(info MODE = RELEASE)
-      FFLAGS = -cpp -O3 -ftree-vectorize  -ftree-vectorizer-verbose=0 -fbackslash -fopenmp #-fdefault-integer-8 #-fopt-info-all
->>>>>>> 68887b19
    endif
 endif
 FFLAGS += -D_has_Quad
