COMPILER ?= gfortran
MODE ?= RELEASE

INC_DIR=./include
BUILD_DIR=./build
BIN_DIR=./bin
SRC_DIR=./src
EXECUTABLE = HexMappings


OBJS_CASE_F90 = $(notdir $(wildcard $(SRC_DIR)/*.f90))
OBJS_CASE= $(patsubst %.f90,%,$(OBJS_CASE_F90))

OBJS_REMOVE = $(OBJS_CASE) NSLite3DMain ProblemFile TimeIntegrator 


# --------------- DO NOT EDIT ----------------------------------------------------

# --------------- CHOOSE OS -----------------------

include make.inc

# -------------- CHOOSE COMPILER ------------------
ifeq ($(COMPILER),gfortran)
   MOD_FLAG :=-J
<<<<<<< HEAD
   FC=gfortran
   ifeq ($(MODE),DEBUG)
      $(info Compiling with gfortran in DEBUG mode.)
      FFLAGS = -D_has_Quad -ffree-line-length-0 -cpp -O0 -g -fcheck=all -Wno-unused-variable -fbacktrace -fbounds-check -finit-real=snan  -ffpe-trap=invalid,zero,overflow -fcheck-array-temporaries
   else 
     $(info Compiling with gfortran in RELEASE mode.)
     FFLAGS = -D_has_Quad -cpp -ffree-line-length-0 -O3 -ftree-vectorize  -ftree-vectorizer-verbose=0 -fbackslash -fopenmp#-fdefault-integer-8 #-fopt-info-all
   endif

else ifeq ($(COMPILER),ifort)
   MOD_FLAG := -module 
   FC=ifort
   ifeq ($(MODE),DEBUG)
     $(info Compiling with intel fortran in DEBUG mode.)
     FFLAGS = -D_has_Quad -cpp -O0 -g -warn all -fpscomp logicals -traceback -check all -check bounds -check uninit -ftrapuv -debug all -gen-interfaces -warn interfaces -ftrace=full -assume ieee_fpe_flags -ftz -fp-model precise -fp-speculation=off -assume bscc 
   else
     $(info Compiling with intel fortran in RELEASE mode.)
     FFLAGS = -cpp -O3 -assume bscc -D_has_Quad
=======
   ifeq '$(MODE)''DEBUG'
      $(info MODE = DEBUG)
      #FFLAGS = -ffree-line-length-0 -O0 -g -Wall -fcheck=all -fbacktrace -fbounds-check -finit-real=snan -ffpe-trap=invalid,zero,overflow -fcheck-array-temporaries -fbackslash#-fdefault-integer-8 
      FFLAGS = -cpp -O0 -g -fcheck=all -Wno-unused-variable -fbacktrace -fbounds-check -finit-real=snan  -ffpe-trap=invalid,zero,overflow -fcheck-array-temporaries
   else 
  	$(info MODE = RELEASE)
      FFLAGS = -cpp -O3 -ftree-vectorize  -ftree-vectorizer-verbose=0 -fbackslash -fopenmp#-fdefault-integer-8 #-fopt-info-all
>>>>>>> 68887b19
   endif
endif
FFLAGS += -D_has_Quad


# ------------- LIBRARIES ------------------------
INCLUDE=-I$(INC_DIR)


# ------------- INVOKE NSLITE3D Objects --------------
include $(NSLITE3D_PATH)/Makefile.nslite3d

OBJS_CASE_EXEC = $(foreach obj,$(OBJS_CASE),./build/$(obj).o) 


# ---------- Remove the replaced files ---------------------

OBJS_NSLITE3D_Updated = $(filter-out $(OBJS_REMOVE),$(OBJS_NSLITE3D))
OBJS_NSLITE3D_EXEC_Updated = $(foreach obj,$(OBJS_NSLITE3D_Updated),$(NSLITE3D_PATH)/build/$(obj).o)

# -----------------------------------------------------------

OBJS = $(OBJS_FTOBJLIB) $(OBJS_NSLITE3D_Updated) $(OBJS_CASE)
OBJS_EXEC = $(OBJS_FTOBJLIB_EXEC) $(OBJS_NSLITE3D_EXEC_Updated) $(OBJS_CASE_EXEC)
	

all: createFolders create_$(EXECUTABLE)
	
# ---------- Executable macro -------------------
create_$(EXECUTABLE): $(OBJS) 
	$(FC) $(FFLAGS) -o $(BIN_DIR)/$(EXECUTABLE) $(INCLUDE) \
	$(OBJS_EXEC)\

createFolders:
	mkdir -p $(BUILD_DIR)
	mkdir -p $(INC_DIR)
	mkdir -p $(BIN_DIR)



# ---------- Default compilation rule -----------
$(OBJS_CASE): %: $(SRC_DIR)/%.f90
	$(FC) $(FFLAGS) $(INCLUDE) $(MOD_FLAG)$(INC_DIR) -c $< -o $(BUILD_DIR)/$@.o
	


clean:
	@rm -f $(FTObject_PATH)/build/*
	@rm -f $(FTObject_PATH)/include/*
	@rm -f $(NSLITE3D_PATH)/build/*
	@rm -f $(NSLITE3D_PATH)/include/*
	@rm -f ./include/*.mod ./build/*.o
	@rm -f -r $(BIN_DIR)/*.dSYM
	
allclean: clean
	@rm -f $(BIN_DIR)/$(EXECUTABLE)
<|MERGE_RESOLUTION|>--- conflicted
+++ resolved
@@ -23,7 +23,6 @@
 # -------------- CHOOSE COMPILER ------------------
 ifeq ($(COMPILER),gfortran)
    MOD_FLAG :=-J
-<<<<<<< HEAD
    FC=gfortran
    ifeq ($(MODE),DEBUG)
       $(info Compiling with gfortran in DEBUG mode.)
@@ -42,15 +41,6 @@
    else
      $(info Compiling with intel fortran in RELEASE mode.)
      FFLAGS = -cpp -O3 -assume bscc -D_has_Quad
-=======
-   ifeq '$(MODE)''DEBUG'
-      $(info MODE = DEBUG)
-      #FFLAGS = -ffree-line-length-0 -O0 -g -Wall -fcheck=all -fbacktrace -fbounds-check -finit-real=snan -ffpe-trap=invalid,zero,overflow -fcheck-array-temporaries -fbackslash#-fdefault-integer-8 
-      FFLAGS = -cpp -O0 -g -fcheck=all -Wno-unused-variable -fbacktrace -fbounds-check -finit-real=snan  -ffpe-trap=invalid,zero,overflow -fcheck-array-temporaries
-   else 
-  	$(info MODE = RELEASE)
-      FFLAGS = -cpp -O3 -ftree-vectorize  -ftree-vectorizer-verbose=0 -fbackslash -fopenmp#-fdefault-integer-8 #-fopt-info-all
->>>>>>> 68887b19
    endif
 endif
 FFLAGS += -D_has_Quad
