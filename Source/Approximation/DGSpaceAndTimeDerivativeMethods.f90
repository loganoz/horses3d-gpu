--- conflicted
+++ resolved
@@ -249,21 +249,6 @@
          g(0:N,0:N,0:N,nv) = U(0:N,0:N,0:N,nv) * e % geom % jGradEta(IX,0:N,0:N,0:N)
          h(0:N,0:N,0:N,nv) = U(0:N,0:N,0:N,nv) * e % geom % jGradZeta(IX,0:N,0:N,0:N) 
 
-<<<<<<< HEAD
-               CALL GradientValuesForQ( Q = e % Q(i,j,k,:), U = U(i,j,k,:) )
-               
-               DO nv = 1, N_GRAD_EQN
-         
-                  f(i,j,k,nv) = U(i,j,k,nv) * e % geom % jGradXi(1,i,j,k)
-                  g(i,j,k,nv) = U(i,j,k,nv) * e % geom % jGradEta(1,i,j,k)
-                  h(i,j,k,nv) = U(i,j,k,nv) * e % geom % jGradZeta(1,i,j,k) 
-               
-               END DO
-               
-            END DO
-         END DO
-=======
->>>>>>> 66b941a3
       END DO
 
 !
@@ -318,31 +303,12 @@
          e % U_x(0:N,0:N,0:N,nv) = e % U_x(0:N,0:N,0:N,nv) / e % geom % jacobian 
       END DO
       
-<<<<<<< HEAD
-      DO k = 0, e % N
-         DO j = 0, e % N
-            DO i = 0, e % N
-
-              !CALL GradientValuesForQ( e % Q(i,j,k,:), U )
-
-               DO nv = 1, N_GRAD_EQN
-           
-                  f(i,j,k,nv) = U(i,j,k,nv) * e % geom % jGradXi(2,i,j,k)
-                  g(i,j,k,nv) = U(i,j,k,nv) * e % geom % jGradEta(2,i,j,k)
-                  h(i,j,k,nv) = U(i,j,k,nv) * e % geom % jGradZeta(2,i,j,k) 
-                  
-               END DO
-               
-            END DO
-         END DO
-=======
       DO nv = 1, N_GRAD_EQN
 
          f(0:N,0:N,0:N,nv) = U(0:N,0:N,0:N,nv) * e % geom % jGradXi(IY,0:N,0:N,0:N)
          g(0:N,0:N,0:N,nv) = U(0:N,0:N,0:N,nv) * e % geom % jGradEta(IY,0:N,0:N,0:N)
          h(0:N,0:N,0:N,nv) = U(0:N,0:N,0:N,nv) * e % geom % jGradZeta(IY,0:N,0:N,0:N) 
 
->>>>>>> 66b941a3
       END DO
 !
 !     ---------------------------
@@ -397,29 +363,10 @@
       
       DO nv = 1, N_GRAD_EQN
 
-<<<<<<< HEAD
-      DO k = 0, e % N
-         DO j = 0, e % N
-            DO i = 0, e % N
-
-               !CALL GradientValuesForQ( e % Q(i,j,k,:), U )
-
-               DO nv = 1, N_GRAD_EQN
-         
-                  f(i,j,k,nv) = U(i,j,k,nv) * e % geom % jGradXi(3,i,j,k)
-                  g(i,j,k,nv) = U(i,j,k,nv) * e % geom % jGradEta(3,i,j,k)
-                  h(i,j,k,nv) = U(i,j,k,nv) * e % geom % jGradZeta(3,i,j,k) 
-               
-               END DO
-               
-            END DO
-         END DO
-=======
          f(0:N,0:N,0:N,nv) = U(0:N,0:N,0:N,nv) * e % geom % jGradXi(IZ,0:N,0:N,0:N)
          g(0:N,0:N,0:N,nv) = U(0:N,0:N,0:N,nv) * e % geom % jGradEta(IZ,0:N,0:N,0:N)
          h(0:N,0:N,0:N,nv) = U(0:N,0:N,0:N,nv) * e % geom % jGradZeta(IZ,0:N,0:N,0:N) 
 
->>>>>>> 66b941a3
       END DO
 !
 !     ---------------------------
