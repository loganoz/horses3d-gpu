--- conflicted
+++ resolved
@@ -138,12 +138,7 @@
 !     Construct the time integrator
 !     -----------------------------
 !
-<<<<<<< HEAD
-     CALL timeIntegrator % construct (sem,controlVariables)
-
-=======
       CALL timeIntegrator % construct (controlVariables)
->>>>>>> f7a6fb49
 !
 !     --------------------
 !     Prepare for plotting
