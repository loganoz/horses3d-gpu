!
!////////////////////////////////////////////////////////////////////////
!
!      BoundaryConditions.f90
!      Created: 2011-07-21 10:30:14 -0400 
!      By: David Kopriva
!      
!      This file has the BCs for Navier-Stokes computations.
!      The two entry points are:
!
!         SUBROUTINE ExternalStateForBoundaryName( x, y, t, nHat, Q, boundaryName )
!
!            Returns the state Q for the boundary with name boundaryName
!
!         ExternalGradientForBoundaryName( x, y, t, nHat, gradU, boundaryName )
!
!            Returns the gradient gradU for the boundary named boundaryName
!
!      The two entry points call boundary routines depending on the type 
!      of boundary conditions. Currently supported BCs are:
!
!      (1) Free-Stream Inflow-Outflow (constant external state)
!          Dirichlet: Free stream value
!          Neumann  : All gradients = 0
!
!          Set up in:
!
!             SUBROUTINE UniformFlowState( x, t, Q )
!             SUBROUTINE UniformFlowNeumann( x, t, nHat, gradU )
!
!      (2) Free-Slip Wall (symmetry boundary, normal velocity and normal gradients vanish)
!
!             Dirichlet: \vec q^ext \cdot \hat n = - \vec q^int \cdot \hat n
!             Neumann  : \vec \nabla q^ext \cdot \hat n = - \vec \nabla q^int \cdot \hat n
!
!          Set up in:
!
!             SUBROUTINE FreeSlipWallState ( x, t, nHat, Q )
!             SUBROUTINE FreeSlipNeumann ( x, t, nHat, grad )
!
!      (3) Adiabataic Wall (velocity = 0, normal temperature gradient = 0)
!
!             Dirichlet: \vec q^ext = - \vec q^int
!             Neumann  : \vec \nabla q(3)^ext \cdot \hat n = - \vec \nabla q(3)^int \cdot \hat n
!
!          Set up in:
!
!             SUBROUTINE NoSlipAdiabaticWallState ( x, t, Q )
!             SUBROUTINE NoSlipAdiabaticNeumann( x, t, nHat, gradU )
!
!      (4) Isothermal Wall (velocity = 0, temperature set to wall value, gradient from interior)
!
!          Set up in:
!
!             SUBROUTINE NoSlipIsothermalWallState( x, t, Q )
!             SUBROUTINE NoSlipIsothermalWallNeumann( x, t, gradU )
!
!
!////////////////////////////////////////////////////////////////////////
!
      MODULE BoundaryConditionFunctions
         USE SMConstants
         USE Physics
         USE SharedBCModule
         USE MeshTypes
         USE ManufacturedSolutions
      
         CHARACTER(LEN=BC_STRING_LENGTH), DIMENSION(10) :: implementedBCNames = &
               ["freeslipwall        ", &
               "noslipadiabaticwall ",  &
               "noslipisothermalwall",  &
               "inflow              ",  &
               "outflow             ",  &
               "outflowspecifyp     ",  &
               "periodic-           ",  &
               "periodic+           ",  &
               "manufacturedsol     ",  &
               "msoutflowspecifyp   "]
               
         INTEGER, PARAMETER :: FREE_SLIP_WALL_INDEX          = 1
         INTEGER, PARAMETER :: NO_SLIP_ADIABATIC_WALL_INDEX  = 2
         INTEGER, PARAMETER :: NO_SLIP_ISOTHERMAL_WALL_INDEX = 3
         INTEGER, PARAMETER :: INFLOW_INDEX                  = 4
         INTEGER, PARAMETER :: OUTFLOW_INDEX                 = 5
         INTEGER, PARAMETER :: OUTFLOW_SPECIFY_P_INDEX       = 6
         INTEGER, PARAMETER :: PERIODIC_PLUS_INDEX           = 7
         INTEGER, PARAMETER :: PERIODIC_MINUS_INDEX          = 8
!
!     ========         
      CONTAINS
!     ========
! 
!
!////////////////////////////////////////////////////////////////////////
!
      FUNCTION WallTemperatureForBoundaryNamed(boundaryName) RESULT(T)
         IMPLICIT NONE
         CHARACTER(LEN=32), INTENT(IN)    :: boundaryName
         REAL(KIND=RP)                    :: T
         
         ! Choose different temperatures according to boundary name, if desired...
         ! For now, just use an input value.
         
         T = bcValueDictionary % realValueForKey(boundaryName)
      
      END FUNCTION WallTemperatureForBoundaryNamed
!
!////////////////////////////////////////////////////////////////////////
!
      FUNCTION ExternalPressure() RESULT(p)
         IMPLICIT NONE
         REAL(KIND=RP)                    :: p
         
         ! Choose different temperatures according to boundary name, if desired...
         ! For now, just use the UninformFlow value.
         
         p    = 1.0_RP/(gammaM2)
      
      END FUNCTION ExternalPressure
!
!////////////////////////////////////////////////////////////////////////
!
      FUNCTION WallTemperature(x) RESULT(T)
         IMPLICIT NONE
         REAL(KIND=RP) :: x(3)
         REAL(KIND=RP) :: T
         
         ! just a simple set the temperature value function
         T = 1.0_RP
      
      END FUNCTION WallTemperature
!
!////////////////////////////////////////////////////////////////////////
!
      SUBROUTINE FreeSlipWallState( x, t, nHat, Q )
!
!     ----------------------------------------------------
!     Set up the conditions for a wall boundary condition.
!     This is the no-slip condition with normal velocity 
!     of the exterior fictitious cell set to the negative
!     of the interior value. Used for Euler and Symmetry
!     BCs for Navier-Stokes.
!     ----------------------------------------------------
!
      IMPLICIT NONE 
!
!     ---------
!     Arguments
!     ---------
!
      REAL(KIND=RP), INTENT(IN)    :: x(3), t
      REAL(KIND=RP), INTENT(IN)    :: nHat(3)
      REAL(KIND=RP), INTENT(INOUT) :: Q(N_EQN)
!
!     ---------------
!     Local Variables
!     ---------------
!
      REAL(KIND=RP) :: qNorm, qTanx, qTany, qTanz
      REAL(KIND=RP) :: QInt(N_EQN)
      
      QInt = Q
      
      qNorm =  nHat(1)*QInt(2) + nHat(2)*QInt(3) + nHat(3)*QInt(4)
      qTanx = QInt(2) - qNorm*nHat(1)
      qTany = QInt(3) - qNorm*nHat(2)
      qTanz = QInt(4) - qNorm*nHat(3)

      Q(1) = QInt(1)
      Q(2) = qTanx - qNorm*nHat(1)
      Q(3) = qTany - qNorm*nHat(2)
      Q(4) = qTanz - qNorm*nHat(3)
      Q(5) = QInt(5)

      END SUBROUTINE FreeSlipWallState
!
!     /////////////////////////////////////////////////////////////////
!
!     ----------------------------------------------------------------
!!
!!    This routine sets the Neumann conditions for a free slip wall.
!!    In this case it means setting the normal gradients on the exterior
!!    (right) to be the negative of the interior (Left) gradients.
!!    so that they average out to zero.
!     ----------------------------------------------------------------
!
      SUBROUTINE FreeSlipNeumann(x, t, nHat, U_x, U_y, U_z )
      IMPLICIT NONE
!
!     ---------
!     Arguments
!     ---------
!
      REAL(KIND=RP), INTENT(IN)    :: x(3), t
      REAL(KIND=RP), INTENT(IN)    :: nHat(3)
      REAL(KIND=RP), INTENT(INOUT) :: U_x(N_GRAD_EQN), U_y(N_GRAD_EQN), U_z(N_GRAD_EQN)
!
!     ---------------
!     Local Variables
!     ---------------
!
      REAL(KIND=RP) :: gradUNorm, UTanx, UTany, UTanz
      INTEGER       :: k
!
      DO k = 1, N_GRAD_EQN 
         gradUNorm =  nHat(1)*U_x(k) + nHat(2)*U_y(k) + nHat(3)*U_z(k)
         UTanx = U_x(k) - gradUNorm*nHat(1)
         UTany = U_y(k) - gradUNorm*nHat(2)
         UTanz = U_z(k) - gradUNorm*nHat(3)
   
         U_x(k) = UTanx - gradUNorm*nHat(1)
         U_y(k) = UTany - gradUNorm*nHat(2)
         U_z(k) = UTanz - gradUNorm*nHat(3)
      END DO

      END SUBROUTINE FreeSlipNeumann
!
!---------------------------------------------------------------------
!!   SUBROUTINE NoSlipWall( thisMortar, Q, time ): Enforce
!!   the no velocity condition through the Riemann solver.
!---------------------------------------------------------------------
!
      SUBROUTINE NoSlipAdiabaticWallState( x, t, Q )
         IMPLICIT NONE
!
!        ---------
!        Arguments
!        ---------
!
         REAL(KIND=RP), INTENT(IN)    :: x(3), t
         REAL(KIND=RP), INTENT(INOUT) :: Q(N_EQN)
!
!        -----------------------------------------------
!        Generate the external flow along the face, that
!        represents a solid wall.
!        -----------------------------------------------
!
         Q(1) =  Q(1)
         Q(2) = -Q(2)
         Q(3) = -Q(3)
         Q(4) = -Q(4)
         Q(5) =  Q(5)

      END SUBROUTINE NoSlipAdiabaticWallState
!
!////////////////////////////////////////////////////////////////////////
!
      SUBROUTINE NoSlipAdiabaticWallNeumann( x, t, nHat, U_x, U_y, u_z )
         IMPLICIT NONE
!
!        ---------
!        Arguments
!        ---------
!
         REAL(KIND=RP), INTENT(IN)    :: x(3), t
         REAL(KIND=RP), INTENT(IN)    :: nHat(3)
         REAL(KIND=RP), INTENT(INOUT) :: U_x(N_GRAD_EQN), U_y(N_GRAD_EQN), U_z(N_GRAD_EQN)
!
!        ---------------
!        Local Variables
!        ---------------
!
         INTEGER :: k = 4 ! = temperature
!
         REAL(KIND=RP) :: gradUNorm, UTanx, UTany, UTanz
!
         gradUNorm =  nHat(1)*U_x(k) + nHat(2)*U_y(k)+ nHat(3)*U_z(k)
         UTanx = U_x(k) - gradUNorm*nHat(1)
         UTany = U_y(k) - gradUNorm*nHat(2)
         UTanz = U_z(k) - gradUNorm*nHat(3)
   
         U_x(k) = UTanx - gradUNorm*nHat(1)
         U_y(k) = UTany - gradUNorm*nHat(2)
         U_z(k) = UTanz - gradUNorm*nHat(3)
      
      END SUBROUTINE NoSlipAdiabaticWallNeumann
!
!---------------------------------------------------------------------
!!   SUBROUTINE NoSlipWall( thisMortar, Q, time ): Enforce
!!   the no velocity condition through the Riemann solver.
!---------------------------------------------------------------------
!
      SUBROUTINE NoSlipIsothermalWallState( x, t, Q )
      
      USE SMConstants
      USE PhysicsStorage
      IMPLICIT NONE
!
!     ---------
!     Arguments
!     ---------
!
      REAL(KIND=RP), INTENT(IN)    :: x(3), t
      REAL(KIND=RP), INTENT(INOUT) :: Q(N_EQN)
!
!     ---------------
!     Local variables
!     ---------------
!
      REAL(KIND=RP)           :: wallTemp
!
!     -----------------------------------------------
!     Generate the external flow along the face, that
!     represents a solid wall at a fixed temperature.
!     Note that this requires an external routine 
!     called WallTemperature
!     -----------------------------------------------
!
         wallTemp = wallTemperature(x) !Swap this out later with BC version
         Q(1) =  Q(1)
         Q(2) = -Q(2)
         Q(3) = -Q(3)
         Q(4) = -Q(4)
         Q(5) =  Q(1)*wallTemp/gammaMinus1/gammaM2

      END SUBROUTINE NoSlipIsothermalWallState
!
!////////////////////////////////////////////////////////////////////////
!
      SUBROUTINE NoSlipIsothermalWallNeumann( x, t, nHat, U_x, U_y, U_z  )
      USE SMConstants
      USE PhysicsStorage
      IMPLICIT NONE
      
      REAL(KIND=RP)                :: x(3), t, nHat(3)
      REAL(KIND=RP), INTENT(INOUT) :: U_x(N_GRAD_EQN), U_y(N_GRAD_EQN), U_z(N_GRAD_EQN)
      
      !do nothing - specifying Temperature is sufficient.
      
      END SUBROUTINE NoSlipIsothermalWallNeumann
!
!////////////////////////////////////////////////////////////////////////
!
      SUBROUTINE UniformFlowState( x, t, Q )
      USE SMConstants
      USE PhysicsStorage
      IMPLICIT NONE
      
      REAL(KIND=RP) :: x(3), t
      REAL(KIND=RP) :: Q(N_EQN)
      
      REAL(KIND=RP) :: theta, phi, qq
      REAL(KIND=RP) :: u, v, w, p
      
      theta = AOATheta*(PI/180.0_RP)
      phi   = AOAPhi*(PI/180.0_RP)
      
      qq = 1.0_RP
      u  = qq*cos(theta)*COS(phi)
      v  = qq*sin(theta)*COS(phi)
      w  = qq*SIN(phi)
      
      Q(1) = 1.0_RP
      p    = 1.0_RP/(gammaM2)
      Q(2) = Q(1)*u
      Q(3) = Q(1)*v
      Q(4) = Q(1)*w
      Q(5) = p/(gamma - 1._RP) + 0.5_RP*Q(1)*(u**2 + v**2 + w**2)
      
      END SUBROUTINE UniformFlowState
!
!////////////////////////////////////////////////////////////////////////
!
      SUBROUTINE UniformFlowNeumann( x, t, nHat, U_x, U_y, U_z  )
!
!     ----------------------------
!     Set normal gradients to zero
!     ----------------------------
!
      USE SMConstants
      USE PhysicsStorage
      IMPLICIT NONE
      
      REAL(KIND=RP) :: x(3), t
      REAL(KIND=RP) :: nHat(3)
      REAL(KIND=RP), INTENT(INOUT) :: U_x(N_GRAD_EQN), U_y(N_GRAD_EQN), U_z(N_GRAD_EQN)
      
      INTEGER :: k
!
      REAL(KIND=RP) :: gradUNorm, UTanx, UTany, UTanz
!
      DO k = 1, N_GRAD_EQN
         gradUNorm =  nHat(1)*U_x(k) + nHat(2)*U_y(k) + nHat(3)*U_z(k)
         UTanx = U_x(k) - gradUNorm*nHat(1)
         UTany = U_y(k) - gradUNorm*nHat(2)
         UTanz = U_z(k) - gradUNorm*nHat(3)
   
         U_x(k) = UTanx - gradUNorm*nHat(1)
         U_y(k) = UTany - gradUNorm*nHat(2)
         U_z(k) = UTanz - gradUNorm*nHat(3)
      END DO
      
      END SUBROUTINE UniformFlowNeumann
!
!////////////////////////////////////////////////////////////////////////
!
      SUBROUTINE ZeroFlowState( x, t, Q )
      USE SMConstants
      USE PhysicsStorage
      IMPLICIT NONE
      
      REAL(KIND=RP) :: x(3), t
      REAL(KIND=RP) :: Q(N_EQN)
      
      REAL(KIND=RP) :: p
      
      Q(1) = 1.0_RP
      p    = 1.0_RP/(gammaM2)
      Q(2) = 0._RP
      Q(3) = 0._RP
      Q(4) = 0._RP
      Q(5) = p/(gamma - 1._RP)
      
      END SUBROUTINE ZeroFlowState
!
!////////////////////////////////////////////////////////////////////////
!
!! Perdurbs a state vector for a particular point located in the unit cube
!! using the random number generator and a gaussian function
! 
   SUBROUTINE GaussianPerturbUnitCube(x, Q)
      IMPLICIT NONE
      
      REAL(KIND=RP) :: x(3)
      REAL(KIND=RP) :: Q(N_EQN)
      
      REAL(KIND=RP) :: GaussFac, RandNum
      INTEGER       :: i
      
      IF(ANY(x>1._RP) .OR. ANY(x<0._RP)) THEN
         print*, 'WARNING: Points in geometry outside of unit cube.'
      END IF
      
      GaussFac = exp((-(x(1)-0.5_RP)**2-(x(2)-0.5_RP)**2-(x(3)-0.5_RP)**2)*20)
      
      DO i=1, N_EQN
         CALL RANDOM_NUMBER(RandNum)
         Q(i) = Q(i) + Q(i) * GaussFac * (RandNum-0.5_RP) * 0.5_RP
      END DO
      
   END SUBROUTINE GaussianPerturbUnitCube
!
!////////////////////////////////////////////////////////////////////////
!
!! Perdurbs a state vector for a particular point located in the unit cube
!! using the random number generator and a gaussian function
! 
   SUBROUTINE GaussianPerturbUnitSquare(x, Q)
      IMPLICIT NONE
      
      REAL(KIND=RP) :: x(3)
      REAL(KIND=RP) :: Q(N_EQN)
      
      REAL(KIND=RP) :: GaussFac, RandNum
      INTEGER       :: i
      
      IF(ANY(x(1:2)>1._RP) .OR. ANY(x(1:2)<0._RP)) THEN
         print*, 'WARNING: Points in geometry outside of unit square.'
      END IF
      
      GaussFac = exp((-(x(1)-0.5_RP)**2-(x(2)-0.5_RP)**2)*20)
      
      DO i=1, N_EQN
         CALL RANDOM_NUMBER(RandNum)
         Q(i) = Q(i) + Q(i) * GaussFac * (RandNum-0.5_RP) * 0.5_RP
      END DO
      
   END SUBROUTINE GaussianPerturbUnitSquare
!
!////////////////////////////////////////////////////////////////////////
!
      SUBROUTINE ExternalPressureState( x, t, nHat, Q, pExt )
!
!     -------------------------------------------------------
!     Compute the external state given the internal state and
!     the exterior pressure
!     -------------------------------------------------------
!
      IMPLICIT NONE 
!
!     ---------
!     Arguments
!     ---------
!
      REAL(KIND=RP) :: x(3), t, nHat(3)
      REAL(KIND=RP) :: Q(N_EQN), pExt
!
!     ---------------
!     Local Variables
!     ---------------
!
      REAL(KIND=RP) :: qDotN, qTanx, qTany, qTanz, p, a, a2
      REAL(KIND=RP) :: rPlus, entropyConstant, u, v, w, rho, normalMachNo
!      
      qDotN = (nHat(1)*Q(2) + nHat(2)*Q(3) + nHat(3)*Q(4))/Q(1)
      qTanx = Q(2)/Q(1) - qDotN*nHat(1)
      qTany = Q(3)/Q(1) - qDotN*nHat(2)
      qTanz = Q(4)/Q(1) - qDotN*nHat(3)
      
      p            = gammaMinus1*( Q(5) - 0.5_RP*(Q(2)**2 + Q(3)**2 + Q(4)**2)/Q(1) )
      a2           = gamma*p/Q(1)
      a            = SQRT(a2)
      normalMachNo = ABS(qDotN/a)
      
      IF ( normalMachNo <= 1.0_RP )     THEN
!
!        -------------------------------
!        Quantities coming from upstream
!        -------------------------------
!
         rPlus           = qDotN + 2.0_RP*a/gammaMinus1
         entropyConstant = p - a2*Q(1)
!
!        ----------------
!        Resolve solution
!        ----------------
!
         rho   = -(entropyConstant - pExt)/a2
         a     = SQRT(gamma*pExt/rho)
         qDotN = rPlus - 2.0_RP*a/gammaMinus1
         u     = qTanx + qDotN*nHat(1)
         v     = qTany + qDotN*nHat(2)
         w     = qTanz + qDotN*nHat(3)
         
         Q(1) = rho
         Q(2) = rho*u
         Q(3) = rho*v
         Q(4) = rho*w
         Q(5) = pExt/gammaMinus1 + 0.5_RP*rho*(u*u + v*v + w*w)
        
      END IF

      END SUBROUTINE ExternalPressureState
!
!////////////////////////////////////////////////////////////////////////
!
<<<<<<< HEAD
=======
      SUBROUTINE computeBoundaryFlux(elementOnLeft, faceID, time, externalStateProcedure)
      USE ElementClass
      IMPLICIT NONE
!
!     ---------
!     Arguments
!     ---------
!
      TYPE(Element)           :: elementOnLeft
      INTEGER                 :: faceID
      REAL(KIND=RP)           :: time
      EXTERNAL                :: externalStateProcedure
!
!     ---------------
!     Local variables
!     ---------------
!
      INTEGER                         :: i, j
      INTEGER, DIMENSION(2)           :: N
      REAL(KIND=RP)                   :: bvExt(N_EQN), flux(N_EQN)
      CHARACTER(LEN=BC_STRING_LENGTH) :: boundaryType
            
      
      N            = elementOnLeft % Nxyz (axisMap(:,faceID))
      boundaryType = elementOnLeft % boundaryType(faceID)
      
      DO j = 0, N(2)
         DO i = 0, N(1)
            bvExt = elementOnLeft % Qb(:,i,j,faceID)
            CALL externalStateProcedure( elementOnLeft % geom % xb(:,i,j,faceID), &
                                         time, &
                                         elementOnLeft % geom % normal(:,i,j,faceID), &
                                         bvExt,&
                                         boundaryType )
            CALL RiemannSolver(QLeft  = elementOnLeft % Qb(:,i,j,faceID), &
                               QRight = bvExt, &
                               nHat   = elementOnLeft % geom % normal(:,i,j,faceID), &
                               flux   = flux)
            elementOnLeft % FStarb(:,i,j,faceID) = flux*elementOnLeft % geom % scal(i,j,faceID)
         END DO   
      END DO   
>>>>>>> f7a6fb49


!     ===========
      END MODULE BoundaryConditionFunctions
!     ===========
!
!=====================================================================================================
!=====================================================================================================
!
!
      SUBROUTINE externalStateForBoundaryName( x, t, nHat, Q, boundaryType )
!
!     ----------------------------------------------
!     Set the boundary conditions for the mesh by
!     setting the external state for each boundary.
!     ----------------------------------------------
!
      USE BoundaryConditionFunctions
      
      IMPLICIT NONE
!
!     ---------
!     Arguments
!     ---------
!
      REAL(KIND=RP)   , INTENT(IN)    :: x(3), t, nHat(3)
      REAL(KIND=RP)   , INTENT(INOUT) :: Q(N_EQN)
      CHARACTER(LEN=*), INTENT(IN)    :: boundaryType
!
!     ---------------
!     Local variables
!     ---------------
!
      REAL(KIND=RP)   :: pExt
      LOGICAL         :: success

      IF ( boundarytype == "freeslipwall" )             THEN
         CALL FreeSlipWallState( x, t, nHat, Q )
      ELSE IF ( boundaryType == "noslipadiabaticwall" ) THEN 
         CALL  NoSlipAdiabaticWallState( x, t, Q)
      ELSE IF ( boundarytype == "noslipisothermalwall") THEN 
         CALL NoSlipIsothermalWallState( x, t, Q )
      ELSE IF ( boundaryType == "outflowspecifyp" )     THEN 
         pExt =  ExternalPressure()
         CALL ExternalPressureState ( x, t, nHat, Q, pExt )
      ELSE IF ( boundaryType == "manufacturedsol" )     THEN 
         CALL ManufacturedSolutionState( x, t, Q )
      ELSE IF ( boundaryType == "MSOutflowSpecifyP" )     THEN 
         pExt =  ManufacturedSolP(x)
         CALL ExternalPressureState ( x, t, nHat, Q, pExt )
      ELSE 
         CALL UniformFlowState( x, t, Q ) 
      END IF

      END SUBROUTINE externalStateForBoundaryName
!
!////////////////////////////////////////////////////////////////////////
!
      SUBROUTINE ExternalGradientForBoundaryName( x, t, nHat, GradU, boundaryType )
!
!     ------------------------------------------------
!     Set the boundary conditions for the mesh by
!     setting the external gradients on each boundary.
!     ------------------------------------------------
!
      USE BoundaryConditionFunctions
      IMPLICIT NONE
!
!     ---------
!     Arguments
!     ---------
!
      REAL(KIND=RP)   , INTENT(IN)    :: x(3), t, nHat(3)
      REAL(KIND=RP)   , INTENT(INOUT) :: GradU(3,N_GRAD_EQN)
      CHARACTER(LEN=*), INTENT(IN)    :: boundaryType
!
!     ---------------
!     Local variables
!     ---------------
!
      REAL(KIND=RP) :: U_x(N_GRAD_EQN), U_y(N_GRAD_EQN), U_z(N_GRAD_EQN)

      U_x(:) = GradU(1,:)
      U_y(:) = GradU(2,:)
      U_z(:) = GradU(3,:)

      IF ( boundarytype == "freeslipwall" )                   THEN
         CALL FreeSlipNeumann( x, t, nHat, U_x, U_y, U_z )
      ELSE IF ( boundaryType == "noslipadiabaticwall" )       THEN 
         CALL  NoSlipAdiabaticWallNeumann( x, t, nHat, U_x, U_y, U_z )
      ELSE IF ( boundarytype == "noslipisothermalwall")       THEN 
         CALL NoSlipIsothermalWallNeumann( x, t, nHat, U_x, U_y, U_z )
      ELSE IF ( boundaryType == "manufacturedsol" )     THEN 
         CALL ManufacturedSolutionDeriv( x, t, nHat, U_x, U_y, U_z )
      ELSE IF ( boundaryType == "MSOutflowSpecifyP" )     THEN 
         CALL ManufacturedSolutionDeriv( x, t, nHat, U_x, U_y, U_z )
      ELSE
         CALL UniformFlowNeumann( x, t, nHat, U_x, U_y, U_z )
      END IF

      GradU(1,:) = U_x(:)
      GradU(2,:) = U_y(:)
      GradU(3,:) = U_z(:)

      END SUBROUTINE ExternalGradientForBoundaryName<|MERGE_RESOLUTION|>--- conflicted
+++ resolved
@@ -534,52 +534,6 @@
 !
 !////////////////////////////////////////////////////////////////////////
 !
-<<<<<<< HEAD
-=======
-      SUBROUTINE computeBoundaryFlux(elementOnLeft, faceID, time, externalStateProcedure)
-      USE ElementClass
-      IMPLICIT NONE
-!
-!     ---------
-!     Arguments
-!     ---------
-!
-      TYPE(Element)           :: elementOnLeft
-      INTEGER                 :: faceID
-      REAL(KIND=RP)           :: time
-      EXTERNAL                :: externalStateProcedure
-!
-!     ---------------
-!     Local variables
-!     ---------------
-!
-      INTEGER                         :: i, j
-      INTEGER, DIMENSION(2)           :: N
-      REAL(KIND=RP)                   :: bvExt(N_EQN), flux(N_EQN)
-      CHARACTER(LEN=BC_STRING_LENGTH) :: boundaryType
-            
-      
-      N            = elementOnLeft % Nxyz (axisMap(:,faceID))
-      boundaryType = elementOnLeft % boundaryType(faceID)
-      
-      DO j = 0, N(2)
-         DO i = 0, N(1)
-            bvExt = elementOnLeft % Qb(:,i,j,faceID)
-            CALL externalStateProcedure( elementOnLeft % geom % xb(:,i,j,faceID), &
-                                         time, &
-                                         elementOnLeft % geom % normal(:,i,j,faceID), &
-                                         bvExt,&
-                                         boundaryType )
-            CALL RiemannSolver(QLeft  = elementOnLeft % Qb(:,i,j,faceID), &
-                               QRight = bvExt, &
-                               nHat   = elementOnLeft % geom % normal(:,i,j,faceID), &
-                               flux   = flux)
-            elementOnLeft % FStarb(:,i,j,faceID) = flux*elementOnLeft % geom % scal(i,j,faceID)
-         END DO   
-      END DO   
->>>>>>> f7a6fb49
-
-
 !     ===========
       END MODULE BoundaryConditionFunctions
 !     ===========
