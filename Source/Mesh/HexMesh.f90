!
!////////////////////////////////////////////////////////////////////////
!
!      HexMesh.f95
!      Created: 2007-03-22 17:05:00 -0400 
!      By: David Kopriva  
!
!
!////////////////////////////////////////////////////////////////////////
!
      MODULE HexMeshClass
      USE MeshTypes
      USE NodeClass
      USE ElementClass
      USE FaceClass
      USE TransfiniteMapClass
      use SharedBCModule
      use ElementConnectivityDefinitions
<<<<<<< HEAD
      use ZoneClass
=======
      
>>>>>>> f7a6fb49
      IMPLICIT NONE
!
!     ---------------
!     Mesh definition
!     ---------------
!
      TYPE HexMesh
         INTEGER                                  :: numberOfFaces
         INTEGER      , DIMENSION(:), ALLOCATABLE :: Ns              !Polynomial orders of all elements
         TYPE(Node)   , DIMENSION(:), ALLOCATABLE :: nodes
         TYPE(Face)   , DIMENSION(:), ALLOCATABLE :: faces
         TYPE(Element), DIMENSION(:), ALLOCATABLE :: elements
         CLASS(Zone_t),  DIMENSION(:), ALLOCATABLE :: zones
!
!        ========         
         CONTAINS
!        ========         
!
         PROCEDURE :: constructFromFile => ConstructMesh_FromFile_
         PROCEDURE :: destruct          => DestructMesh
         PROCEDURE :: Describe          => DescribeMesh
<<<<<<< HEAD
         PROCEDURE :: ConstructZones    => HexMesh_ConstructZones
=======
         PROCEDURE :: WriteCoordFile
>>>>>>> f7a6fb49
         
      END TYPE HexMesh
!
!     ========
      CONTAINS
!     ========
!
!
!////////////////////////////////////////////////////////////////////////
!
!!    Constructs mesh from mesh file
!!    Only valid for conforming meshes
      SUBROUTINE ConstructMesh_FromFile_( self, fileName, spA, Nx, Ny, Nz, success )
         USE Physics
         IMPLICIT NONE
!
!        ---------------
!        Input variables
!        ---------------
!
         CLASS(HexMesh)     :: self
         TYPE(NodalStorage) :: spA(0:,0:,0:)
         CHARACTER(LEN=*)   :: fileName
         INTEGER            :: Nx(:), Ny(:), Nz(:)     !<  Polynomial orders for all the elements
         LOGICAL            :: success
!
!        ---------------
!        Local variables
!        ---------------
!
         TYPE(TransfiniteHexMap), POINTER :: hexMap, hex8Map, genHexMap
         
         INTEGER                         :: numberOfElements
         INTEGER                         :: numberOfNodes
         INTEGER                         :: numberOfBoundaryFaces
         INTEGER                         :: numberOfFaces
         
         INTEGER                         :: bFaceOrder, numBFacePoints
         INTEGER                         :: i, j, k, l
         INTEGER                         :: fUnit, fileStat
         INTEGER                         :: nodeIDs(NODES_PER_ELEMENT), nodeMap(NODES_PER_FACE)
         REAL(KIND=RP)                   :: x(NDIM)
         INTEGER                         :: faceFlags(FACES_PER_ELEMENT)
         CHARACTER(LEN=BC_STRING_LENGTH) :: names(FACES_PER_ELEMENT)
         TYPE(FacePatch), DIMENSION(6)   :: facePatches
         REAL(KIND=RP)                   :: corners(NDIM,NODES_PER_ELEMENT)
         INTEGER, EXTERNAL               :: UnusedUnit
!
!        ------------------
!        For curved patches
!        ------------------
!
         REAL(KIND=RP)  , DIMENSION(:)    , ALLOCATABLE :: uNodes, vNodes
         REAL(KIND=RP)  , DIMENSION(:,:,:), ALLOCATABLE :: values
!
!        ----------------
!        For flat patches
!        ----------------
!
         REAL(KIND=RP)  , DIMENSION(2)     :: uNodesFlat = [-1.0_RP,1.0_RP]
         REAL(KIND=RP)  , DIMENSION(2)     :: vNodesFlat = [-1.0_RP,1.0_RP]
         REAL(KIND=RP)  , DIMENSION(3,2,2) :: valuesFlat
          
         numberOfBoundaryFaces = 0
         corners               = 0.0_RP
         success               = .TRUE.
         
         ALLOCATE(hex8Map)
         CALL hex8Map % constructWithCorners(corners)
         ALLOCATE(genHexMap)
!
!        -----------------------
!        Read header information
!        -----------------------
!
         fUnit = UnusedUnit()
         OPEN( UNIT = fUnit, FILE = fileName, iostat = fileStat )
         IF ( fileStat /= 0 )     THEN
            PRINT *, "Error opening file: ", fileName
            success = .FALSE.
            RETURN 
         END IF
         
         READ(fUnit,*) numberOfNodes, numberOfElements, bFaceOrder
!
!        ---------------
!        Allocate memory
!        ---------------
!
         ALLOCATE( self % elements(numberOfelements) )
         ALLOCATE( self % nodes(numberOfNodes) )
!
!        ----------------------------
!        Set up for face patches
!        Face patches are defined 
!        at chebyshev- lobatto points
!        ----------------------------
!
         numBFacePoints = bFaceOrder + 1
         ALLOCATE(uNodes(numBFacePoints))
         ALLOCATE(vNodes(numBFacePoints))
         ALLOCATE(values(3,numBFacePoints,numBFacePoints))
         
         DO i = 1, numBFacePoints
            uNodes(i) = -COS((i-1)*PI/(numBFacePoints-1)) 
            vNodes(i) = -COS((i-1)*PI/(numBFacePoints-1)) 
         END DO
         
         DO k = 1, 6 ! Most patches will be flat, so set up for self
            CALL facePatches(k) % construct(uNodesFlat,vNodesFlat) 
         END DO  
!
!        ----------------------------------
!        Read nodes: Nodes have the format:
!        x y z
!        ----------------------------------
!
         DO j = 1, numberOfNodes 
            READ( fUnit, * ) x
            CALL ConstructNode( self % nodes(j), x )
         END DO
!
!        -----------------------------------------
!        Read elements: Elements have the format:
!        node1ID node2ID node3ID node4ID ... node8ID
!        b1 b2 b3 b4 b5 b6
!           (=0 for straight side, 1 for curved)
!        If curved boundaries, then for each:
!           for j = 0 to bFaceOrder
!              x_j  y_j  z_j
!           next j
!        bname1 bname2 bname3 bname4 bname5 bname6
!        -----------------------------------------
!
         DO l = 1, numberOfElements 
            READ( fUnit, * ) nodeIDs
            READ( fUnit, * ) faceFlags
!
!           -----------------------------------------------------------------------------
!           If the faceFlags are all zero, then self is a straight-sided
!           hex. In that case, set the corners of the hex8Map and use that in determining
!           the element geometry.
!           -----------------------------------------------------------------------------
!
            IF(MAXVAL(faceFlags) == 0)     THEN
               DO k = 1, NODES_PER_ELEMENT
                  corners(:,k) = self % nodes(nodeIDs(k)) % x
               END DO
               CALL hex8Map % setCorners(corners)
               hexMap => hex8Map
            ELSE
!
!              --------------------------------------------------------------
!              Otherwise, we have to look at each of the faces of the element 
!              --------------------------------------------------------------
!
               DO k = 1, FACES_PER_ELEMENT 
                 IF ( faceFlags(k) == 0 )     THEN
!
!                    ----------
!                    Flat faces
!                    ----------
!
                     nodeMap           = localFaceNode(:,k)
                     valuesFlat(:,1,1) = self % nodes(nodeIDs(nodeMap(1))) % x
                     valuesFlat(:,2,1) = self % nodes(nodeIDs(nodeMap(2))) % x
                     valuesFlat(:,2,2) = self % nodes(nodeIDs(nodeMap(3))) % x
                     valuesFlat(:,1,2) = self % nodes(nodeIDs(nodeMap(4))) % x
                     
                     IF(facePatches(k) % noOfKnots(1) /= 2)     THEN
                        CALL facePatches(k) % destruct()
                        CALL facePatches(k) % construct(uNodesFlat, vNodesFlat, valuesFlat)
                     ELSE
                        CALL facePatches(k) % setFacePoints(points = valuesFlat)
                     END IF 
                     
                  ELSE
!
!                    -------------
!                    Curved faces 
!                    -------------
!
                     DO j = 1, numBFacePoints
                        DO i = 1, numBFacePoints
                           READ( fUnit, * ) values(:,i,j)
                        END DO  
                     END DO
                        
                     IF(facePatches(k) % noOfKnots(1) == 2)     THEN
                        CALL facePatches(k) % destruct()
                        CALL facePatches(k) % construct(uNodes, vNodes, values)
                     ELSE
                       CALL facePatches(k) % setFacePoints(points = values)
                     END IF 
                     
                  END IF
               END DO
               CALL genHexMap % destruct()
               CALL genHexMap % constructWithFaces(facePatches)
               
               hexMap => genHexMap
            END IF 
!
!           -------------------------
!           Now construct the element
!           -------------------------
!
            CALL ConstructElementGeometry( self % elements(l), spA(Nx(l),Ny(l),Nz(l)), nodeIDs, hexMap )
            
            READ( fUnit, * ) names
            CALL SetElementBoundaryNames( self % elements(l), names )
            
            DO k = 1, 6
               IF(TRIM(names(k)) /= emptyBCName) numberOfBoundaryFaces = numberOfBoundaryFaces + 1
            END DO  
            
!
!           ------------------------------------
!           Construct the element connectivities
!           ------------------------------------
!
            DO k = 1, 6
               IF (TRIM(names(k)) == "---") THEN
                  self%elements(l)%NumberOfConnections(k) = 1
                  CALL self%elements(l)%Connection(k)%construct (1)  ! Conforming elements!!
               ELSE
                  self%elements(l)%NumberOfConnections(k) = 0
               ENDIF
            ENDDO
            
            
         END DO
         
!
!        ------------------------------
!        Set the element connectivities
!        ------------------------------
!
         DO l=1, numberOfElements
            DO k= 1, 6
               IF (self%elements(l)%NumberOfConnections(k) /= 0) &
                  CALL SetConformingConnectivities(self%elements(l)%Connection(k), self%elements, l, k)
            ENDDO 
         END DO
!
!        ---------------------------
!        Construct the element faces
!        ---------------------------
!
         numberOfFaces        = (6*numberOfElements + numberOfBoundaryFaces)/2
         self % numberOfFaces = numberOfFaces
         ALLOCATE( self % faces(self % numberOfFaces) )
         CALL ConstructFaces( self, success )
!
!        ---------------------------
!        Construct periodic faces
!        ---------------------------
!
         CALL ConstructPeriodicFaces( self )
!
!        ---------------------------
!        Delete periodic- faces
!        ---------------------------
!
         CALL DeletePeriodicMinusFaces( self )

            
         CLOSE( fUnit )
!
!        ---------
!        Finish up
!        ---------
!
         CALL hex8Map % destruct()
         DEALLOCATE(hex8Map)
         CALL genHexMap % destruct()
         DEALLOCATE(genHexMap)

         CALL self % Describe( trim(fileName) )
         
         self % Ns = Nx
         
      END SUBROUTINE ConstructMesh_FromFile_

!
!     -----------
!     Destructors
!     -----------
!
!////////////////////////////////////////////////////////////////////////
!
      SUBROUTINE DestructMesh( self )
         IMPLICIT NONE 
         CLASS(HexMesh) :: self
         INTEGER        :: j
!
!        -----
!        Nodes
!        -----
!
         DO j = 1, SIZE( self % nodes )
            CALL DestructNode( self % nodes(j)) 
         END DO  
         DEALLOCATE( self % nodes )
!
!        --------
!        Elements
!        --------
!
         DO j = 1, SIZE(self % elements) 
            CALL DestructElement( self % elements(j) )
         END DO
         DEALLOCATE( self % elements )
!
!        -----
!        Faces
!        -----
!
         DO j = 1, SIZE(self % faces) 
            CALL DestructFace( self % faces(j) )
         END DO
         DEALLOCATE( self % faces )
!
!        -----
!        Zones
!        -----
!
         DEALLOCATE( self % zones )

         
      END SUBROUTINE DestructMesh
!
!     -------------
!     Print methods
!     -------------
!
!////////////////////////////////////////////////////////////////////////
!
      SUBROUTINE PrintMesh( self ) 
      IMPLICIT NONE 
      TYPE(HexMesh) :: self
      INTEGER ::  k
      
      PRINT *, "Nodes..."
      DO k = 1, SIZE(self % nodes)
         CALL PrintNode( self % nodes(k), k )
      END DO
      PRINT *, "Elements..."
      DO k = 1, SIZE(self % elements) 
         CALL PrintElement( self % elements(k), k )
      END DO
      PRINT *, "Faces..."
      DO k = 1, SIZE(self % faces) 
         CALL PrintFace( self % faces(k))
      END DO
      
      END SUBROUTINE PrintMesh
!
!//////////////////////////////////////////////////////////////////////// 
! 
      SUBROUTINE ConstructFaces( self, success )
!
!     -------------------------------------------------------------
!     Go through the elements and find the unique faces in the mesh
!     -------------------------------------------------------------
!
         USE FTMultiIndexTableClass 
         USE FTValueClass
         
         IMPLICIT NONE  
         TYPE(HexMesh) :: self
         LOGICAL       :: success
         
         INTEGER                 :: eID, faceNumber
         INTEGER                 :: faceID
         INTEGER                 :: nodeIDs(8), faceNodeIDs(4), j
         
         CLASS(FTMultiIndexTable), POINTER  :: table
         CLASS(FTObject), POINTER :: obj
         CLASS(FTValue) , POINTER :: v
         
         ALLOCATE(table)
         CALL table % initWithSize( SIZE( self % nodes) )
         
         self % numberOfFaces = 0
         DO eID = 1, SIZE( self % elements )
         
            nodeIDs = self % elements(eID) % nodeIDs
            DO faceNumber = 1, 6
               DO j = 1, 4
                  faceNodeIDs(j) = nodeIDs(localFaceNode(j,faceNumber)) 
               END DO
            
               IF ( table % containsKeys(faceNodeIDs) )     THEN
!
!                 --------------------------------------------------------------
!                 Add this element to the slave side of the face associated with
!                 these nodes.
!                 --------------------------------------------------------------
!
                  obj => table % objectForKeys(faceNodeIDs)
                  v   => valueFromObject(obj)
                  faceID = v % integerValue()
                  
                  self % faces(faceID) % elementIDs(2)  = eID
                  self % faces(faceID) % elementSide(2) = faceNumber
                  self % faces(faceID) % FaceType       = HMESH_INTERIOR
                  self % faces(faceID) % rotation       = faceRotation(masterNodeIDs = self % faces(faceID) % nodeIDs       , &
                                                                       slaveNodeIDs  = faceNodeIDs                          , &
                                                                       masterSide    = self % faces(faceID) % elementSide(1), &
                                                                       slaveSide     = faceNumber)
               ELSE 
!
!                 ------------------
!                 Construct new face
!                 ------------------
!
                  self % numberOfFaces = self % numberOfFaces + 1
                  
                  IF(self % numberOfFaces > SIZE(self % faces))     THEN
          
                     CALL release(table)
                     PRINT *, "Too many faces for # of elements:", self % numberOfFaces, " vs ", SIZE(self % faces)
                     success = .FALSE.
                     RETURN  
                  END IF 
                  
                  CALL ConstructFace( self % faces(self % numberOfFaces),   &
                                       nodeIDs = faceNodeIDs, &
                                       elementID = eID,       &
                                       side = faceNumber)
                  self % faces(self % numberOfFaces) % boundaryName = &
                           self % elements(eID) % boundaryName(faceNumber)
!
!                 ----------------------------------------------
!                 Mark which face is associated with these nodes
!                 ----------------------------------------------
!
                  ALLOCATE(v)
                  CALL v % initWithValue(self % numberOfFaces)
                  obj => v
                  CALL table % addObjectForKeys(obj,faceNodeIDs)
                  CALL release(v)
               END IF 
            END DO 
              
         END DO  
         
         CALL release(table)
         
      END SUBROUTINE ConstructFaces
!
!//////////////////////////////////////////////////////////////////////// 
! 
!
!---------------------------------------------------------------------
!! Element faces can be rotated with respect to each other. Orientation
!! gives the relative orientation of the master (1) face to the 
!! slave (2) face . In this routine,
!! orientation is measured in 90 degree increments:
!!                   rotation angle = orientation*pi/2
!!
!! As an example, faceRotation = 1 <=> rotating master by 90 deg. 
!
<<<<<<< HEAD
      INTEGER FUNCTION faceRotation( masterNodeIDs, slaveNodeIDs, masterSide   , slaveSide)
=======
      INTEGER FUNCTION faceRotation( masterNodeIDs, slaveNodeIDs,masterSide   , slaveSide)
>>>>>>> f7a6fb49
         IMPLICIT NONE 
         INTEGER               :: masterSide   , slaveSide    !< Sides connected in interface
         INTEGER, DIMENSION(4) :: masterNodeIDs, slaveNodeIDs !< Node IDs
         !-----------------------------------------------------
         INTEGER, DIMENSION(3), PARAMETER :: CCW = (/1, 5, 4/) ! Faces that are numbered counter-clockwise
         INTEGER, DIMENSION(3), PARAMETER :: CW  = (/2, 3, 6/) ! Faces that are numbered clockwise
         
         INTEGER :: j
         !-----------------------------------------------------
         
         DO j = 1, 4
            IF(masterNodeIDs(1) == slaveNodeIDs(j)) EXIT 
         END DO  
         
         IF ((ANY(CCW == masterSide) .AND. ANY(CW  == slaveSide)) .OR. &
             (ANY(CW  == masterSide) .AND. ANY(CCW == slaveSide))      ) THEN
            faceRotation = j - 1
         ELSE
            faceRotation = j + 3
         END IF
      END FUNCTION faceRotation
! 
!//////////////////////////////////////////////////////////////////////// 
!
      SUBROUTINE ConstructPeriodicFaces(self) 
      USE Physics
      IMPLICIT NONE  
! 
!------------------------------------------------------------------- 
! This subroutine looks for periodic boundary conditions. If they 
! are found, periodic+ face is set as an interior face. The slave 
! face is the periodic- face and will be deleted in the following
! step. 
!------------------------------------------------------------------- 
! 
! 
!-------------------- 
! External variables 
!-------------------- 
!  
      TYPE(HexMesh) :: self

! 
!-------------------- 
! Local variables 
!-------------------- 
! 
!
      REAL(KIND=RP) :: x1(NDIM), x2(NDIM)
      LOGICAL       :: master_matched(4), slave_matched(4)
      INTEGER       :: coord
      
      INTEGER       :: i,j,k,l 
!
!     ---------------------------------------------
!     Loop to find faces with the label "periodic+"
!     ---------------------------------------------
!
      DO i = 1, self%numberOfFaces
         IF (TRIM(bcTypeDictionary % stringValueForKey(key             = self%faces(i)%boundaryName, &
                                                      requestedLength = BC_STRING_LENGTH)) == "periodic+") THEN
!
!           ---------------------------------------------
!           Loop to find faces with the label "periodic-"
!           ----------------------------------------------
!
            DO j = 1, self%numberOfFaces
               IF ((TRIM(bcTypeDictionary % stringValueForKey(key             = self%faces(j)%boundaryName, &
                                                      requestedLength = BC_STRING_LENGTH)) == "periodic-")) THEN
!
!                 ----------------------------------------------------------------------------------------
!                 The index i is a periodic+ face
!                 The index j is a periodic- face
!                 We are looking for couples of periodic+ and periodic- faces where 2 of the 3 coordinates
!                 in all the corners are shared. The non-shared coordinate has to be always the same one.
!                 ----------------------------------------------------------------------------------------
!
                  coord = 0                         ! This is the non-shared coordinate
                  master_matched(:)   = .FALSE.     ! True if the master corner finds a partner
                  slave_matched(:)    = .FALSE.     ! True if the slave corner finds a partner
                  
                  DO k = 1, 4
                     x1 = self%nodes(self%faces(i)%nodeIDs(k))%x                           !x1 is the master coordinate
                     DO l = 1, 4
                        IF (.NOT.slave_matched(l)) THEN 
                           x2 = self%nodes(self%faces(j)%nodeIDs(l))%x                     !x2 is the slave coordinate
                           CALL CompareTwoNodes(x1, x2, master_matched(k), coord)          !x1 and x2 are compared here
                           IF (master_matched(k)) THEN 
                              slave_matched(l) = .TRUE. 
                              EXIT
                           ENDIF  
                        ENDIF 
                     ENDDO 
                     IF (.NOT.master_matched(k)) EXIT  
                  ENDDO          
                  
                  IF ( (master_matched(1)) .AND. (master_matched(2)) .AND. (master_matched(3)) .AND. (master_matched(4)) ) THEN
                  
                     self % faces(i) % boundaryName   = ""
                     self % faces(i) % elementIDs(2)  = self % faces(j) % elementIDs(1)
                     self % faces(i) % elementSide(2) = self % faces(j) % elementSide(1) 
                     self % faces(i) % FaceType       = HMESH_INTERIOR
                     self % faces(i) % rotation       = 0!faceRotation(masterNodeIDs = self % faces(i) % nodeIDs, &
                                                        !           slaveNodeIDs  = self % faces(i) % nodeIDs)      
                                                                               
                  ENDIF    

               ENDIF 
            ENDDO
         ENDIF 
      ENDDO
      
      
           
      END SUBROUTINE ConstructPeriodicFaces
! 
!//////////////////////////////////////////////////////////////////////// 
!     
      SUBROUTINE CompareTwoNodes(x1, x2, success, coord) 
      IMPLICIT NONE  
! 
!------------------------------------------------------------------- 
! Comparison of two nodes. If two of the three coordinates are the 
! same, there is success. If there is success, the coordinate which 
! is not the same is saved. If the initial value of coord is not 0, 
! only that coordinate is checked. 
!------------------------------------------------------------------- 
! 
! 
!     -------------------- 
!     External variables 
!     -------------------- 
!  
      REAL(KIND=RP) :: x1(3)
      REAL(KIND=RP) :: x2(3)
      LOGICAL       :: success
      INTEGER       :: coord 
!
!     ---------
!     Externals
!     ---------
!
      LOGICAL, EXTERNAL :: AlmostEqual
! 
!     -------------------- 
!     Local variables 
!     -------------------- 
! 
      INTEGER :: i
      INTEGER :: counter    
      
      counter = 0
      
      IF (coord == 0) THEN

         DO i = 1,3
            IF ( AlmostEqual( x1(i), x2(i) ) ) THEN 
               counter = counter + 1
            ELSE 
               coord = i
            ENDIF  
         ENDDO 
         
         IF (counter.ge.2) THEN 
            success = .TRUE.
         ELSE 
            success = .FALSE. 
         ENDIF  
         
      ELSE 

         DO i = 1,3
            IF (i /= coord) THEN 
               IF ( AlmostEqual( x1(i), x2(i) ) ) THEN 
                  counter = counter + 1
               ENDIF 
            ENDIF 
         ENDDO 
         
         IF (counter.ge.2) THEN 
            success = .TRUE.
         ELSE           
            success = .FALSE. 
         ENDIF  
   
      ENDIF
          
             
      END SUBROUTINE CompareTwoNodes
! 
!//////////////////////////////////////////////////////////////////////// 
!
      SUBROUTINE DeletePeriodicminusfaces(self) 
      IMPLICIT NONE  
! 
!------------------------------------------------------------------- 
! This subroutine looks for periodic boundary conditions. If they 
! are found, periodic+ face is set as an interior face. The slave 
! face is the periodic- face and will be deleted in the following
! step. 
!------------------------------------------------------------------- 
! 
! 
!     -------------------- 
!     External variables 
!     -------------------- 
!  
      TYPE(HexMesh) :: self
! 
!     -------------------- 
!     Local variables 
!     -------------------- 
! 
      TYPE(Face),ALLOCATABLE  :: dummy_faces(:)
      INTEGER                 :: i
      INTEGER                 :: iFace, numberOfFaces
      
         
      iFace = 0
      ALLOCATE( dummy_faces(self % numberOfFaces) )
      DO i = 1, self%numberOfFaces 
         IF (TRIM(bcTypeDictionary % stringValueForKey(key             = self%faces(i)%boundaryName, &
                                                      requestedLength = BC_STRING_LENGTH)) /= "periodic-") THEN 
            iFace = iFace + 1
            dummy_faces(iFace) = self%faces(i)
         ENDIF 
      ENDDO
       
      numberOfFaces = iFace

      IF (numberOfFaces /= self%numberOfFaces) THEN     
         PRINT*, "WARNING: FACE ROTATION IN PERIODIC BOUNDARY CONDITIONS NOT IMPLEMENTED YET"
         PRINT*, "IF A PROBLEM IS SUSPECTED, CONTACT THE DEVELOPERS WITH YOUR MESH FILE"
      ENDIF            

      DEALLOCATE(self%faces)
      ALLOCATE(self%faces(numberOfFaces))
      
      self%numberOfFaces = numberOfFaces
      
      DO i = 1, self%numberOfFaces
         self%faces(i) = dummy_faces(i)
      ENDDO 
      
           
      END SUBROUTINE DeletePeriodicminusfaces
! 
!//////////////////////////////////////////////////////////////////////// 
! 
      SUBROUTINE DescribeMesh( self , fileName )
      USE Headers
      IMPLICIT NONE
!
!--------------------------------------------------------------------
!  This subroutine describes the loaded mesh
!--------------------------------------------------------------------
!
!
!     ------------------
!     External variables
!     ------------------
!
      CLASS(HexMesh)    :: self
      CHARACTER(LEN=*)  :: fileName
!
!     ---------------
!     Local variables
!     ---------------
!
      INTEGER           :: fID
      INTEGER           :: no_of_bdryfaces
      
      no_of_bdryfaces = 0
      
      write(STD_OUT,'(/)')
      call Section_Header("Reading mesh")
      write(STD_OUT,'(/)')
      
      call SubSection_Header('Mesh file "' // trim(fileName) // '".')

      write(STD_OUT,'(30X,A,A28,I10)') "->" , "Number of nodes: " , size ( self % nodes )
      write(STD_OUT,'(30X,A,A28,I10)') "->" , "Number of elements: " , size ( self % elements )
      write(STD_OUT,'(30X,A,A28,I10)') "->" , "Number of faces: " , size ( self % faces )
   
      do fID = 1 , size ( self % faces )
         if ( self % faces(fID) % faceType .ne. HMESH_INTERIOR) then
            no_of_bdryfaces = no_of_bdryfaces + 1
         end if
      end do

      write(STD_OUT,'(30X,A,A28,I10)') "->" , "Number of boundary faces: " , no_of_bdryfaces

      END SUBROUTINE DescribeMesh     
!
!////////////////////////////////////////////////////////////////////////
!
!!    This procedure sets the connectivities for a certain face of a  
!!    single element in a conforming mesh
!!    (Original 2D procedure by grubio... 3D adaptation by arueda)
!!
      SUBROUTINE SetConformingConnectivities(self,Elements, jElement, kFace)
         IMPLICIT NONE
!
!        ------------------------------------------------------
!        Search and set the conectivities between the elements
!        in conforming meshes
!        ------------------------------------------------------
!
         !-----------------------------------------------
         TYPE(Connectivity)     :: self             !> Connection that will be set
         TYPE(Element)         :: Elements(:)      !< All elements in mesh
         INTEGER               :: jElement         !< element number
         INTEGER               :: kFace            !< face number
         !-----------------------------------------------
         INTEGER, DIMENSION(8)  :: nodeIDs, loopNodeIDs     ! Nodes of element (checked element, looped element)
         INTEGER, DIMENSION(4)  :: endNodes, loopEndNodes   ! Nodes of face    (checked element, looped element)
         INTEGER                :: i, j, k, l, m, counter
         INTEGER                :: sharedNodes              ! Number of nodes shared between the analyzed face and one of another element
         !-----------------------------------------------
         
         nodeIDs = Elements(jElement)%nodeIDs
         endNodes = nodeIDs(faceMapHex8(:,kFace))
                            
         DO j = 1, SIZE(Elements)
            IF (j == jElement) CYCLE
            
            loopNodeIDs = Elements(j)%nodeIDs
            DO k = 1, 6
               loopEndNodes = loopNodeIDs(faceMapHex8(:,k))
               sharedNodes  = 0
               DO l = 1, 4
                  DO m = 1, 4
                     IF (endNodes(l) == loopEndNodes(m)) sharedNodes = sharedNodes + 1
                  END DO
               END DO 
               
               IF (sharedNodes == 4) self%ElementIDs(1) = j 
            ENDDO
         ENDDO
         
      END SUBROUTINE SetConformingConnectivities
! 
!//////////////////////////////////////////////////////////////////////// 
! 
      SUBROUTINE WriteCoordFile(self,FileName)
         USE PhysicsStorage
         IMPLICIT NONE
!~ !~!
!~ !~!        -----------------------------------------------------------------
!~ !~!        This subroutine writes a *.coo file containing all the mesh nodes
!~ !~!        that can be used for eigenvalue analysis using the TAUev code
!~ !~!        -----------------------------------------------------------------
!~ !~!
         !--------------------------------------------------------
         CLASS(HexMesh)       :: self        !<  this mesh
         CHARACTER(len=*)     :: FileName    !<  ...
         !--------------------------------------------------------
         INTEGER              :: NumOfElem
         INTEGER              :: i, j, k, el, Nx, Ny, Nz, ndof, cooh
         !--------------------------------------------------------
          
         NumOfElem = SIZE(self % elements)
!
!        ------------------------------------------------------------------------
!        Determine the number of degrees of freedom
!           TODO: Move this to another place if needed in other parts of the code
!        ------------------------------------------------------------------------
!
         ndof = 0
         DO el = 1, NumOfElem
            Nx = self % elements(el) % Nxyz(1)
            Ny = self % elements(el) % Nxyz(2)
            Nz = self % elements(el) % Nxyz(3)
            ndof = ndof + (Nx + 1)*(Ny + 1)*(Nz + 1)*N_EQN
         END DO
         
         OPEN(newunit=cooh, file=FileName, action='WRITE')
         
         WRITE(cooh,*) ndof, ndim   ! defined in PhysicsStorage
         DO el = 1, NumOfElem
            Nx = self % elements(el) % Nxyz(1)
            Ny = self % elements(el) % Nxyz(2)
            Nz = self % elements(el) % Nxyz(3)
            DO k = 0, Nz
               DO j = 0, Ny
                  DO i = 0, Nx
                     WRITE(cooh,*) self % elements(el) % geom % x(1,i,j,k), &
                                   self % elements(el) % geom % x(2,i,j,k), &
                                   self % elements(el) % geom % x(3,i,j,k)
                  END DO
               END DO
            END DO
         END DO
         
         CLOSE(cooh)
         
      END SUBROUTINE WriteCoordFile
! 
!//////////////////////////////////////////////////////////////////////// 
!
!        CONSTRUCT ZONES
!        ---------------
! 
!//////////////////////////////////////////////////////////////////////// 
! 
      subroutine HexMesh_ConstructZones( self )
      implicit none
      class(HexMesh)          :: self

      call ConstructZones ( self % faces , self % zones )

      end subroutine HexMesh_ConstructZones
!     ==========
      END MODULE HexMeshClass
!     ==========
!
      <|MERGE_RESOLUTION|>--- conflicted
+++ resolved
@@ -16,11 +16,7 @@
       USE TransfiniteMapClass
       use SharedBCModule
       use ElementConnectivityDefinitions
-<<<<<<< HEAD
       use ZoneClass
-=======
-      
->>>>>>> f7a6fb49
       IMPLICIT NONE
 !
 !     ---------------
@@ -42,12 +38,8 @@
          PROCEDURE :: constructFromFile => ConstructMesh_FromFile_
          PROCEDURE :: destruct          => DestructMesh
          PROCEDURE :: Describe          => DescribeMesh
-<<<<<<< HEAD
          PROCEDURE :: ConstructZones    => HexMesh_ConstructZones
-=======
          PROCEDURE :: WriteCoordFile
->>>>>>> f7a6fb49
-         
       END TYPE HexMesh
 !
 !     ========
@@ -511,11 +503,7 @@
 !!
 !! As an example, faceRotation = 1 <=> rotating master by 90 deg. 
 !
-<<<<<<< HEAD
-      INTEGER FUNCTION faceRotation( masterNodeIDs, slaveNodeIDs, masterSide   , slaveSide)
-=======
       INTEGER FUNCTION faceRotation( masterNodeIDs, slaveNodeIDs,masterSide   , slaveSide)
->>>>>>> f7a6fb49
          IMPLICIT NONE 
          INTEGER               :: masterSide   , slaveSide    !< Sides connected in interface
          INTEGER, DIMENSION(4) :: masterNodeIDs, slaveNodeIDs !< Node IDs
