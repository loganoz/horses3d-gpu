--- conflicted
+++ resolved
@@ -1287,11 +1287,7 @@
 
 active & \textit{LOGICAL}: When .TRUE. the immersed boundary method is active. & .FALSE. \\ \hline
 
-<<<<<<< HEAD
 penalization & \textit{REAL}: Specifies the value of the penalization term, \textit{i.e.} \eta. & \Delta t \\ \hline
-=======
-penalization & \textit{REAL}: Specifies the value of the penalization term, \textit{i.e.} $\eta$. & $\Delta t$ \\ \hline
->>>>>>> df431882
 
 semi implicit & \textit{LOGICAL}: The source term is treated in a semi-implicit manner. & .FALSE. \\ \hline
 
@@ -1315,11 +1311,7 @@
 
 plot band points & \textit{LOGICAL}: The band region's points are plotted. & .FALSE. \\ \hline
 
-<<<<<<< HEAD
 target y plus & \textit{REAL}: Target distance at which the image poitns are located. It is not used unless wall function is active & 100.0 \\ \hline
-=======
-target y plus & \textit{REAL}: Target distance at which the image points are located. It is not used unless wall function is active & 100.0 \\ \hline
->>>>>>> df431882
 
 \end{longtable}
 
