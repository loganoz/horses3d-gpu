--- conflicted
+++ resolved
@@ -1315,15 +1315,9 @@
 compute distance & \textit{LOGICAL}: If it's true, the distance between the points in the band region and the stl file is computed, otherwise it is not. If the distance is not required, turn it off since it is an expansive operation. & .FALSE. \\ \hline
 
 clip axis  & \textit{INTEGER}: It's the axis along which the stl is cut. It is only needed if the forces are computed so that the integration of the variables is performed only on the portion of the stl surface lying inside the mesh. 1 corresponds to \textit{x-axis}, 2 with \textit{y-axis} and 3 with \textit{z-axis}&  0 \\ \hline
-<<<<<<< HEAD
 
 aab  & \textit{LOGICAL}: The Axis Aligned Box is computed instead of the Oriented Bounding box. It is recommended when '\textit{clip axis}' $\ne$ 0. & .FALSE. \\ \hline
 
-=======
-
-aab  & \textit{LOGICAL}: The Axis Aligned Box is computed instead of the Oriented Bounding box. It is recommended when '\textit{clip axis}' $\ne$ 0. & .FALSE. \\ \hline
-
->>>>>>> 8e833d17
 describe & \textit{LOGICAL}: The immersed boundary parameters are printed on the screen. & .FALSE. \\ \hline
 
 plot obb & \textit{LOGICAL}: The oriented-bounding box is plotted. & .FALSE. \\ \hline
